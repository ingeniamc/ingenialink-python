--- conflicted
+++ resolved
@@ -51,11 +51,7 @@
 /wireshark/
 
 # Version
-<<<<<<< HEAD
 /ingenialink/_version.py
-=======
-ingenialink/_version.py
 
 # Environment
-.env
->>>>>>> dea6e4c6
+/.env