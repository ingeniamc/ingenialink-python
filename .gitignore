--- conflicted
+++ resolved
@@ -37,9 +37,5 @@
 _docs
 
 # Cython compilation
-<<<<<<< HEAD
-*.cpp
-=======
 ingenialink/cython_files/*.c
-temp/*
->>>>>>> a2216e06
+temp/*