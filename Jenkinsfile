--- conflicted
+++ resolved
@@ -11,12 +11,8 @@
 def FOE_APP_NAME = "FoEUpdateFirmware.exe"
 def FOE_APP_VERSION = ""
 
-<<<<<<< HEAD
 def PYTHON_VERSIONS = "py39,py310,py311,py312"
-=======
-def PYTHON_VERSIONS = "py38,py39"
 def DEFAULT_PYTHON_VERSION = "3.9"
->>>>>>> 52d23fdf
 def TOX_VERSION = "4.12.1"
 
 pipeline {
