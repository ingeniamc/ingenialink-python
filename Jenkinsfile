@Library('cicd-lib@0.14') _

def SW_NODE = "windows-slave"
def ECAT_NODE = "ecat-test"
def ECAT_NODE_LOCK = "test_execution_lock_ecat"
def CAN_NODE = "canopen-test"
def CAN_NODE_LOCK = "test_execution_lock_can"

LIN_DOCKER_IMAGE = "ingeniacontainers.azurecr.io/docker-python:1.5"
WIN_DOCKER_IMAGE = "ingeniacontainers.azurecr.io/win-python-builder:1.6"
def PUBLISHER_DOCKER_IMAGE = "ingeniacontainers.azurecr.io/publisher:1.8"

DEFAULT_PYTHON_VERSION = "3.9"

ALL_PYTHON_VERSIONS = "3.9,3.10,3.11,3.12"
RUN_PYTHON_VERSIONS = ""
PYTHON_VERSION_MIN = "3.9"
PYTHON_VERSION_MAX = "3.12"

def BRANCH_NAME_MASTER = "master"
def DISTEXT_PROJECT_DIR = "doc/ingenialink-python"
def RACK_SPECIFIERS_PATH = "tests.setups.rack_specifiers"

DOCKER_TMP_PATH = "C:\\Users\\ContainerAdministrator\\ingenialink_python"

WIRESHARK_DIR = "wireshark"
USE_WIRESHARK_LOGGING = ""
START_WIRESHARK_TIMEOUT_S = 10.0

wheel_stashes = []
coverage_stashes = []

def getVersionForPR() {
    if (!env.CHANGE_ID) {
        return ""
    }
    def latest_tag = ''
    if (isUnix()) {
        sh "git config --global --add safe.directory '*'"
        latest_tag = sh(returnStdout: true, script: 'git describe --tags --abbrev=0').trim()
    } else {
        latest_tag = powershell(returnStdout: true, script: 'git describe --tags --abbrev=0').trim()
    }
    return "${latest_tag}+PR${env.CHANGE_ID}B${env.BUILD_NUMBER}"
}

def reassignFilePermissions() {
    if (isUnix()) {
        sh 'chmod -R 777 .'
    }
}

def clearWiresharkLogs() {
    bat(script: 'del /f "%WIRESHARK_DIR%\\*.pcap"', returnStatus: true)
}

<<<<<<< HEAD
def runPython(command, py_version = DEFAULT_PYTHON_VERSION) {
    if (isUnix()) {
        sh "python${py_version} -I -m ${command}"
    } else {
        bat "py -${py_version} -I -m ${command}"
    }
=======
def clearCoverageFiles() {
    bat(script: 'del /f "*.coverage*"', returnStatus: true)
>>>>>>> 016a5086
}

def archiveWiresharkLogs() {
    archiveArtifacts artifacts: "${WIRESHARK_DIR}\\*.pcap", allowEmptyArchive: true
}

def activatePoetryEnv(py_version) {
    runPython("poetry env use ${py_version}")
}

def setupEnvironments(py_version = null) {
    runPython("pip install poetry==2.1.3", DEFAULT_PYTHON_VERSION) // Remove poetry install: https://novantamotion.atlassian.net/browse/CIT-412
    def pythonVersions = py_version != null ? [py_version] : RUN_PYTHON_VERSIONS.split(',')
    pythonVersions.each { version ->
        activatePoetryEnv(version)
        runPython("poetry sync --with dev") // Remove all dependencies that are not in the lock file + install main dependencies
    }
}

def buildWheel(py_version) {
    if (isUnix()) {
        runPython("poetry install --no-root --only build,dev") // Install build dependencies
        runPython("poetry run poe build") // Build wheel
    } else {
        echo "Running build for Python ${py_version} in Docker environment"
        // Remove poetry install: https://novantamotion.atlassian.net/browse/CIT-412
        bat """
            cd ${DOCKER_TMP_PATH}
            poetry env use ${py_version}
            poetry sync --no-root --only build,dev
            poetry run poe build
        """
    }
}

def runTestHW(markers, setup_name, extra_args = "") {
    try {
        timeout(time: 1, unit: 'HOURS') {
            clearCoverageFiles()
            def firstIteration = true
            def pythonVersions = RUN_PYTHON_VERSIONS.split(',')
            pythonVersions.each { version ->
                withEnv(["WIRESHARK_SCOPE=${params.WIRESHARK_LOGGING_SCOPE}", "CLEAR_WIRESHARK_LOG_IF_SUCCESSFUL=${params.CLEAR_SUCCESSFUL_WIRESHARK_LOGS}", "START_WIRESHARK_TIMEOUT_S=${START_WIRESHARK_TIMEOUT_S}"]) {
                    try {
                        def py_version = "py" + DEFAULT_PYTHON_VERSION.replace(".", "")
                        def setupArg = setup_name ? "--setup ${setup_name} " : ""
                        activatePoetryEnv(version)
                        runPython("poetry sync --with dev,tests") // Remove all dependencies except poethepoet (importlib mode)
                        runPython("poetry run poe install-wheel")
                        runPython("poetry run poe tests -m \"${markers}\" ${setupArg} --job_name=\"${env.JOB_NAME}-#${env.BUILD_NUMBER}-${setup_name}\" -o log_cli=True ${extra_args}")

                    } catch (err) {
                        unstable(message: "Tests failed")
                    } finally {
                        junit "pytest_reports\\*.xml"
                        // Delete the junit after publishing it so it not re-published on the next stage
                        bat "del /S /Q pytest_reports\\*.xml"
                        if (firstIteration) {
                            def coverage_stash = ".coverage_${setup_name}"
                            bat "move .coverage ${coverage_stash}"
                            stash includes: coverage_stash, name: coverage_stash
                            coverage_stashes.add(coverage_stash)
                            firstIteration = false
                        }
                    }
                }
            }
        }
    } finally {
        archiveWiresharkLogs()
        clearWiresharkLogs()
    }
}

/* Build develop everyday 3 times starting at 19:00 UTC (21:00 Barcelona Time), running all tests */
CRON_SETTINGS = BRANCH_NAME == "develop" ? '''0 19,21,23 * * *''' : ""

pipeline {
    agent none
    options {
        timestamps()
    }
    triggers {
        cron(CRON_SETTINGS)
    }
    parameters {
        choice(
                choices: ['MIN', 'MAX', 'MIN_MAX', 'All'],
                name: 'PYTHON_VERSIONS'
        )
        booleanParam(name: 'WIRESHARK_LOGGING', defaultValue: true, description: 'Enable Wireshark logging')
        choice(
                choices: ['function', 'module', 'session'],
                name: 'WIRESHARK_LOGGING_SCOPE'
        )
        booleanParam(name: 'CLEAR_SUCCESSFUL_WIRESHARK_LOGS', defaultValue: true, description: 'Clears Wireshark logs if the test passed')
    }
    stages {
        stage("Set env") {
            steps {
                script {
                    if (env.BRANCH_NAME == 'master') {
                        RUN_PYTHON_VERSIONS = ALL_PYTHON_VERSIONS
                    } else if (env.BRANCH_NAME == 'develop') {
                        RUN_PYTHON_VERSIONS = ALL_PYTHON_VERSIONS
                    } else if (env.BRANCH_NAME.startsWith('release/')) {
                        RUN_PYTHON_VERSIONS = ALL_PYTHON_VERSIONS
                    } else {
                        if (env.PYTHON_VERSIONS == "MIN_MAX") {
                          RUN_PYTHON_VERSIONS = "${PYTHON_VERSION_MIN},${PYTHON_VERSION_MAX}"
                        } else if (env.PYTHON_VERSIONS == "MIN") {
                          RUN_PYTHON_VERSIONS = PYTHON_VERSION_MIN
                        } else if (env.PYTHON_VERSIONS == "MAX") {
                          RUN_PYTHON_VERSIONS = PYTHON_VERSION_MAX
                        } else if (env.PYTHON_VERSIONS == "All") {
                          RUN_PYTHON_VERSIONS = ALL_PYTHON_VERSIONS
                        } else { // Branch-indexing
                          RUN_PYTHON_VERSIONS = PYTHON_VERSION_MIN
                        }
                    }

                    if (params.WIRESHARK_LOGGING) {
                        USE_WIRESHARK_LOGGING = "--run_wireshark"
                    } else {
                        USE_WIRESHARK_LOGGING = ""
                    }
                }
            }
        }

        stage('Build and publish') {
            stages {
                stage('Build') {
                    parallel {
                        stage('Build Windows') {
                            agent {
                                docker {
                                    label SW_NODE
                                    image WIN_DOCKER_IMAGE
                                }
                            }
                            stages {
                                stage('Move workspace') {
                                    steps {
                                        bat "XCOPY ${env.WORKSPACE} C:\\Users\\ContainerAdministrator\\ingenialink_python /s /i /y /e /h"
                                    }
                                }
                                stage ('Setup Poetry environments') {
                                    steps {
                                        setupEnvironments()
                                        activatePoetryEnv(DEFAULT_PYTHON_VERSION)
                                    }
                                }
                                stage('Build wheels') {
                                    environment {
                                        SETUPTOOLS_SCM_PRETEND_VERSION = getVersionForPR()
                                    }
                                    steps {
                                        script {
                                            def pythonVersions = RUN_PYTHON_VERSIONS.split(',')
                                            pythonVersions.each { version ->
                                                buildWheel(version)
                                            }
                                        }
                                        bat """
                                            cd ${DOCKER_TMP_PATH}
                                            COPY ingenialink\\_version.py ${env.WORKSPACE}\\ingenialink\\_version.py
                                            XCOPY dist ${env.WORKSPACE}\\dist /s /i
                                        """
                                    }
                                }
                                stage('Make a static type analysis') {
                                    steps {
                                        runPython("poetry install --with type,dev")
                                        runPython("poetry run poe type")
                                    }
                                }
                                stage('Check formatting') {
                                    steps {
                                        runPython("poetry install --with format,dev")
                                        runPython("poetry run poe format")
                                    }
                                }
                                stage('Archive artifacts') {
                                    steps {
                                        archiveArtifacts(artifacts: "dist\\*", followSymlinks: false)
                                        script {
                                            stash_name = "publish_wheels-windows"
                                            wheel_stashes.add(stash_name)
                                            stash includes: "dist\\*", name: stash_name
                                        }
                                    }
                                }
                                stage('Generate documentation') {
                                    steps {
                                        runPython("poetry install --with docs,dev")
                                        runPython("poetry run poe docs")
                                        bat '''"C:\\Program Files\\7-Zip\\7z.exe" a -r docs.zip -w _docs -mem=AES256'''
                                        stash includes: 'docs.zip', name: 'docs'
                                    }
                                }
                                stage('Run no-connection tests on docker') {
                                    steps {
                                        script {
                                            def pythonVersions = RUN_PYTHON_VERSIONS.split(',')
                                            pythonVersions.each { version ->
                                                activatePoetryEnv(version)
                                                runPython("poetry install --with dev,tests")
                                                runPython("poetry run poe install-wheel")
                                                runPython("poetry run poe tests -- -m docker -o log_cli=True")
                                            }
                                        }
                                    }
                                    post {
                                        always {
                                            bat "move .coverage .coverage_docker"
                                            junit "pytest_reports\\*.xml"
                                            // Delete the junit after publishing it so it not re-published on the next stage
                                            bat "del /S /Q pytest_reports\\*.xml"
                                            stash includes: '.coverage_docker', name: '.coverage_docker'
                                            script {
                                                coverage_stashes.add(".coverage_docker")
                                            }
                                        }
                                    }
                                }
                            }
                        }
                        stage('Build Linux') {
                            agent {
                                docker {
                                    label 'worker'
                                    image LIN_DOCKER_IMAGE
                                    args '-u root:root'
                                }
                            }
                            stages {
                                stage ('Setup Poetry environments') {
                                    steps {
                                        setupEnvironments(PYTHON_VERSION_MAX)
                                        activatePoetryEnv(DEFAULT_PYTHON_VERSION)
                                    }
                                }
                                stage('Build wheels') {
                                    environment {
                                        SETUPTOOLS_SCM_PRETEND_VERSION = getVersionForPR()
                                    }
                                    steps {
                                        buildWheel(PYTHON_VERSION_MAX)
                                    }
                                }
                                stage('Archive artifacts') {
                                    steps {
                                        archiveArtifacts(artifacts: "dist\\*", followSymlinks: false)
                                        script {
                                            stash_name = "publish_wheels-linux"
                                            wheel_stashes.add(stash_name)
                                            stash includes: "dist\\*", name: stash_name
                                        }
                                    }
                                }
                                stage('Run no-connection tests on docker') {
                                    steps {
                                        script {
                                            def pythonVersions = RUN_PYTHON_VERSIONS.split(',')
                                            pythonVersions.each { version ->
                                                activatePoetryEnv(version)
                                                runPython("poetry install --with dev,tests")
                                                runPython("poetry run poe install-wheel")
                                                runPython("poetry run poe tests -- -m no_connection -o log_cli=True")
                                            }
                                        }
                                    }
                                    post {
                                        always {
                                            junit "pytest_reports\\*.xml"
                                        }
                                    }
                                }
                                stage('Run virtual drive tests on docker') {
                                    steps {
                                        script {
                                            def pythonVersions = RUN_PYTHON_VERSIONS.split(',')
                                            pythonVersions.each { version ->
                                                activatePoetryEnv(version)
                                                runPython("poetry install --with dev,tests")
                                                runPython("poetry run poe install-wheel")
                                                runPython("poetry run poe tests -- -m virtual --setup summit_testing_framework.setups.virtual_drive.TESTS_SETUP  -o log_cli=True")
                                            }
                                        }
                                    }
                                    post {
                                        always {
                                            junit "pytest_reports\\*.xml"
                                        }
                                    }
                                }
                            }
                            post {
                                always {
                                    reassignFilePermissions()
                                }
                            }
                        }
                    }
                }
                stage('Publish documentation') {
                    when {
                        beforeAgent true
                        branch BRANCH_NAME_MASTER
                    }
                    agent {
                        label 'worker'
                    }
                    steps {
                        unstash 'docs'
                        unzip zipFile: 'docs.zip', dir: '.'
                        publishDistExt('_docs', DISTEXT_PROJECT_DIR, true)
                    }
                }
                stage('Publish wheels') {
                    agent {
                        docker {
                            label 'worker'
                            image PUBLISHER_DOCKER_IMAGE
                        }
                    }
                    stages {
                        stage('Unstash')
                        {
                            steps {
                                script {
                                    for (stash_name in wheel_stashes) {
                                        unstash stash_name
                                    }
                                }
                            }
                        }
                        stage('Publish Ingenia PyPi') {
                            steps {
                                publishIngeniaPyPi('dist/*')
                            }
                        }
                        stage('Publish PyPi') {
                            when {
                                branch 'master'
                            }
                            steps {
                                publishPyPi('dist/*')
                            }
                        }
                    }
                }
            }
        }
        
        stage('Tests') {
            parallel {
<<<<<<< HEAD
=======
                stage('Docker Windows - Tests') {
                    agent {
                        docker {
                            label SW_NODE
                            image WIN_DOCKER_IMAGE
                        }
                    }
                    stages {
                        stage('Run no-connection tests on docker') {
                            steps {
                                clearCoverageFiles()
                                bat "py -${DEFAULT_PYTHON_VERSION} -m tox -e ${RUN_PYTHON_VERSIONS} -- " +
                                        "-m docker " +
                                        "-o log_cli=True"
                            }
                            post {
                                always {
                                    bat "move .coverage .coverage_docker"
                                    junit "pytest_reports\\*.xml"
                                    // Delete the junit after publishing it so it not re-published on the next stage
                                    bat "del /S /Q pytest_reports\\*.xml"
                                    stash includes: '.coverage_docker', name: '.coverage_docker'
                                    script {
                                        coverage_stashes.add(".coverage_docker")
                                    }
                                }
                            }
                        }
                    }
                }
                stage('Docker Linux - Tests') {
                    agent {
                        docker {
                            label "worker"
                            image LIN_DOCKER_IMAGE
                        }
                    }
                    stages {
                        stage('Run no-connection tests on docker') {
                            steps {
                                script {
                                    def run_py_versions = RUN_PYTHON_VERSIONS.split(',').collect { "py" + it.replace('.', '') }.join(',')
                                    sh """
                                        python${DEFAULT_PYTHON_VERSION} -m tox -e ${run_py_versions} -- -m no_connection -o log_cli=True
                                    """
                                }
                            }
                            post {
                                always {
                                    junit "pytest_reports\\*.xml"
                                }
                            }
                        }
                        stage('Run virtual drive tests on docker') {
                            steps {
                                script {
                                    def run_py_versions = RUN_PYTHON_VERSIONS.split(',').collect { "py" + it.replace('.', '') }.join(',')
                                    sh """
                                        python${DEFAULT_PYTHON_VERSION} -m tox -e ${run_py_versions} -- -m virtual --setup summit_testing_framework.setups.virtual_drive.TESTS_SETUP -o log_cli=True
                                    """
                                }
                            }
                            post {
                                always {
                                    junit "pytest_reports\\*.xml"
                                }
                            }
                        }
                    }
                }
>>>>>>> 016a5086
                stage('EtherCAT/No Connection - Tests') {
                    options {
                        lock(ECAT_NODE_LOCK)
                    }
                    agent {
                        label ECAT_NODE
                    }
                    stages {
                        stage ("Clear Wireshark logs") {
                            steps {
                                clearWiresharkLogs()
                            }
                        }
                        stage('Unstash')
                        {
                            steps {
                                script {
                                    for (stash_name in wheel_stashes) {
                                        unstash stash_name
                                    }
                                }
                            }
                        }
                        stage('EtherCAT Everest') {
                            steps {
                                runTestHW("ethercat", "${RACK_SPECIFIERS_PATH}.ECAT_EVE_SETUP", USE_WIRESHARK_LOGGING)
                            }
                        }
                        stage('EtherCAT Capitan') {
                            steps {
                                runTestHW("ethercat", "${RACK_SPECIFIERS_PATH}.ECAT_CAP_SETUP", USE_WIRESHARK_LOGGING)
                            }
                        }
                        stage('EtherCAT Multislave') {
                            steps {
                                runTestHW("multislave", "${RACK_SPECIFIERS_PATH}.ECAT_MULTISLAVE_SETUP", USE_WIRESHARK_LOGGING)
                            }
                        }
                        stage('Run no-connection tests') {
                            steps {
                                runTestHW("no_connection", null, true)
                            }
                        }
                    }
                }
                stage('CANopen/Ethernet - Tests') {
                    options {
                        lock(CAN_NODE_LOCK)
                    }
                    agent {
                        label CAN_NODE
                    }
                    stages {
                        stage('Unstash')
                        {
                            steps {
                                script {
                                    for (stash_name in wheel_stashes) {
                                        unstash stash_name
                                    }
                                }
                            }
                        }
                        stage('CANopen Everest') {
                            steps {
                                runTestHW("canopen", "${RACK_SPECIFIERS_PATH}.CAN_EVE_SETUP")
                            }
                        }
                        stage('CANopen Capitan') {
                            steps {
                                runTestHW("canopen", "${RACK_SPECIFIERS_PATH}.CAN_CAP_SETUP")
                            }
                        }
                        stage('Ethernet Everest') {
                            steps {
                                runTestHW("ethernet", "${RACK_SPECIFIERS_PATH}.ETH_EVE_SETUP", USE_WIRESHARK_LOGGING)
                            }
                        }
                        stage('Ethernet Capitan') {
                            steps {
                                runTestHW("ethernet", "${RACK_SPECIFIERS_PATH}.ETH_CAP_SETUP", USE_WIRESHARK_LOGGING)
                            }
                        }
                    }
                }
            }
        }
        stage('Publish coverage') {
            options {
                skipDefaultCheckout()
            }
            agent {
                docker {
                    label SW_NODE
                    image WIN_DOCKER_IMAGE
                }
            }
            steps {
                script {
                    def coverage_files = ""

                    for (coverage_stash in coverage_stashes) {
                        unstash coverage_stash
                        coverage_files += " " + coverage_stash
                    }
                    // Archive coverage before combining it
                    archiveArtifacts artifacts: '*'

                    bat "py -3.9 -m pip install pytest==7.0.1 pytest-cov==2.12.1"
                    bat "py -3.9 -m coverage combine ${coverage_files}"
                    // Archive coverage combined
                    archiveArtifacts artifacts: '*'
                    bat "py -3.9 -m coverage xml --include='*/ingenialink/*'"
                }
                recordCoverage(tools: [[parser: 'COBERTURA', pattern: 'coverage.xml']])
                archiveArtifacts artifacts: '*.xml'
            }
        }
    }
}<|MERGE_RESOLUTION|>--- conflicted
+++ resolved
@@ -54,17 +54,16 @@
     bat(script: 'del /f "%WIRESHARK_DIR%\\*.pcap"', returnStatus: true)
 }
 
-<<<<<<< HEAD
+def clearCoverageFiles() {
+    bat(script: 'del /f "*.coverage*"', returnStatus: true)
+}
+
 def runPython(command, py_version = DEFAULT_PYTHON_VERSION) {
     if (isUnix()) {
         sh "python${py_version} -I -m ${command}"
     } else {
         bat "py -${py_version} -I -m ${command}"
     }
-=======
-def clearCoverageFiles() {
-    bat(script: 'del /f "*.coverage*"', returnStatus: true)
->>>>>>> 016a5086
 }
 
 def archiveWiresharkLogs() {
@@ -423,8 +422,6 @@
         
         stage('Tests') {
             parallel {
-<<<<<<< HEAD
-=======
                 stage('Docker Windows - Tests') {
                     agent {
                         docker {
@@ -495,7 +492,6 @@
                         }
                     }
                 }
->>>>>>> 016a5086
                 stage('EtherCAT/No Connection - Tests') {
                     options {
                         lock(ECAT_NODE_LOCK)
