@Library('cicd-lib@0.12') _

def SW_NODE = "windows-slave"
def ECAT_NODE = "ecat-test"
def ECAT_NODE_LOCK = "test_execution_lock_ecat"
def CAN_NODE = "canopen-test"
def CAN_NODE_LOCK = "test_execution_lock_can"

def LIN_DOCKER_IMAGE = "ingeniacontainers.azurecr.io/docker-python:1.5"
def WIN_DOCKER_IMAGE = "ingeniacontainers.azurecr.io/win-python-builder:1.6"
def PUBLISHER_DOCKER_IMAGE = "ingeniacontainers.azurecr.io/publisher:1.8"

DEFAULT_PYTHON_VERSION = "3.9"

ALL_PYTHON_VERSIONS = "py39,py310,py311,py312"
RUN_PYTHON_VERSIONS = ""
PYTHON_VERSION_MIN = "py39"
def PYTHON_VERSION_MAX = "py312"

def BRANCH_NAME_MASTER = "master"
def DISTEXT_PROJECT_DIR = "doc/ingenialink-python"
def RACK_SPECIFIERS_PATH = "tests.setups.rack_specifiers"

coverage_stashes = []

// Run this before PYTEST tox command that requires develop ingenialink installation and that 
// may run in parallel/after with EtherCAT/CANopen tests, because these tests alter its value
def restoreIngenialinkWheelEnvVar() {
    env.INGENIALINK_WHEEL_PATH = null
    env.TOX_SKIP_INSTALL = false
}

def getWheelPath(tox_skip_install, python_version) {
    if (tox_skip_install) {
        script {
            def pythonVersionTag = "cp${python_version.replace('py', '')}"
            def files = findFiles(glob: "dist/*${pythonVersionTag}*.whl")
            if (files.length == 0) {
                error "No .whl file found for Python version ${python_version} in the dist directory."
            }
            def wheelFile = files[0].name
            return "dist\\${wheelFile}"
        }
    }
    else {
        return ""
    }
}

<<<<<<< HEAD
def runTest(markers, setup_name, tox_skip_install = false) {
=======
def runTest(protocol, slave = 0, tox_skip_install = false) {
    unstash 'wheels'
>>>>>>> f222a0aa
    def firstIteration = true
    def pythonVersions = RUN_PYTHON_VERSIONS.split(',')
    pythonVersions.each { version ->
        def wheelFile = getWheelPath(tox_skip_install, version)
        env.TOX_SKIP_INSTALL = tox_skip_install.toString()
        env.INGENIALINK_WHEEL_PATH = wheelFile
        try {
            bat "py -${DEFAULT_PYTHON_VERSION} -m tox -e ${version} -- " +
                    "--skip_motion_controller " +
                    "-m \"${markers}\" " +
                    "--setup ${setup_name} " +
                    "--job_name=\"${env.JOB_NAME}-#${env.BUILD_NUMBER}-${setup_name}\""

        } catch (err) {
            unstable(message: "Tests failed")
        } finally {
            junit "pytest_reports\\*.xml"
            // Delete the junit after publishing it so it not re-published on the next stage
            bat "del /S /Q pytest_reports\\*.xml"
            if (firstIteration) {
                def coverage_stash = ".coverage_${setup_name}"
                bat "move .coverage ${coverage_stash}"
                stash includes: coverage_stash, name: coverage_stash
                coverage_stashes.add(coverage_stash)
                firstIteration = false
            }
        }
    }
}

/* Build develop everyday at 19:00 UTC (21:00 Barcelona Time), running all tests */
CRON_SETTINGS = BRANCH_NAME == "develop" ? '''0 19 * * *''' : ""

pipeline {
    agent none
    triggers {
        cron(CRON_SETTINGS)
    }
    stages {
        stage("Set run python versions") {
            steps {
                script {
                    if (env.BRANCH_NAME == 'master') {
                        RUN_PYTHON_VERSIONS = ALL_PYTHON_VERSIONS
                    } else if (env.BRANCH_NAME == 'develop') {
                        RUN_PYTHON_VERSIONS = ALL_PYTHON_VERSIONS
                    } else if (env.BRANCH_NAME.startsWith('release/')) {
                        RUN_PYTHON_VERSIONS = ALL_PYTHON_VERSIONS
                    } else {
                        RUN_PYTHON_VERSIONS = "${PYTHON_VERSION_MIN},${PYTHON_VERSION_MAX}"
                    }
                }
            }
        }

        stage('Build and publish') {
            stages {
                stage('Build') {
                    agent {
                        docker {
                            label SW_NODE
                            image WIN_DOCKER_IMAGE
                        }
                    }
                    stages {
                        stage ('Git Commit to Build description') {
                            steps {
                                // Build description should follow the format VAR1=value1;VAR2=value2...
                                script {
                                    def currentCommit = bat(script: "git rev-parse HEAD", returnStdout: true).trim()
                                    def currentCommitHash = (currentCommit =~ /\b[0-9a-f]{40}\b/)[0]
                                    echo "Current Commit Hash: ${currentCommitHash}"
                                    def currentCommitBranch = bat(script: "git branch --contains ${currentCommitHash}", returnStdout: true).trim().split("\n").find { it.contains('*') }.replace('* ', '').trim()
                                    echo "currentCommitBranch: ${currentCommitBranch}"
                                    
                                    if (currentCommitBranch.contains('detached')) {
                                        def shortCommitHash = (currentCommitBranch =~ /\b[0-9a-f]{7,40}\b/)[0]
                                        def detachedCommit = bat(script: "git rev-parse ${shortCommitHash}", returnStdout: true).trim()
                                        def detachedCommitHash = (detachedCommit =~ /\b[0-9a-f]{40}\b/)[0]
                                        echo "Detached Commit Hash: ${detachedCommitHash}"
                                        currentBuild.description = "ORIGINAL_GIT_COMMIT_HASH=${detachedCommitHash}"
                                    } else {
                                        echo "No detached HEAD state found. Using current commit hash ${currentCommitHash}."
                                        currentBuild.description = "ORIGINAL_GIT_COMMIT_HASH=${currentCommitHash}"
                                    }
                                }
                            }
                        }
                        stage('Move workspace') {
                            steps {
                                bat "XCOPY ${env.WORKSPACE} C:\\Users\\ContainerAdministrator\\ingenialink_python /s /i /y"
                            }
                        }
                        // stage('Type checking') {
                        //     steps {
                        //         bat "py -${DEFAULT_PYTHON_VERSION} -m tox -e type"
                        //     }
                        // }
                        // stage('Format checking') {
                        //     steps {
                        //         bat "py -${DEFAULT_PYTHON_VERSION} -m tox -e format"
                        //     }
                        // }
                        stage('Build') {
                            steps {
                                script {
                                    def pythonVersions = RUN_PYTHON_VERSIONS.split(',')
                                    pythonVersions.each { version ->
                                        def distDir = version == PYTHON_VERSION_MIN ? "dist" : "dist_${version}"
                                        def buildDir = version == PYTHON_VERSION_MIN ? "build" : "build_${version}"
                                        env.TOX_PYTHON_VERSION = version
                                        env.TOX_DIST_DIR = distDir
                                        env.TOX_BUILD_ENV_DIR = buildDir
                                        bat """
                                            cd C:\\Users\\ContainerAdministrator\\ingenialink_python
                                            py -${DEFAULT_PYTHON_VERSION} -m tox -e build
                                            XCOPY ${distDir}\\*.whl ${env.WORKSPACE}\\dist /s /i
                                        """
                                    }
                                }
                            }
                        }
                        stage('Archive artifacts') {
                            steps {
                                archiveArtifacts(artifacts: "dist\\*", followSymlinks: false)
                                stash includes: "dist\\*", name: 'wheels'
                            }
                        }
                        stage('Generate documentation') {
                            steps {
                                bat "py -${DEFAULT_PYTHON_VERSION} -m tox -e docs"
                                bat '''"C:\\Program Files\\7-Zip\\7z.exe" a -r docs.zip -w _docs -mem=AES256'''
                                stash includes: 'docs.zip', name: 'docs'
                            }
                        }
                    }
                }
                stage('Publish documentation') {
                    when {
                        beforeAgent true
                        branch BRANCH_NAME_MASTER
                    }
                    agent {
                        label 'worker'
                    }
                    steps {
                        unstash 'docs'
                        unzip zipFile: 'docs.zip', dir: '.'
                        publishDistExt('_docs', DISTEXT_PROJECT_DIR, true)
                    }
                }
                stage('Publish to pypi') {
                    when {
                        beforeAgent true
                        branch BRANCH_NAME_MASTER
                    }
                    agent {
                        docker {
                            label 'worker'
                            image PUBLISHER_DOCKER_IMAGE
                        }
                    }
                    steps {
                        unstash 'wheels'
                        publishPyPi("dist/*")
                    }
                }
            }
        }
        
        stage('Tests') {
            parallel {
                stage('Docker Windows - Tests') {
                    agent {
                        docker {
                            label SW_NODE
                            image WIN_DOCKER_IMAGE
                        }
                    }
                    stages {
                        stage('Run no-connection tests on docker') {
                            steps {
                                script {
                                    restoreIngenialinkWheelEnvVar()
                                }
                                bat "py -${DEFAULT_PYTHON_VERSION} -m tox -e ${RUN_PYTHON_VERSIONS} -- " +
                                        "-m docker "
                            }
                            post {
                                always {
                                    bat "move .coverage .coverage_docker"
                                    junit "pytest_reports\\*.xml"
                                    // Delete the junit after publishing it so it not re-published on the next stage
                                    bat "del /S /Q pytest_reports\\*.xml"
                                    stash includes: '.coverage_docker', name: '.coverage_docker'
                                    script {
                                        coverage_stashes.add(".coverage_docker")
                                    }
                                }
                            }
                        }
                    }
                }
                stage('Docker Linux - Tests') {
                    agent {
                        docker {
                            label "worker"
                            image LIN_DOCKER_IMAGE
                        }
                    }
                    stages {
                        stage('Run no-connection tests on docker') {
                            steps {
                                script {
                                    restoreIngenialinkWheelEnvVar()
                                }
                                sh """
                                    python${DEFAULT_PYTHON_VERSION} -m tox -e ${RUN_PYTHON_VERSIONS}
                                """
                            }
                            post {
                                always {
                                    junit "pytest_reports\\*.xml"
                                }
                            }
                        }
                    }
                }
                stage('EtherCAT/No Connection - Tests') {
                    options {
                        lock(ECAT_NODE_LOCK)
                    }
                    agent {
                        label ECAT_NODE
                    }
                    stages {
                        stage('EtherCAT Everest') {
                            steps {
                                runTest("ethercat", "${RACK_SPECIFIERS_PATH}.ECAT_EVE_SETUP", true)
                            }
                        }
                        stage('EtherCAT Capitan') {
                            steps {
                                runTest("ethercat", "${RACK_SPECIFIERS_PATH}.ECAT_CAP_SETUP", true)
                            }
                        }
                        stage('EtherCAT Multislave') {
                            steps {
                                runTest("multislave", "${RACK_SPECIFIERS_PATH}.ECAT_MULTISLAVE_SETUP", true)
                            }
                        }
                        stage('Run no-connection tests') {
                            steps {
                                runTest("no_connection", "summit_testing_framework.setups.no_drive.TESTS_SETUP", true)
                            }
                        }
                    }
                }
                stage('CANopen/Ethernet - Tests') {
                    options {
                        lock(CAN_NODE_LOCK)
                    }
                    agent {
                        label CAN_NODE
                    }
                    stages {
                        stage('CANopen Everest') {
                            steps {
                                runTest("canopen", "${RACK_SPECIFIERS_PATH}.CAN_EVE_SETUP", true)
                            }
                        }
                        stage('CANopen Capitan') {
                            steps {
                                runTest("canopen", "${RACK_SPECIFIERS_PATH}.CAN_CAP_SETUP", true)
                            }
                        }
                        stage('Ethernet Everest') {
                            steps {
                                runTest("ethernet", "${RACK_SPECIFIERS_PATH}.ETH_EVE_SETUP", true)
                            }
                        }
                        stage('Ethernet Capitan') {
                            steps {
                                runTest("ethernet", "${RACK_SPECIFIERS_PATH}.ETH_CAP_SETUP", true)
                            }
                        }
                    }
                }
            }
        }
        stage('Publish coverage') {
            agent {
                docker {
                    label SW_NODE
                    image WIN_DOCKER_IMAGE
                }
            }
            steps {
                script {
                    def coverage_files = ""

                    for (coverage_stash in coverage_stashes) {
                        unstash coverage_stash
                        coverage_files += " " + coverage_stash
                    }
                    bat "py -${DEFAULT_PYTHON_VERSION} -m tox -e coverage -- ${coverage_files}"
                }
                recordCoverage(tools: [[parser: 'COBERTURA', pattern: 'coverage.xml']])
                archiveArtifacts artifacts: '*.xml'
            }
        }
    }
}<|MERGE_RESOLUTION|>--- conflicted
+++ resolved
@@ -47,12 +47,8 @@
     }
 }
 
-<<<<<<< HEAD
 def runTest(markers, setup_name, tox_skip_install = false) {
-=======
-def runTest(protocol, slave = 0, tox_skip_install = false) {
     unstash 'wheels'
->>>>>>> f222a0aa
     def firstIteration = true
     def pythonVersions = RUN_PYTHON_VERSIONS.split(',')
     pythonVersions.each { version ->
