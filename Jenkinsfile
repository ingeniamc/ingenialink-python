def SW_NODE = "windows-slave"
def ECAT_NODE = "ecat-test"
def ECAT_NODE_LOCK = "test_execution_lock_ecat"
def CAN_NODE = "canopen-test"
def CAN_NODE_LOCK = "test_execution_lock_can"


pipeline {
    agent none
    stages {
        stage('Build wheels and documentation') {
            agent {
                docker {
                    label SW_NODE
                    image 'ingeniacontainers.azurecr.io/win-python-builder:1.0'
                }
            }
            stages {
                stage('Clone repository') {
                    steps {
                        bat """
                            cd C:\\Users\\ContainerAdministrator
                            git clone https://github.com/ingeniamc/ingenialink-python.git
                            cd ingenialink-python
                            git checkout ${env.GIT_COMMIT}
                        """
                    }
                 }
                stage('Install deps') {
                    steps {
                        bat '''
                            cd C:\\Users\\ContainerAdministrator\\ingenialink-python
                            python -m venv venv
                            venv\\Scripts\\python.exe -m pip install -r requirements\\dev-requirements.txt
                            venv\\Scripts\\python.exe -m pip install -e .
                        '''
                    }
                }
                stage('Build wheels') {
                    steps {
                        bat '''
                             cd C:\\Users\\ContainerAdministrator\\ingenialink-python
                             venv\\Scripts\\python.exe setup.py build sdist bdist_wheel
                        '''
                    }
                }
                stage('Check formatting') {
                    steps {
                        bat """
                            cd C:\\Users\\ContainerAdministrator\\ingenialink-python
<<<<<<< HEAD
                            venv\\Scripts\\python.exe -m black -l 100 --check ingenialink tests
=======
                            py${PYTHON_VERSIONS[-1]}\\Scripts\\python.exe -m black --check ingenialink tests
>>>>>>> b3da9647
                        """
                    }
                }
                stage('Generate documentation') {
                    steps {
                        bat """
                            cd C:\\Users\\ContainerAdministrator\\ingenialink-python
                            venv\\Scripts\\python.exe -m sphinx -b html docs _docs
                        """
                    }
                }
                stage('Archive') {
                    steps {
                        bat """
                            cd C:\\Users\\ContainerAdministrator\\ingenialink-python
                            "C:\\Program Files\\7-Zip\\7z.exe" a -r docs.zip -w _docs -mem=AES256
                            XCOPY dist ${env.WORKSPACE}\\dist /i
                            XCOPY docs.zip ${env.WORKSPACE}
                        """
                        archiveArtifacts artifacts: "dist\\*, docs.zip"
                    }
                }
            }
        }
        stage('EtherCAT and no-connection tests') {
            options {
                lock(ECAT_NODE_LOCK)
            }
            agent {
                label ECAT_NODE
            }
            stages {
                stage('Checkout') {
                    steps {
                        checkout scm
                    }
                }
                stage('Update drives FW') {
                    steps {
                        bat '''
                            python -m venv ingeniamotion
                            ingeniamotion\\Scripts\\python.exe -m pip install ingeniamotion ping3
                            ingeniamotion\\Scripts\\python.exe tests\\resources\\Scripts\\load_FWs.py ethercat
                        '''
                    }
                }
                stage('Install deps') {
                    steps {
                        bat '''
                            python -m venv venv
                            venv\\Scripts\\python.exe -m pip install -r requirements\\dev-requirements.txt
                        '''
                    }
                }
                stage('Run EtherCAT tests') {
                    steps {
                        bat '''
                            venv\\Scripts\\python.exe -m coverage run -m pytest tests --protocol ethercat --junitxml=pytest_ethercat_report.xml
                            move .coverage .coverage_ethercat
                            exit /b 0
                        '''
                        junit 'pytest_ethercat_report.xml'
                    }
                }
                stage('Run no-connection tests') {
                    steps {
                        bat '''
                            venv\\Scripts\\python.exe -m coverage run -m pytest tests --junitxml=pytest_no_connection_report.xml
                            move .coverage .coverage_no_connection
                            exit /b 0
                        '''
                        junit 'pytest_no_connection_report.xml'
                    }
                }
                stage('Archive') {
                    steps {
                        stash includes: '.coverage_no_connection, .coverage_ethercat', name: 'coverage_reports'
                        archiveArtifacts artifacts: '*.xml'
                    }
                }
            }
        }
        stage('CANopen and Ethernet tests') {
            options {
                lock(CAN_NODE_LOCK)
            }
            agent {
                label CAN_NODE
            }
            stages {
                stage('Checkout') {
                    steps {
                        checkout scm
                    }
                }
                stage('Update drives FW') {
                    steps {
                        bat '''
                            python -m venv ingeniamotion
                            ingeniamotion\\Scripts\\python.exe -m pip install ingeniamotion ping3
                            ingeniamotion\\Scripts\\python.exe tests\\resources\\Scripts\\load_FWs.py canopen
                        '''
                    }
                }
                stage('Install deps') {
                    steps {
                        bat '''
                            python -m venv venv
                            venv\\Scripts\\python.exe -m pip install -r requirements\\dev-requirements.txt
                        '''
                    }
                }
                stage('Run CANopen tests') {
                    steps {
                        bat '''
                            venv\\Scripts\\python.exe -m coverage run -m pytest tests --protocol canopen --junitxml=pytest_canopen_report.xml
                            move .coverage .coverage_canopen
                            exit /b 0
                        '''
                        junit 'pytest_canopen_report.xml'
                    }
                }
                stage('Run Ethernet tests') {
                    steps {
                        bat '''
                            venv\\Scripts\\python.exe -m coverage run -m pytest tests --protocol ethernet --junitxml=pytest_ethernet_report.xml
                            move .coverage .coverage_ethernet
                            exit /b 0
                        '''
                        junit 'pytest_ethernet_report.xml'
                    }
                }
                stage('Save test results') {
                    steps {
                        unstash 'coverage_reports'
                        bat '''
                            venv\\Scripts\\python.exe -m coverage combine .coverage_no_connection .coverage_ethercat .coverage_ethernet .coverage_canopen
                            venv\\Scripts\\python.exe -m coverage xml --include=ingenialink/*
                        '''
                        publishCoverage adapters: [coberturaReportAdapter('coverage.xml')]
                        archiveArtifacts artifacts: '*.xml'
                    }
                }
            }
        }
    }
}<|MERGE_RESOLUTION|>--- conflicted
+++ resolved
@@ -48,11 +48,7 @@
                     steps {
                         bat """
                             cd C:\\Users\\ContainerAdministrator\\ingenialink-python
-<<<<<<< HEAD
-                            venv\\Scripts\\python.exe -m black -l 100 --check ingenialink tests
-=======
-                            py${PYTHON_VERSIONS[-1]}\\Scripts\\python.exe -m black --check ingenialink tests
->>>>>>> b3da9647
+                            venv\\Scripts\\python.exe -m black --check ingenialink tests
                         """
                     }
                 }
