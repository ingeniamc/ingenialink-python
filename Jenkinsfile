--- conflicted
+++ resolved
@@ -60,14 +60,9 @@
                 def setupArg = setup_name ? "--setup ${setup_name} " : ""
                 bat "py -${DEFAULT_PYTHON_VERSION} -m tox -e ${version} -- " +
                         "-m \"${markers}\" " +
-<<<<<<< HEAD
                         "${setupArg}" +
-                        "--job_name=\"${env.JOB_NAME}-#${env.BUILD_NUMBER}-${setup_name}\""
-=======
-                        "--setup ${setup_name} " +
                         "--job_name=\"${env.JOB_NAME}-#${env.BUILD_NUMBER}-${setup_name}\" " +
                         "-o log_cli=True"
->>>>>>> 50857d5a
 
             } catch (err) {
                 unstable(message: "Tests failed")
@@ -243,12 +238,8 @@
                                     restoreIngenialinkWheelEnvVar()
                                 }
                                 bat "py -${DEFAULT_PYTHON_VERSION} -m tox -e ${RUN_PYTHON_VERSIONS} -- " +
-<<<<<<< HEAD
-                                        "-m docker"
-=======
-                                        "-m docker --setup summit_testing_framework.setups.no_drive.TESTS_SETUP " +
+                                        "-m docker " +
                                         "-o log_cli=True"
->>>>>>> 50857d5a
                             }
                             post {
                                 always {
@@ -279,11 +270,7 @@
                                     restoreIngenialinkWheelEnvVar()
                                 }
                                 sh """
-<<<<<<< HEAD
-                                    python${DEFAULT_PYTHON_VERSION} -m tox -e ${RUN_PYTHON_VERSIONS} -- -m no_connection
-=======
-                                    python${DEFAULT_PYTHON_VERSION} -m tox -e ${RUN_PYTHON_VERSIONS} -- -m no_connection --setup summit_testing_framework.setups.no_drive.TESTS_SETUP -o log_cli=True
->>>>>>> 50857d5a
+                                    python${DEFAULT_PYTHON_VERSION} -m tox -e ${RUN_PYTHON_VERSIONS} -- -m no_connection -o log_cli=True
                                 """
                             }
                             post {
