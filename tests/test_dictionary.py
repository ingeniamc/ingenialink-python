import os
import tempfile
from os.path import join as join_path
from xml.dom import minidom
from xml.etree import ElementTree

import pytest

from ingenialink.canopen.dictionary import CanopenDictionaryV2, CanopenDictionaryV3
from ingenialink.dictionary import (
    DictionaryDescriptor,
    DictionaryV2,
    ILDictionaryParseError,
    Interface,
)
from ingenialink.ethercat.dictionary import EthercatDictionaryV2, EthercatDictionaryV3
from ingenialink.ethernet.dictionary import (
    EoEDictionaryV3,
    EthernetDictionaryV2,
)
from ingenialink.servo import DictionaryFactory

PATH_RESOURCE = "./tests/resources/"
PATH_TO_DICTIONARY = "./virtual_drive/resources/virtual_drive.xdf"


@pytest.mark.no_connection
@pytest.mark.parametrize(
    "dict_path, interface, fw_version, product_code, part_number, revision_number",
    [
        (
            f"{PATH_RESOURCE}canopen/test_dict_can_v3.0.xdf",
            Interface.CAN,
            "2.4.1",
            61939713,
            "EVS-NET-C",
            196617,
        ),
        (
            f"{PATH_RESOURCE}comkit/com-kit.xdf",
            Interface.ETH,
            "1.4.7",
            123456789,
            None,
            12345,
        ),
        (
            f"{PATH_RESOURCE}ethercat/test_dict_ethercat.xdf",
            Interface.ECAT,
            "2.0.1",
            57745409,
            "CAP-NET-E",
            196635,
        ),
        (
            f"{PATH_RESOURCE}ethercat/test_dict_ethercat.xdf",
            Interface.ETH,
            "2.0.1",
            57745409,
            "CAP-NET-E",
            196635,
        ),
    ],
)
def test_dictionary_description(
    dict_path, interface, fw_version, product_code, part_number, revision_number
):
    dict_description = DictionaryFactory.get_dictionary_description(dict_path, interface)
    assert dict_description == DictionaryDescriptor(
        firmware_version=fw_version,
        product_code=product_code,
        part_number=part_number,
        revision_number=revision_number,
    )


@pytest.mark.no_connection
@pytest.mark.parametrize(
    "dict_path, interface, raises",
    [
        (f"{PATH_RESOURCE}canopen/test_dict_can_v3.0.xdf", Interface.ECAT, ILDictionaryParseError),
        (f"{PATH_RESOURCE}canopen/test_dict_can.xdf", Interface.ECAT, ILDictionaryParseError),
        (f"{PATH_RESOURCE}test_dict_ecat_eoe_v3.0.xdf", Interface.CAN, ILDictionaryParseError),
        (f"{PATH_RESOURCE}ethercat/test_dict_ethercat.xdf", Interface.CAN, ILDictionaryParseError),
        (f"{PATH_RESOURCE}test_no_dict.xdf", Interface.ECAT, FileNotFoundError),
    ],
)
def test_dictionary_description_fail(dict_path, interface, raises):
    with pytest.raises(raises):
        DictionaryFactory.get_dictionary_description(dict_path, interface)


@pytest.mark.parametrize(
    "dictionary_class, dictionary_path",
    [
        (CanopenDictionaryV2, f"{PATH_RESOURCE}canopen/test_dict_can.xdf"),
        (EthernetDictionaryV2, f"{PATH_RESOURCE}ethernet/test_dict_eth.xdf"),
    ],
)
@pytest.mark.no_connection
def test_dictionary_v2_image(dictionary_class, dictionary_path):
    dictionary = dictionary_class(dictionary_path)
    assert isinstance(dictionary.image, str)


@pytest.mark.parametrize(
    "dictionary_class, dictionary_path",
    [
        (CanopenDictionaryV2, f"{PATH_RESOURCE}canopen/test_dict_can.xdf"),
        (EthernetDictionaryV2, f"{PATH_RESOURCE}ethernet/test_dict_eth.xdf"),
    ],
)
@pytest.mark.no_connection
def test_dictionary_v2_image_none(dictionary_class, dictionary_path):
    with open(dictionary_path, encoding="utf-8") as xdf_file:
        tree = ElementTree.parse(xdf_file)
    root = tree.getroot()
    root.remove(root.find(DictionaryV2._DictionaryV2__DICT_IMAGE))
    xml_str = minidom.parseString(ElementTree.tostring(root)).toprettyxml(
        indent="  ", newl="", encoding="UTF-8"
    )
    temp_file = join_path(PATH_RESOURCE, "temp.xdf")
    with open(temp_file, "wb") as merged_file:
        merged_file.write(xml_str)
    dictionary = dictionary_class(temp_file)
    os.remove(temp_file)
    assert dictionary.image is None


@pytest.mark.no_connection
@pytest.mark.parametrize(
    "dict_path, interface, dict_class",
    [
        (f"{PATH_RESOURCE}canopen/test_dict_can.xdf", Interface.CAN, CanopenDictionaryV2),
        (f"{PATH_RESOURCE}canopen/test_dict_can_v3.0.xdf", Interface.CAN, CanopenDictionaryV3),
        (f"{PATH_RESOURCE}ethercat/test_dict_ethercat.xdf", Interface.ECAT, EthercatDictionaryV2),
        (f"{PATH_RESOURCE}ethernet/test_dict_eth.xdf", Interface.ETH, EthernetDictionaryV2),
        (f"{PATH_RESOURCE}ethercat/test_dict_ethercat.xdf", Interface.EoE, EthernetDictionaryV2),
        (f"{PATH_RESOURCE}test_dict_ecat_eoe_v3.0.xdf", Interface.ECAT, EthercatDictionaryV3),
        (f"{PATH_RESOURCE}test_dict_ecat_eoe_v3.0.xdf", Interface.EoE, EoEDictionaryV3),
        (f"{PATH_RESOURCE}test_dict_ecat_eoe_safe_v3.0.xdf", Interface.ECAT, EthercatDictionaryV3),
        (f"{PATH_RESOURCE}test_dict_ecat_eoe_safe_v3.0.xdf", Interface.EoE, EoEDictionaryV3),
    ],
)
def test_dictionary_factory(dict_path, interface, dict_class):
    test_dict = DictionaryFactory.create_dictionary(dict_path, interface)
    assert isinstance(test_dict, dict_class)


@pytest.mark.no_connection
@pytest.mark.parametrize(
    "dict_path, interface, raises",
    [
        (f"{PATH_RESOURCE}canopen/test_dict_can.xdf", Interface.ETH, ILDictionaryParseError),
        (f"{PATH_RESOURCE}canopen/test_dict_can_v3.0.xdf", Interface.ECAT, ILDictionaryParseError),
        (f"{PATH_RESOURCE}ethercat/test_dict_ethercat.xdf", Interface.CAN, ILDictionaryParseError),
        (f"{PATH_RESOURCE}ethernet/test_dict_eth.xdf", Interface.CAN, ILDictionaryParseError),
        (f"{PATH_RESOURCE}ethercat/test_dict_ethercat.xdf", Interface.CAN, ILDictionaryParseError),
        (f"{PATH_RESOURCE}test_dict_ecat_eoe_v3.0.xdf", Interface.ETH, ILDictionaryParseError),
        (f"{PATH_RESOURCE}test_dict_ecat_eoe_v3.0.xdf", Interface.CAN, ILDictionaryParseError),
    ],
)
def test_dictionary_interface_mismatch(dict_path, interface, raises):
    with pytest.raises(raises):
        DictionaryFactory.create_dictionary(dict_path, interface)


@pytest.mark.no_connection
def test_merge_dictionaries_registers():
    coco_dict_path = f"{PATH_RESOURCE}comkit/com-kit.xdf"
    moco_dict_path = f"{PATH_RESOURCE}comkit/core.xdf"
    coco_dict = EthernetDictionaryV2(coco_dict_path)
    moco_dict = EthernetDictionaryV2(moco_dict_path)
    coco_subnode_0_num_regs = len(coco_dict.registers(0))
    assert coco_subnode_0_num_regs == 1
    coco_subnode_1_num_regs = len(coco_dict.registers(1))
    assert coco_subnode_1_num_regs == 0
    moco_subnode_0_num_regs = len(moco_dict.registers(0))
    assert moco_subnode_0_num_regs == 0
    moco_subnode_1_num_regs = len(moco_dict.registers(1))
    assert moco_subnode_1_num_regs == 1
    merged_dict = coco_dict + moco_dict
    merged_dict_subnode_0_num_regs = len(merged_dict.registers(0))
    assert merged_dict_subnode_0_num_regs == coco_subnode_0_num_regs + moco_subnode_0_num_regs
    merged_dict_subnode_1_num_regs = len(merged_dict.registers(1))
    assert merged_dict_subnode_1_num_regs == coco_subnode_1_num_regs + moco_subnode_1_num_regs


@pytest.mark.no_connection
def test_merge_dictionaries_errors():
    coco_dict_path = f"{PATH_RESOURCE}comkit/com-kit.xdf"
    moco_dict_path = f"{PATH_RESOURCE}comkit/core.xdf"
    coco_dict = EthernetDictionaryV2(coco_dict_path)
    moco_dict = EthernetDictionaryV2(moco_dict_path)
    coco_num_errors = len(coco_dict.errors)
    assert coco_num_errors == 1
    moco_num_errors = len(moco_dict.errors)
    assert moco_num_errors == 1
    merged_dict = coco_dict + moco_dict
    merged_dict_num_errors = len(merged_dict.errors)
    assert merged_dict_num_errors == coco_num_errors + moco_num_errors


@pytest.mark.no_connection
def test_merge_dictionaries_attributes():
    coco_dict_path = f"{PATH_RESOURCE}comkit/com-kit.xdf"
    moco_dict_path = f"{PATH_RESOURCE}comkit/core.xdf"
    coco_dict = EthernetDictionaryV2(coco_dict_path)
    assert coco_dict.product_code == 123456789
    assert coco_dict.revision_number == 12345
    assert coco_dict.firmware_version == "1.4.7"
    assert coco_dict.part_number is None
    moco_dict = EthernetDictionaryV2(moco_dict_path)
    assert moco_dict.product_code == 987654321
    assert moco_dict.revision_number == 31
    assert moco_dict.firmware_version == "2.4.0"
    assert moco_dict.part_number == "CORE"
    merged_dict = coco_dict + moco_dict
    assert merged_dict.product_code == 987654321
    assert merged_dict.revision_number == 31
    assert merged_dict.firmware_version == "2.4.0"
    assert merged_dict.part_number == "CORE"
    assert merged_dict.coco_product_code == 123456789


@pytest.mark.no_connection
def test_merge_dictionaries_image():
    coco_dict_path = f"{PATH_RESOURCE}comkit/com-kit.xdf"
    moco_dict_path = f"{PATH_RESOURCE}comkit/core.xdf"
    coco_dict = EthernetDictionaryV2(coco_dict_path)
    moco_dict = EthernetDictionaryV2(moco_dict_path)
    assert coco_dict.image is None
    assert isinstance(moco_dict.image, str)
    merged_dict = coco_dict + moco_dict
    assert merged_dict.image == moco_dict.image


@pytest.mark.no_connection
def test_merge_dictionaries_new_instance():
    coco_dict_path = f"{PATH_RESOURCE}comkit/com-kit.xdf"
    moco_dict_path = f"{PATH_RESOURCE}comkit/core.xdf"
    dict_a = EthernetDictionaryV2(coco_dict_path)
    dict_b = EthernetDictionaryV2(moco_dict_path)
    dict_c = dict_a + dict_b

    assert id(dict_c) != id(dict_a)
    assert id(dict_c) != id(dict_b)

    dict_d = dict_b + dict_a

    assert id(dict_d) != id(dict_a)
    assert id(dict_d) != id(dict_b)

    # The registers should reference different objects
    dict_a_reg_subnode_0 = dict_a.registers(0)["DRV_AXIS_NUMBER"]
    dict_b_reg_subnode_1 = dict_b.registers(1)["DRV_STATE_STATUS"]
    dict_c_reg_subnode_0 = dict_c.registers(0)["DRV_AXIS_NUMBER"]
    dict_c_reg_subnode_1 = dict_c.registers(1)["DRV_STATE_STATUS"]
    assert id(dict_a_reg_subnode_0) != id(dict_c_reg_subnode_0)
    assert id(dict_b_reg_subnode_1) != id(dict_c_reg_subnode_1)

    # Enum attributes should have the same reference
    assert id(dict_a.interface) == id(dict_c.interface)
    assert id(dict_b.interface) == id(dict_c.interface)


@pytest.mark.no_connection
def test_merge_dictionaries_order_invariant():
    coco_dict_path = f"{PATH_RESOURCE}comkit/com-kit.xdf"
    moco_dict_path = f"{PATH_RESOURCE}comkit/core.xdf"
    dict_a = EthernetDictionaryV2(coco_dict_path) + EthernetDictionaryV2(moco_dict_path)
    dict_b = EthernetDictionaryV2(moco_dict_path) + EthernetDictionaryV2(coco_dict_path)
    assert dict_a.registers(0).keys() == dict_b.registers(0).keys()
    assert dict_a.registers(1).keys() == dict_b.registers(1).keys()
    assert dict_a.errors == dict_b.errors
    assert dict_a.product_code == dict_b.product_code
    assert dict_a.revision_number == dict_b.revision_number
    assert dict_a.firmware_version == dict_b.firmware_version
    assert dict_a.part_number == dict_b.part_number
    assert dict_a.image == dict_b.image
    assert dict_a.coco_product_code == dict_b.coco_product_code


@pytest.mark.no_connection
def test_merge_dictionaries_type_exception():
    eth_v2_path = f"{PATH_RESOURCE}comkit/com-kit.xdf"
    can_v2_path = f"{PATH_RESOURCE}canopen/test_dict_can.xdf"
    eth_v2_dict = EthernetDictionaryV2(eth_v2_path)
    can_v2_dict = CanopenDictionaryV2(can_v2_path)
    with pytest.raises(TypeError) as exc_info:
        eth_v2_dict + can_v2_dict
    assert (
        str(exc_info.value) == "Cannot merge dictionaries. Expected type: <class"
        " 'ingenialink.ethernet.dictionary.EthernetDictionaryV2'>, got: <class"
        " 'ingenialink.canopen.dictionary.CanopenDictionaryV2'>"
    )


@pytest.mark.no_connection
def test_merge_dictionaries_no_coco_exception():
    moco_dict_path = f"{PATH_RESOURCE}comkit/core.xdf"
    moco_a_dict = EthernetDictionaryV2(moco_dict_path)
    moco_b_dict = EthernetDictionaryV2(moco_dict_path)
    with pytest.raises(ValueError) as exc_info:
        moco_a_dict + moco_b_dict
    assert (
        str(exc_info.value)
        == "Cannot merge dictionaries. One of the dictionaries must be a COM-KIT dictionary."
    )


@pytest.mark.parametrize(
    "xml_attribute, class_attribute",
    [
        ("firmwareVersion", "firmware_version"),
        ("ProductCode", "product_code"),
        ("RevisionNumber", "revision_number"),
        ("PartNumber", "part_number"),
    ],
)
@pytest.mark.no_connection
def test_dictionary_no_product_code(xml_attribute, class_attribute):
    with open(PATH_TO_DICTIONARY, encoding="utf-8") as xdf_file:
        tree = ElementTree.parse(xdf_file)
    root = tree.getroot()
    device = root.find(DictionaryV2._DictionaryV2__DICT_ROOT_DEVICE)
    device.attrib.pop(xml_attribute)
    xml_str = minidom.parseString(ElementTree.tostring(root)).toprettyxml(
        indent="  ", newl="", encoding="UTF-8"
    )
    with tempfile.TemporaryDirectory() as tmp_dir:
        temp_file = join_path(tmp_dir, "temp.xdf")
        with open(temp_file, "wb") as merged_file:
            merged_file.write(xml_str)
        dictionary = EthernetDictionaryV2(temp_file)
    assert getattr(dictionary, class_attribute) is None


@pytest.mark.no_connection
def test_get_register():
    dict_path = f"{PATH_RESOURCE}ethercat/test_dict_ethercat_axis.xdf"
    dictionary = DictionaryFactory.create_dictionary(dict_path, Interface.ECAT)

    # Specify a uid that does not exist
    uid = "TEST_UID"
    with pytest.raises(ValueError, match=f"Register {uid} not found."):
        dictionary.get_register(uid=uid, axis=None)
    # Specify a uid and axis that does not exist
    with pytest.raises(KeyError, match="axis=3 does not exist."):
        dictionary.get_register(uid=uid, axis=3)

    # Register present in two axis, no axis specified
    uid = "DRV_DIAG_ERROR_LAST"
    with pytest.raises(
        ValueError, match=f"Register {uid} found in multiple axis. Axis should be specified."
    ):
        dictionary.get_register(uid=uid, axis=None)

    # Specify axis, but register does not exist in that axis
    with pytest.raises(KeyError, match=f"Register {uid} not present in axis=0"):
        dictionary.get_register(uid=uid, axis=0)

    # Find same uid in two different axis
    register_axis1 = dictionary.get_register(uid=uid, axis=1)
    assert register_axis1.subnode == 1
    register_axis2 = dictionary.get_register(uid=uid, axis=2)
    assert register_axis2.subnode == 2
    assert register_axis1.identifier == register_axis2.identifier

    # Specify a unique uid without providing the axis
    uid = "DRV_DIAG_ERROR_LAST_COM"
    register_1 = dictionary.get_register(uid=uid, axis=None)
    assert register_1.subnode == 0
    assert register_1.identifier == uid
    # Specify the same uid, providing the subnode, registers should match
    register_2 = dictionary.get_register(uid=uid, axis=0)
    assert register_1 == register_2


<<<<<<< HEAD
def test_canopen_dictionary_get_register_by_index_subindex():
    dict_path = f"{PATH_RESOURCE}canopen/test_dict_can_v3.0.xdf"
    dictionary = DictionaryFactory.create_dictionary(dict_path, Interface.CAN)

    idx = 0x2010
    subidx = 0x0
    register = dictionary.get_register_by_index_subindex(idx, subidx)
    assert register.idx == idx
    assert register.subidx == subidx
=======
@pytest.mark.parametrize(
    "dictionary_path, interface",
    [
        ("./tests/resources/ethernet/test_dict_eth_axis.xdf", Interface.ETH),
        ("./tests/resources/canopen/test_dict_can_axis.xdf", Interface.CAN),
        ("./tests/resources/ethercat/test_dict_ethercat_axis.xdf", Interface.ECAT),
    ],
)
@pytest.mark.no_connection
def test_register_description(dictionary_path, interface):
    expected_description_per_subnode = {
        0: {
            "DRV_DIAG_ERROR_LAST_COM": "Contains the last generated error",
            "DIST_CFG_REG0_MAP": "This register allows configuring the "
            "disturbance mapped register 0.",
        },
        1: {
            "DRV_DIAG_ERROR_LAST": "Contains the last generated error",
            "DRV_OP_CMD": "User requested mode of operation",
        },
        2: {
            "DRV_DIAG_ERROR_LAST": "Contains the last generated error",
            "DRV_STATE_CONTROL": "Parameter to manage the drive state machine. "
            "It is compliant with DS402.",
        },
    }
    dictionary_v2 = DictionaryFactory.create_dictionary(dictionary_path, interface)
    checked_registers = 0
    for subnode, registers in dictionary_v2._registers.items():
        for register in registers.values():
            if register.identifier not in expected_description_per_subnode[subnode]:
                continue
            assert (
                register.description
                == expected_description_per_subnode[subnode][register.identifier]
            )
            checked_registers += 1
    assert checked_registers == sum(
        len(subnode_registers) for subnode_registers in expected_description_per_subnode.values()
    )
>>>>>>> c6732e86
<|MERGE_RESOLUTION|>--- conflicted
+++ resolved
@@ -377,17 +377,6 @@
     assert register_1 == register_2
 
 
-<<<<<<< HEAD
-def test_canopen_dictionary_get_register_by_index_subindex():
-    dict_path = f"{PATH_RESOURCE}canopen/test_dict_can_v3.0.xdf"
-    dictionary = DictionaryFactory.create_dictionary(dict_path, Interface.CAN)
-
-    idx = 0x2010
-    subidx = 0x0
-    register = dictionary.get_register_by_index_subindex(idx, subidx)
-    assert register.idx == idx
-    assert register.subidx == subidx
-=======
 @pytest.mark.parametrize(
     "dictionary_path, interface",
     [
@@ -428,4 +417,14 @@
     assert checked_registers == sum(
         len(subnode_registers) for subnode_registers in expected_description_per_subnode.values()
     )
->>>>>>> c6732e86
+
+
+def test_canopen_dictionary_get_register_by_index_subindex():
+    dict_path = f"{PATH_RESOURCE}canopen/test_dict_can_v3.0.xdf"
+    dictionary = DictionaryFactory.create_dictionary(dict_path, Interface.CAN)
+
+    idx = 0x2010
+    subidx = 0x0
+    register = dictionary.get_register_by_index_subindex(idx, subidx)
+    assert register.idx == idx
+    assert register.subidx == subidx