--- conflicted
+++ resolved
@@ -143,14 +143,8 @@
     reg = servo._get_reg(register_key, subnode=1)
     address = reg.address
     servo.disturbance_set_mapped_register(0, address, subnode, reg.dtype.value, 4)
-<<<<<<< HEAD
-    data_arr = []
     if reg.dtype == RegDtype.FLOAT:
-        data_arr.append([0.0, -1.0, 2.0, 3.0])
-=======
-    if reg.dtype == REG_DTYPE.FLOAT:
         data_arr = [0.0, -1.0, 2.0, 3.0]
->>>>>>> a8a02735
     else:
         data_arr = [0, -1, 2, 3]
 
