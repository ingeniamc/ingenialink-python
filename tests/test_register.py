import os

import pytest

from ingenialink.canopen.register import CanopenRegister
from ingenialink.ethernet.register import EthernetRegister
from ingenialink.exceptions import ILAccessError, ILValueError
from ingenialink.register import REG_ACCESS, REG_DTYPE, REG_PHY, Register, dtypes_ranges
from ingenialink.virtual.network import VirtualNetwork
from virtual_drive.core import VirtualDrive

TEST_PORT = 82
server = VirtualDrive(TEST_PORT)


@pytest.fixture(scope="function")
def stop_virtual_drive():
    yield
    server.stop()


@pytest.fixture
def connect_virtual_drive_with_bool_register():
    def connect(dictionary):
        global server
        server.stop()
        server = VirtualDrive(TEST_PORT, dictionary)
        server.start()
        net = VirtualNetwork()
        servo = net.connect_to_slave(dictionary, TEST_PORT)

        boolean_reg_uid = "TEST_BOOLEAN"
        bool_register = EthernetRegister(
            0x0200, REG_DTYPE.BOOL, REG_ACCESS.RW, identifier=boolean_reg_uid
        )
        server._VirtualDrive__dictionary._add_register_list(bool_register)
        server._VirtualDrive__dictionary.registers(bool_register.subnode)[
            boolean_reg_uid
        ].storage_valid = True
        server._VirtualDrive__reg_address_to_id[bool_register.subnode][
            bool_register.address
        ] = boolean_reg_uid
        server.reg_signals[boolean_reg_uid] = []
        servo.dictionary.registers(1)[boolean_reg_uid] = bool_register

        return servo, net

    return connect


@pytest.mark.no_connection
def test_getters_register():
    reg_dtype = REG_DTYPE.U32
    reg_access = REG_ACCESS.RW
    reg_kwargs = {
        "identifier": "MON_CFG_SOC_TYPE",
        "units": "none",
        "cyclic": "CONFIG",
        "phy": REG_PHY.NONE,
        "subnode": 0,
        "storage": 1,
        "reg_range": (-20, 20),
        "labels": "Monitoring trigger type",
        "enums": {"TRIGGER_EVENT_AUTO": 0, "TRIGGER_EVENT_FORCED": 1},
        "cat_id": "MONITORING",
        "scat_id": "SUB_CATEGORY_TEST",
        "internal_use": 1,
    }
    register = Register(reg_dtype, reg_access, **reg_kwargs)

    assert register.identifier == reg_kwargs["identifier"]
    assert register.units == reg_kwargs["units"]
    assert register.cyclic == reg_kwargs["cyclic"]
    assert register.dtype == reg_dtype
    assert register.access == reg_access
    assert register.phy == reg_kwargs["phy"]
    assert register.subnode == reg_kwargs["subnode"]
    assert register.storage == reg_kwargs["storage"]
    assert register.range == reg_kwargs["reg_range"]
    assert register.labels == reg_kwargs["labels"]
    assert register.cat_id == reg_kwargs["cat_id"]
    assert register.scat_id == reg_kwargs["scat_id"]
    assert register.internal_use == reg_kwargs["internal_use"]
    assert register.enums == reg_kwargs["enums"]
    assert register.enums_count == 2
    assert register.storage_valid


@pytest.mark.no_connection
def test_register_type_errors():
    dtype = "False type"
    access = REG_ACCESS.RW
    with pytest.raises(ILValueError):
        Register(dtype, access)

    dtype = REG_DTYPE.FLOAT
    access = "False access"
    with pytest.raises(ILAccessError):
        Register(dtype, access)

    dtype = REG_DTYPE.FLOAT
    access = REG_ACCESS.RW
    with pytest.raises(ILValueError):
        Register(dtype, access, phy="False Phy")


@pytest.mark.no_connection
def test_register_get_storage():
    access = REG_ACCESS.RW

    # invalid storage
    dtype = REG_DTYPE.STR
    register = Register(dtype, access, storage=1)
    assert register.storage_valid == 0
    assert register.storage is None

    # no storage
    dtype = REG_DTYPE.FLOAT
    register = Register(dtype, access)
    assert register.storage_valid == 0
    assert register.storage is None

    # float storage
    dtype = REG_DTYPE.FLOAT
    storage = 12.34
    register = Register(dtype, access, storage=storage)
    assert register.storage_valid == 1
    assert register.storage == storage

    # parse float storage
    dtype = REG_DTYPE.FLOAT
    storage = 123
    register = Register(dtype, access, storage=storage)
    assert isinstance(register.storage, float)

    # parse int storage
    dtype = REG_DTYPE.U8
    storage = 123.1
    register = Register(dtype, access, storage=storage)
    assert isinstance(register.storage, int)
    assert register.storage == 123


@pytest.mark.no_connection
def test_register_set_storage():
    access = REG_ACCESS.RW
    dtype = REG_DTYPE.FLOAT
    storage = 20.0
    register = Register(dtype, access, storage=storage)
    assert register.storage == storage

    storage = 1.1
    register.storage = storage
    assert register.storage == storage


@pytest.mark.parametrize(
    "dtype, reg_range, expected_range, reg_type",
    [
        (REG_DTYPE.U8, (0, 100), (0, 100), int),
        (REG_DTYPE.FLOAT, (0.0, 1.0), (0.0, 1.0), float),
        (REG_DTYPE.S16, (-100, None), (-100, 32767), int),
        (REG_DTYPE.U32, (None, 100), (0, 100), int),
        (REG_DTYPE.S32, (None, None), (-2147483648, 2147483647), int),
        (REG_DTYPE.FLOAT, (None, None), (-3.4e38, 3.4e38), float),
    ],
)
@pytest.mark.no_connection
def test_register_range(dtype, reg_range, expected_range, reg_type):
    register = Register(dtype, REG_ACCESS.RW, reg_range=reg_range)

<<<<<<< HEAD
    # custom range
    dtype = REG_DTYPE.U8
    range = (0, 100)
    register = Register(dtype, access, reg_range=range)
    assert isinstance(register.range[0], int)
    assert isinstance(register.range[1], int)
    assert register.range == range

    # custom range float
    dtype = REG_DTYPE.FLOAT
    range = (1.11, 100.25)
    register = Register(dtype, access, reg_range=range)
    assert isinstance(register.range[0], float)
    assert isinstance(register.range[1], float)
    assert register.range == range

    # default range
    dtype = REG_DTYPE.U8
    register = Register(dtype, access)
    assert register.range == (dtypes_ranges[dtype]["min"], dtypes_ranges[dtype]["max"])
=======
    assert type(register.range[0]) is reg_type
    assert type(register.range[1]) is reg_type
    assert register.range == expected_range
>>>>>>> d137405b


@pytest.mark.no_connection
@pytest.mark.parametrize(
    "subnode, address, mapped_address_eth, mapped_address_can",
    [
        (0, 0x0000, 0x0000, 0x0000),
        (1, 0x0010, 0x0010, 0x0010),
        (2, 0x0020, 0x0820, 0x0020),
        (3, 0x0030, 0x1030, 0x0030),
    ],
)
def test_register_mapped_address(subnode, address, mapped_address_eth, mapped_address_can):
    ethernet_param_dict = {
        "subnode": subnode,
        "address": address,
        "dtype": REG_DTYPE.U16,
        "access": REG_ACCESS.RW,
    }
    canopen_param_dict = {
        "subnode": subnode,
        "idx": address,
        "subidx": 0x00,
        "dtype": REG_DTYPE.U16,
        "access": REG_ACCESS.RW,
        "identifier": "",
        "units": "",
        "cyclic": "CONFIG",
    }
    register = EthernetRegister(**ethernet_param_dict)
    assert mapped_address_eth == register.mapped_address
    register = CanopenRegister(**canopen_param_dict)
    assert mapped_address_can == register.mapped_address


@pytest.mark.parametrize(
    "write_value, expected_read_value,",
    [
        (0, False),
        (1, True),
        (False, False),
        (True, True),
    ],
)
@pytest.mark.usefixtures("stop_virtual_drive")
@pytest.mark.no_connection
def test_bit_register(connect_virtual_drive_with_bool_register, write_value, expected_read_value):
    dictionary = os.path.join("virtual_drive/resources/", "virtual_drive.xdf")
    boolean_reg_uid = "TEST_BOOLEAN"
    servo, _ = connect_virtual_drive_with_bool_register(dictionary)

    servo.write(boolean_reg_uid, write_value)
    assert expected_read_value == servo.read(boolean_reg_uid)


@pytest.mark.parametrize(
    "write_value",
    [2, "one"],
)
@pytest.mark.no_connection
@pytest.mark.usefixtures("stop_virtual_drive")
def test_bit_register_write_invalid_value(connect_virtual_drive_with_bool_register, write_value):
    dictionary = os.path.join("virtual_drive/resources/", "virtual_drive.xdf")
    servo, _ = connect_virtual_drive_with_bool_register(dictionary)
    with pytest.raises(ValueError) as exc_info:
        servo.write("TEST_BOOLEAN", write_value)
    assert (
        str(exc_info.value)
        == f"Invalid value. Expected values: [0, 1, True, False], got {write_value}"
    )<|MERGE_RESOLUTION|>--- conflicted
+++ resolved
@@ -169,32 +169,9 @@
 def test_register_range(dtype, reg_range, expected_range, reg_type):
     register = Register(dtype, REG_ACCESS.RW, reg_range=reg_range)
 
-<<<<<<< HEAD
-    # custom range
-    dtype = REG_DTYPE.U8
-    range = (0, 100)
-    register = Register(dtype, access, reg_range=range)
-    assert isinstance(register.range[0], int)
-    assert isinstance(register.range[1], int)
-    assert register.range == range
-
-    # custom range float
-    dtype = REG_DTYPE.FLOAT
-    range = (1.11, 100.25)
-    register = Register(dtype, access, reg_range=range)
-    assert isinstance(register.range[0], float)
-    assert isinstance(register.range[1], float)
-    assert register.range == range
-
-    # default range
-    dtype = REG_DTYPE.U8
-    register = Register(dtype, access)
-    assert register.range == (dtypes_ranges[dtype]["min"], dtypes_ranges[dtype]["max"])
-=======
     assert type(register.range[0]) is reg_type
     assert type(register.range[1]) is reg_type
     assert register.range == expected_range
->>>>>>> d137405b
 
 
 @pytest.mark.no_connection
