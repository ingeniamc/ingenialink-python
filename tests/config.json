--- conflicted
+++ resolved
@@ -31,12 +31,10 @@
     "channel": 0,
     "save_config_file": "canopen-config.xcf",
     "load_config_file": "resources/configurations/canopen-config.xcf",
-<<<<<<< HEAD
     "fw_file": "//awe-srv-max-prd/distext/products/CAP-XCR/firmware/2.0.1/cap-xcr-c_2.0.1.lfu"
-=======
+    "load_config_file": "resources/configurations/canopen-config.xcf",
     "fw_file": "resources/firmware/eve-net-c_1.8.1.sfu",
-    "test_fw_file": "resources/firmware/eve-net-c_1.7.0.sfu"	
->>>>>>> 2b104d9b
+    "test_fw_file": "resources/firmware/eve-net-c_1.7.0.sfu"
   }
   ]
 }