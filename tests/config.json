--- conflicted
+++ resolved
@@ -5,32 +5,13 @@
     "ip": "192.168.2.11",
     "port": 1061,
     "save_config_file": "ethernet-config.xcf",
-<<<<<<< HEAD
-    "load_config_file": "resources/configurations/ethernet-config.xcf"
-  },
-  "ethercat": {
-    "ifname": "\\Device\\NPF_{192D1D2F-C684-467D-A637-EC07BD434A63}"
-  },
-  "canopen": {
-    "dictionary": "resources/dictionaries/eve-net-c_can_1.8.1.xdf",
-    "eds": "resources/dictionaries/eve-net-c_1.8.1.eds",
-    "node_id": 32,
-    "device": "ixxat",
-=======
     "load_config_file": "//azr-srv-ingfs1/dist/setups/setup_cap_can/1.1.0/config.xml",
     "fw_file": "//awe-srv-max-prd/distext/products/CAP-XCR/firmware/2.4.0/cap-xcr-c_2.4.0.lfu"
   }
   ],
   "ethercat": [
   {
-    "dictionary": "//awe-srv-max-prd/distext/products/CAP-XCR/firmware/2.4.0/cap-xcr-e_eoe_2.4.0.xdf",
-    "slave": 2,
     "ifname": "\\Device\\NPF_{DC30BAAA-CD3D-485E-9E8E-FB3953BAE5A2}",
-    "eoe_comm": true,
-    "boot_in_app": false,
-    "save_config_file": "ethercat-config.xcf",
-    "load_config_file": "//azr-srv-ingfs1/dist/setups/setup_cap_ecat/1.1.0/config.xml",
-    "fw_file": "//awe-srv-max-prd/distext/products/CAP-XCR/firmware/2.4.0/cap-xcr-e_2.4.0.lfu"
   }
   ],
   "canopen": [
@@ -39,7 +20,6 @@
     "eds": "//awe-srv-max-prd/distext/products/CAP-XCR/firmware/2.4.0/cap-xcr-c_2.4.0.eds",
     "node_id": 21,
     "device": "pcan",
->>>>>>> e804b46a
     "baudrate": 1000000,
     "channel": 0,
     "save_config_file": "canopen-config.xcf",
