--- conflicted
+++ resolved
@@ -231,17 +231,11 @@
 
 
 @pytest.mark.no_connection
-<<<<<<< HEAD
-def test_load_configuration_strict(mocker, virtual_drive_custom_dict):  # noqa: F811
-    dictionary = os.path.join(RESOURCES_FOLDER, "virtual_drive.xdf")
-    _, _, servo = virtual_drive_custom_dict(dictionary)
-=======
 def test_load_configuration_strict(
     mocker, virtual_drive_custom_dict, virtual_drive_resources_folder
 ):  # noqa: F811
     dictionary = os.path.join(virtual_drive_resources_folder, "virtual_drive.xdf")
-    server, net, servo = virtual_drive_custom_dict(dictionary)
->>>>>>> a2216e06
+    _, _, servo = virtual_drive_custom_dict(dictionary)
     test_file = "./tests/resources/test_config_file.xcf"
     mocker.patch("ingenialink.servo.Servo.write", side_effect=ILError("Error writing"))
     with pytest.raises(ILError) as exc_info:
@@ -628,13 +622,8 @@
     user_over_voltage_uid = "DRV_PROT_USER_OVER_VOLT"
     register_update_callback = RegisterUpdateTest()
 
-<<<<<<< HEAD
-    dictionary = os.path.join(RESOURCES_FOLDER, "virtual_drive.xdf")
+    dictionary = os.path.join(virtual_drive_resources_folder, "virtual_drive.xdf")
     _, _, servo = virtual_drive_custom_dict(dictionary)
-=======
-    dictionary = os.path.join(virtual_drive_resources_folder, "virtual_drive.xdf")
-    server, net, servo = virtual_drive_custom_dict(dictionary)
->>>>>>> a2216e06
     servo.register_update_subscribe(register_update_callback.register_update_test)
 
     previous_reg_value = servo.read(user_over_voltage_uid, subnode=1)
