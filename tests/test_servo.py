import os
import pytest
<<<<<<< HEAD

from ingenialink.utils._utils import get_drive_identification
from ingenialink.register import REG_ADDRESS_TYPE
from ingenialink.canopen.servo import CanopenServo
=======
import time
import shutil
from pathlib import Path
import xml.etree.ElementTree as ET

from ingenialink.utils._utils import get_drive_identification
from ingenialink.register import REG_ADDRESS_TYPE
from ingenialink.ethernet.register import REG_DTYPE
from ingenialink.servo import SERVO_STATE
from ingenialink.exceptions import ILStateError, ILTimeoutError
from ingenialink.utils._utils import raise_err
>>>>>>> 7fa7c13d


def _clean(filename):
    if os.path.isfile(filename):
        os.remove(filename)


MONITORING_CH_DATA_SIZE = 4
MONITORING_NUM_SAMPLES = 100
DISTURBANCE_CH_DATA_SIZE = 4
DISTURBANCE_NUM_SAMPLES = 100


@pytest.fixture()
def create_monitoring(connect_to_slave):
    servo, net = connect_to_slave
    servo.monitoring_disable()
    servo.monitoring_remove_all_mapped_registers()
    registers_key = [
        'CL_POS_SET_POINT_VALUE'
    ]
    subnode = 1
    for idx, key in enumerate(registers_key):
        reg = servo._get_reg(key, subnode=1)
        servo.monitoring_set_mapped_register(
            idx, reg.address, subnode,
            reg.dtype.value, MONITORING_CH_DATA_SIZE
        )
    divisor = 1
    servo.write('MON_DIST_FREQ_DIV', divisor, subnode=0)
    servo.write('MON_CFG_SOC_TYPE', 0, subnode=0)
    servo.write('MON_CFG_WINDOW_SAMP', MONITORING_NUM_SAMPLES, subnode=0)
    yield servo, net
    servo.monitoring_disable()


@pytest.fixture()
def create_disturbance(connect_to_slave):
    servo, net = connect_to_slave
    data = list(range(DISTURBANCE_NUM_SAMPLES))
    servo.disturbance_disable()
    servo.disturbance_remove_all_mapped_registers()
    servo.disturbance_set_mapped_register(0, 0x0020, 1,
                                          REG_DTYPE.S32.value,
                                          DISTURBANCE_CH_DATA_SIZE)
    servo.disturbance_write_data(0, REG_DTYPE.S32, data)
    yield servo, net
    servo.disturbance_disable()


@pytest.mark.canopen
@pytest.mark.ethernet
def test_save_configuration(connect_to_slave):
    servo, net = connect_to_slave
    assert servo is not None and net is not None

    filename = 'temp_config'

    servo.save_configuration(filename)

    assert os.path.isfile(filename)

    device, saved_registers = servo._read_configuration_file(filename)

    prod_code, rev_number = get_drive_identification(servo)
    if 'ProductCode' in device.attrib and prod_code is not None:
        assert int(device.attrib.get('ProductCode')) == prod_code
    if 'RevisionNumber' in device.attrib and rev_number is not None:
        assert int(device.attrib.get('RevisionNumber')) == rev_number

    assert device.attrib.get("PartNumber") == servo.dictionary.part_number
    assert device.attrib.get("Interface") == servo.dictionary.interface
    assert device.attrib.get("firmwareVersion") == servo.dictionary.firmware_version
    # TODO: check name and family? These are not stored at the dictionary

    assert len(saved_registers) > 0
    for saved_register in saved_registers:
        subnode = int(saved_register.attrib.get('subnode'))

        reg_id = saved_register.attrib.get('id')
        registers = servo.dictionary.registers(subnode=subnode)

        assert reg_id in registers

        storage = saved_register.attrib.get('storage')
        if storage is not None:
            assert storage == str(registers[reg_id].storage)
        else:
            assert registers[reg_id].storage is None

        access = saved_register.attrib.get('access')
        assert registers[reg_id].access == servo.dictionary.access_xdf_options[access]

        dtype = saved_register.attrib.get('dtype')
        assert registers[reg_id].dtype == servo.dictionary.dtype_xdf_options[dtype]

        assert access == "rw"
        assert registers[reg_id].address_type != REG_ADDRESS_TYPE.NVM_NONE

    _clean(filename)


@pytest.mark.canopen
@pytest.mark.ethernet
def test_load_configuration(connect_to_slave, read_config, pytestconfig):
    servo, net = connect_to_slave
    assert servo is not None and net is not None

    protocol = pytestconfig.getoption("--protocol")

    filename = read_config[protocol]['load_config_file']

    assert os.path.isfile(filename)

    servo.load_configuration(filename)

    _, loaded_registers = servo._read_configuration_file(filename)

    for register in loaded_registers:
        reg_id = register.attrib.get('id')
        storage = register.attrib.get('storage')
        access = register.attrib.get('access')
        if storage is None or access != 'rw':
            continue
        subnode = int(register.attrib.get('subnode'))
        dtype = register.attrib.get('dtype')

        if reg_id in servo.dictionary.registers(subnode):
            if servo.dictionary.registers(subnode)[reg_id].address_type == REG_ADDRESS_TYPE.NVM_NONE:
                continue
            value = servo.read(reg_id, subnode=subnode)
            if dtype == 'str':
                assert value == storage
            elif dtype == 'float':
                assert value == pytest.approx(float(storage), 0.0001)
            else:
                assert value == int(storage)


@pytest.mark.no_connection
def test_read_configuration_file(read_config):
    test_file = "./tests/resources/test_config_file.xcf"
    servo = CanopenServo("test", 0, dictionary_path=read_config["canopen"]["dictionary"])
    device, registers = servo._read_configuration_file(test_file)

    assert device.attrib.get("PartNumber") == "EVE-NET-C"
    assert device.attrib.get("Interface") == "CAN"
    assert device.attrib.get("firmwareVersion") == "2.3.0"
    assert device.attrib.get('ProductCode') == "493840"
    assert device.attrib.get('RevisionNumber') == "196634"
    assert device.attrib.get('family') == "Summit"
    assert device.attrib.get('name') == "Generic"

    assert len(registers) == 4
    assert registers[0].get("id") == "DRV_DIAG_ERROR_LAST_COM"
    assert registers[0].get("access") == "r"
    assert registers[0].get("address") == "0x580F00"
    assert registers[0].get("dtype") == "s32"
    assert registers[0].get("subnode") == "0"


@pytest.mark.canopen
@pytest.mark.ethernet
@pytest.mark.ethercat
def test_load_configuration_file_not_found(connect_to_slave):
    servo, net = connect_to_slave
    assert servo is not None and net is not None

    filename = 'can_config.xdf'
    with pytest.raises(FileNotFoundError):
        servo.load_configuration(filename)


@pytest.mark.parametrize('subnode', [
    -1, "1"
])
@pytest.mark.canopen
@pytest.mark.ethernet
@pytest.mark.ethercat
def test_load_configuration_invalid_subnode(read_config, pytestconfig, connect_to_slave, subnode):
    servo, net = connect_to_slave
    assert servo is not None and net is not None
    
    protocol = pytestconfig.getoption("--protocol")
    filename = read_config[protocol]['load_config_file']
    with pytest.raises(ValueError):
        servo.load_configuration(filename, subnode=subnode)


@pytest.mark.canopen
@pytest.mark.ethernet
def test_load_configuration_to_subnode_zero(read_config, pytestconfig, connect_to_slave):
    servo, net = connect_to_slave
    assert servo is not None and net is not None

    protocol = pytestconfig.getoption("--protocol")
    filename = read_config[protocol]['load_config_file']
    path = Path(filename)
    file = filename.split('/')[-1]
    modified_path = Path(filename.replace(file, "config_0_test.xdf"))
    shutil.copy(path, modified_path)
    with open(modified_path, 'r', encoding='utf-8') as xml_file:
        tree = ET.parse(xml_file)
        root = tree.getroot()
        axis = tree.findall('*/Device/Axes/Axis')
        if axis:
            # Multiaxis
            registers = root.findall(
                './Body/Device/Axes/Axis/Registers/Register'
            )
        else:
            # Single axis
            registers = root.findall('./Body/Device/Registers/Register')
        for element in registers:
            element.attrib['subnode'] = "1"
        tree.write(modified_path)
    with pytest.raises(ValueError):
        servo.load_configuration(str(modified_path), subnode=0)

@pytest.mark.canopen
@pytest.mark.ethernet
@pytest.mark.ethercat
def test_store_parameters(connect_to_slave):
    servo, net = connect_to_slave
    assert servo is not None and net is not None

    servo.store_parameters()

    value = servo.read('DRV_STATE_STATUS')
    assert value is not None

    # TODO: add a power cycle if possible to check the NVM



@pytest.mark.canopen
@pytest.mark.ethernet
@pytest.mark.ethercat
def test_restore_parameters(connect_to_slave):
    servo, net = connect_to_slave
    assert servo is not None and net is not None

    servo.restore_parameters()

    value = servo.read('DRV_STATE_STATUS')
    assert value is not None

    # TODO: add a power cycle if possible to check the NVM


@pytest.mark.canopen
@pytest.mark.ethernet
@pytest.mark.ethercat
def test_read(connect_to_slave):
    servo, net = connect_to_slave
    assert servo is not None and net is not None

    value = servo.read('DRV_STATE_STATUS')
    assert value is not None


@pytest.mark.canopen
@pytest.mark.ethernet
@pytest.mark.ethercat
def test_write(connect_to_slave):
    servo, net = connect_to_slave
    assert servo is not None and net is not None

<<<<<<< HEAD
    reg = 'CL_AUX_FBK_SENSOR'
    value = 4

    saved_value = servo.read(reg)
    value = value + 1 if saved_value == value else value
    
    servo.write(reg, value)
    saved_value = servo.read(reg)

    assert value == saved_value
=======
    servo.write('CL_AUX_FBK_SENSOR', 4)


@pytest.mark.ethernet
def test_monitoring_enable_disable(connect_to_slave):
    servo, net = connect_to_slave
    servo.monitoring_enable()
    assert servo.read(servo.MONITORING_DIST_ENABLE, subnode=0) == 1
    servo.monitoring_disable()
    assert servo.read(servo.MONITORING_DIST_ENABLE, subnode=0) == 0


@pytest.mark.ethernet
def test_monitoring_remove_data(create_monitoring):
    servo, net = create_monitoring
    servo.monitoring_enable()
    servo.write('MON_CMD_FORCE_TRIGGER', 1, subnode=0)
    assert servo.read('MON_CFG_BYTES_VALUE', subnode=0) > 0
    servo.monitoring_remove_data()
    assert servo.read('MON_CFG_BYTES_VALUE', subnode=0) == 0


@pytest.mark.ethernet
def test_monitoring_map_register(connect_to_slave):
    servo, net = connect_to_slave
    registers_key = [
        'CL_POS_SET_POINT_VALUE',
        'CL_VEL_SET_POINT_VALUE'
    ]
    data_size = 4
    subnode = 1
    for idx, key in enumerate(registers_key):
        reg = servo._get_reg(key, subnode=1)
        servo.monitoring_set_mapped_register(
            idx, reg.address, subnode,
            reg.dtype.value, data_size
        )
    assert servo.monitoring_number_mapped_registers == len(registers_key)
    servo.monitoring_remove_all_mapped_registers()
    assert servo.monitoring_number_mapped_registers == 0


@pytest.mark.ethernet
def test_monitoring_data_size(create_monitoring):
    servo, net = create_monitoring
    servo.monitoring_enable()
    servo.write('MON_CMD_FORCE_TRIGGER', 1, subnode=0)
    assert servo.monitoring_get_bytes_per_block() == \
           MONITORING_CH_DATA_SIZE
    assert servo.monitoring_actual_number_bytes() > 0
    assert servo.monitoring_data_size == \
           MONITORING_CH_DATA_SIZE * MONITORING_NUM_SAMPLES
    servo.monitoring_remove_data()


@pytest.mark.ethernet
def test_disturbance_enable_disable(connect_to_slave):
    servo, net = connect_to_slave
    servo.disturbance_enable()
    assert servo.read(servo.DISTURBANCE_ENABLE, subnode=0) == 1
    servo.disturbance_disable()
    assert servo.read(servo.DISTURBANCE_ENABLE, subnode=0) == 0


@pytest.mark.ethernet
def test_disturbance_remove_data(create_disturbance):
    servo, net = create_disturbance
    servo.disturbance_enable()
    assert servo.read('DIST_CFG_BYTES', subnode=0) == \
           DISTURBANCE_CH_DATA_SIZE * DISTURBANCE_NUM_SAMPLES
    servo.disturbance_remove_data()
    assert servo.read('DIST_CFG_BYTES', subnode=0) == 0


@pytest.mark.ethernet
def test_disturbance_map_register(connect_to_slave):
    servo, net = connect_to_slave
    servo.disturbance_remove_all_mapped_registers()
    registers_key = [
        'CL_POS_SET_POINT_VALUE',
        'CL_VEL_SET_POINT_VALUE'
    ]
    data_size = 4
    subnode = 1
    for idx, key in enumerate(registers_key):
        reg = servo._get_reg(key, subnode=1)
        servo.disturbance_set_mapped_register(
            idx, reg.address, subnode,
            reg.dtype.value, data_size
        )
    assert servo.disturbance_number_mapped_registers == len(registers_key)
    servo.disturbance_remove_all_mapped_registers()
    assert servo.disturbance_number_mapped_registers == 0


@pytest.mark.ethernet
def test_disturbance_data_size(create_disturbance):
    servo, net = create_disturbance
    servo.disturbance_enable()
    assert servo.disturbance_data_size == \
           DISTURBANCE_CH_DATA_SIZE * DISTURBANCE_NUM_SAMPLES
    servo.disturbance_remove_data()


@pytest.mark.canopen
@pytest.mark.ethernet
def test_enable_disable(connect_to_slave):
    servo, net = connect_to_slave
    servo.enable()
    assert servo.status[1] == SERVO_STATE.ENABLED
    servo.disable()
    assert servo.status[1] == SERVO_STATE.DISABLED


@pytest.mark.canopen
@pytest.mark.ethernet
def test_fault_reset(connect_to_slave):
    servo, net = connect_to_slave
    prev_val = servo.read('DRV_PROT_USER_OVER_VOLT', subnode=1)
    servo.write('DRV_PROT_USER_OVER_VOLT', data=10.0, subnode=1)
    with pytest.raises(ILStateError):
        servo.enable()
    servo.fault_reset()
    assert servo.status[1] != SERVO_STATE.FAULT
    servo.write('DRV_PROT_USER_OVER_VOLT', data=prev_val, subnode=1)


@pytest.mark.canopen
@pytest.mark.ethernet
@pytest.mark.ethercat
def test_is_alive(connect_to_slave):
    servo, net = connect_to_slave
    assert servo.is_alive()


@pytest.mark.canopen
@pytest.mark.ethernet
def test_status_word_wait_change(connect_to_slave):
    servo, net = connect_to_slave
    subnode = 1
    timeout = 0.5
    status_word = servo.read(servo.STATUS_WORD_REGISTERS[subnode],
                             subnode=subnode)
    r = servo.status_word_wait_change(status_word, timeout, subnode)
    with pytest.raises(ILTimeoutError):
        raise_err(r)
>>>>>>> 7fa7c13d
<|MERGE_RESOLUTION|>--- conflicted
+++ resolved
@@ -1,11 +1,5 @@
 import os
 import pytest
-<<<<<<< HEAD
-
-from ingenialink.utils._utils import get_drive_identification
-from ingenialink.register import REG_ADDRESS_TYPE
-from ingenialink.canopen.servo import CanopenServo
-=======
 import time
 import shutil
 from pathlib import Path
@@ -13,11 +7,11 @@
 
 from ingenialink.utils._utils import get_drive_identification
 from ingenialink.register import REG_ADDRESS_TYPE
+from ingenialink.canopen.servo import CanopenServo
 from ingenialink.ethernet.register import REG_DTYPE
 from ingenialink.servo import SERVO_STATE
 from ingenialink.exceptions import ILStateError, ILTimeoutError
 from ingenialink.utils._utils import raise_err
->>>>>>> 7fa7c13d
 
 
 def _clean(filename):
@@ -177,7 +171,6 @@
     assert registers[0].get("address") == "0x580F00"
     assert registers[0].get("dtype") == "s32"
     assert registers[0].get("subnode") == "0"
-
 
 @pytest.mark.canopen
 @pytest.mark.ethernet
@@ -286,7 +279,6 @@
     servo, net = connect_to_slave
     assert servo is not None and net is not None
 
-<<<<<<< HEAD
     reg = 'CL_AUX_FBK_SENSOR'
     value = 4
 
@@ -297,8 +289,6 @@
     saved_value = servo.read(reg)
 
     assert value == saved_value
-=======
-    servo.write('CL_AUX_FBK_SENSOR', 4)
 
 
 @pytest.mark.ethernet
@@ -443,5 +433,4 @@
                              subnode=subnode)
     r = servo.status_word_wait_change(status_word, timeout, subnode)
     with pytest.raises(ILTimeoutError):
-        raise_err(r)
->>>>>>> 7fa7c13d
+        raise_err(r)