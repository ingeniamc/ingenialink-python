import os
import pytest
<<<<<<< HEAD
import time
=======
import shutil
from pathlib import Path
>>>>>>> 8e59585b
import xml.etree.ElementTree as ET

from ingenialink.utils._utils import get_drive_identification
from ingenialink.register import REG_ADDRESS_TYPE
<<<<<<< HEAD
from ingenialink.ethernet.register import REG_DTYPE
from ingenialink.servo import SERVO_STATE
from ingenialink.exceptions import ILStateError, ILTimeoutError
from ingenialink.utils._utils import raise_err
=======
from ingenialink.exceptions import  ILError
>>>>>>> 8e59585b


def _clean(filename):
    if os.path.isfile(filename):
        os.remove(filename)


MONITORING_CH_DATA_SIZE = 4
MONITORING_NUM_SAMPLES = 100
DISTURBANCE_CH_DATA_SIZE = 4
DISTURBANCE_NUM_SAMPLES = 100


@pytest.fixture()
def create_monitoring(connect_to_slave):
    servo, net = connect_to_slave
    servo.monitoring_disable()
    servo.monitoring_remove_all_mapped_registers()
    registers_key = [
        'CL_POS_SET_POINT_VALUE'
    ]
    subnode = 1
    for idx, key in enumerate(registers_key):
        reg = servo._get_reg(key, subnode=1)
        servo.monitoring_set_mapped_register(
            idx, reg.address, subnode,
            reg.dtype.value, MONITORING_CH_DATA_SIZE
        )
    divisor = 1
    servo.write('MON_DIST_FREQ_DIV', divisor, subnode=0)
    servo.write('MON_CFG_SOC_TYPE', 0, subnode=0)
    servo.write('MON_CFG_WINDOW_SAMP', MONITORING_NUM_SAMPLES, subnode=0)
    yield servo, net
    servo.monitoring_disable()


@pytest.fixture()
def create_disturbance(connect_to_slave):
    servo, net = connect_to_slave
    data = list(range(DISTURBANCE_NUM_SAMPLES))
    servo.disturbance_disable()
    servo.disturbance_remove_all_mapped_registers()
    servo.disturbance_set_mapped_register(0, 0x0020, 1,
                                          REG_DTYPE.S32.value,
                                          DISTURBANCE_CH_DATA_SIZE)
    servo.disturbance_write_data(0, REG_DTYPE.S32, data)
    yield servo, net
    servo.disturbance_disable()


@pytest.mark.canopen
@pytest.mark.ethernet
@pytest.mark.ethercat
def test_save_configuration(connect_to_slave):
    servo, net = connect_to_slave
    assert servo is not None and net is not None

    filename = 'temp_config'

    servo.save_configuration(filename)

    assert os.path.isfile(filename)

    with open(filename, 'r', encoding='utf-8') as xml_file:
        tree = ET.parse(xml_file)
    root = tree.getroot()

    device = root.find('Body/Device')
    prod_code, rev_number = get_drive_identification(servo)
    if 'ProductCode' in device.attrib and prod_code is not None:
        assert int(device.attrib.get('ProductCode')) == prod_code
    if 'RevisionNumber' in device.attrib and rev_number is not None:
        assert int(device.attrib.get('RevisionNumber')) == rev_number

    assert device.attrib.get("PartNumber") == servo.dictionary.part_number
    assert device.attrib.get("Interface") == servo.dictionary.interface
    assert device.attrib.get("firmwareVersion") == servo.dictionary.firmware_version
    # TODO: check name and family? These are not stored at the dictionary

    saved_registers = root.findall('./Body/Device/Registers/Register')
    assert len(saved_registers) > 0

    for saved_register in saved_registers:
        subnode = int(saved_register.attrib.get('subnode'))

        reg_id = saved_register.attrib.get('id')
        registers = servo.dictionary.registers(subnode=subnode)

        assert reg_id in registers

        storage = saved_register.attrib.get('storage')
        if storage is not None:
            assert storage == str(registers[reg_id].storage)
        else:
            assert registers[reg_id].storage is None

        access = saved_register.attrib.get('access')
        assert registers[reg_id].access == servo.dictionary.access_xdf_options[access]

        dtype = saved_register.attrib.get('dtype')
        assert registers[reg_id].dtype == servo.dictionary.dtype_xdf_options[dtype]

        assert access == "rw"
        assert registers[reg_id].address_type != REG_ADDRESS_TYPE.NVM_NONE

    _clean(filename)

@pytest.mark.canopen
@pytest.mark.ethernet
@pytest.mark.ethercat
def test_load_configuration(connect_to_slave, read_config, pytestconfig):
    servo, net = connect_to_slave
    assert servo is not None and net is not None

    protocol = pytestconfig.getoption("--protocol")

    filename = read_config[protocol]['load_config_file']

    assert os.path.isfile(filename)

    servo.load_configuration(filename)

@pytest.mark.canopen
@pytest.mark.ethernet
@pytest.mark.ethercat
def test_load_configuration_file_not_found(connect_to_slave):
    servo, net = connect_to_slave
    assert servo is not None and net is not None

    filename = 'can_config.xdf'
    with pytest.raises(FileNotFoundError):
        servo.load_configuration(filename)


@pytest.mark.parametrize('subnode', [
    -1, "1"
])
@pytest.mark.canopen
@pytest.mark.ethernet
@pytest.mark.ethercat
def test_load_configuration_invalid_subnode(read_config, pytestconfig, connect_to_slave, subnode):
    servo, net = connect_to_slave
    assert servo is not None and net is not None
    
    protocol = pytestconfig.getoption("--protocol")
    filename = read_config[protocol]['load_config_file']
    with pytest.raises(ValueError):
        servo.load_configuration(filename, subnode=subnode)


@pytest.mark.canopen
@pytest.mark.ethernet
def test_load_configuration_to_subnode_zero(read_config, pytestconfig, connect_to_slave):
    servo, net = connect_to_slave
    assert servo is not None and net is not None

    protocol = pytestconfig.getoption("--protocol")
    filename = read_config[protocol]['load_config_file']
    path = Path(filename)
    file = filename.split('/')[-1]
    modified_path = Path(filename.replace(file, "config_0_test.xdf"))
    shutil.copy(path, modified_path)
    with open(modified_path, 'r', encoding='utf-8') as xml_file:
        tree = ET.parse(xml_file)
        root = tree.getroot()
        axis = tree.findall('*/Device/Axes/Axis')
        if axis:
            # Multiaxis
            registers = root.findall(
                './Body/Device/Axes/Axis/Registers/Register'
            )
        else:
            # Single axis
            registers = root.findall('./Body/Device/Registers/Register')
        for element in registers:
            element.attrib['subnode'] = "1"
        tree.write(modified_path)
    with pytest.raises(ValueError):
        servo.load_configuration(str(modified_path), subnode=0)

@pytest.mark.canopen
@pytest.mark.ethernet
@pytest.mark.ethercat
def test_store_parameters(connect_to_slave):
    servo, net = connect_to_slave
    assert servo is not None and net is not None

    servo.store_parameters()

    value = servo.read('DRV_STATE_STATUS')
    assert value is not None

@pytest.mark.canopen
@pytest.mark.ethernet
@pytest.mark.ethercat
def test_restore_parameters(connect_to_slave):
    servo, net = connect_to_slave
    assert servo is not None and net is not None

    servo.restore_parameters()

    value = servo.read('DRV_STATE_STATUS')
    assert value is not None

@pytest.mark.canopen
@pytest.mark.ethernet
@pytest.mark.ethercat
def test_read(connect_to_slave):
    servo, net = connect_to_slave
    assert servo is not None and net is not None

    value = servo.read('DRV_STATE_STATUS')
    assert value is not None

@pytest.mark.canopen
@pytest.mark.ethernet
@pytest.mark.ethercat
def test_write(connect_to_slave):
    servo, net = connect_to_slave
    assert servo is not None and net is not None

    servo.write('CL_AUX_FBK_SENSOR', 4)


@pytest.mark.ethernet
def test_monitoring_enable_disable(connect_to_slave):
    servo, net = connect_to_slave
    servo.monitoring_enable()
    assert servo.read(servo.MONITORING_DIST_ENABLE, subnode=0) == 1
    servo.monitoring_disable()
    assert servo.read(servo.MONITORING_DIST_ENABLE, subnode=0) == 0


@pytest.mark.ethernet
def test_monitoring_remove_data(create_monitoring):
    servo, net = create_monitoring
    servo.monitoring_enable()
    servo.write('MON_CMD_FORCE_TRIGGER', 1, subnode=0)
    assert servo.read('MON_CFG_BYTES_VALUE', subnode=0) > 0
    servo.monitoring_remove_data()
    assert servo.read('MON_CFG_BYTES_VALUE', subnode=0) == 0


@pytest.mark.ethernet
def test_monitoring_map_register(connect_to_slave):
    servo, net = connect_to_slave
    registers_key = [
        'CL_POS_SET_POINT_VALUE',
        'CL_VEL_SET_POINT_VALUE'
    ]
    data_size = 4
    subnode = 1
    for idx, key in enumerate(registers_key):
        reg = servo._get_reg(key, subnode=1)
        servo.monitoring_set_mapped_register(
            idx, reg.address, subnode,
            reg.dtype.value, data_size
        )
    assert servo.monitoring_number_mapped_registers == len(registers_key)
    servo.monitoring_remove_all_mapped_registers()
    assert servo.monitoring_number_mapped_registers == 0


@pytest.mark.ethernet
def test_monitoring_data_size(create_monitoring):
    servo, net = create_monitoring
    servo.monitoring_enable()
    servo.write('MON_CMD_FORCE_TRIGGER', 1, subnode=0)
    assert servo.monitoring_get_bytes_per_block() == \
           MONITORING_CH_DATA_SIZE
    assert servo.monitoring_actual_number_bytes() > 0
    assert servo.monitoring_data_size == \
           MONITORING_CH_DATA_SIZE * MONITORING_NUM_SAMPLES
    servo.monitoring_remove_data()


@pytest.mark.ethernet
def test_disturbance_enable_disable(connect_to_slave):
    servo, net = connect_to_slave
    servo.disturbance_enable()
    assert servo.read(servo.DISTURBANCE_ENABLE, subnode=0) == 1
    servo.disturbance_disable()
    assert servo.read(servo.DISTURBANCE_ENABLE, subnode=0) == 0


@pytest.mark.ethernet
def test_disturbance_remove_data(create_disturbance):
    servo, net = create_disturbance
    servo.disturbance_enable()
    assert servo.read('DIST_CFG_BYTES', subnode=0) == \
           DISTURBANCE_CH_DATA_SIZE * DISTURBANCE_NUM_SAMPLES
    servo.disturbance_remove_data()
    assert servo.read('DIST_CFG_BYTES', subnode=0) == 0


@pytest.mark.ethernet
def test_disturbance_map_register(connect_to_slave):
    servo, net = connect_to_slave
    servo.disturbance_remove_all_mapped_registers()
    registers_key = [
        'CL_POS_SET_POINT_VALUE',
        'CL_VEL_SET_POINT_VALUE'
    ]
    data_size = 4
    subnode = 1
    for idx, key in enumerate(registers_key):
        reg = servo._get_reg(key, subnode=1)
        servo.disturbance_set_mapped_register(
            idx, reg.address, subnode,
            reg.dtype.value, data_size
        )
    assert servo.disturbance_number_mapped_registers == len(registers_key)
    servo.disturbance_remove_all_mapped_registers()
    assert servo.disturbance_number_mapped_registers == 0


@pytest.mark.ethernet
def test_disturbance_data_size(create_disturbance):
    servo, net = create_disturbance
    servo.disturbance_enable()
    assert servo.disturbance_data_size == \
           DISTURBANCE_CH_DATA_SIZE * DISTURBANCE_NUM_SAMPLES
    servo.disturbance_remove_data()


@pytest.mark.canopen
@pytest.mark.ethernet
def test_enable_disable(connect_to_slave):
    servo, net = connect_to_slave
    servo.enable()
    assert servo.status[1] == SERVO_STATE.ENABLED
    servo.disable()
    assert servo.status[1] == SERVO_STATE.DISABLED


@pytest.mark.canopen
@pytest.mark.ethernet
def test_fault_reset(connect_to_slave):
    servo, net = connect_to_slave
    prev_val = servo.read('DRV_PROT_USER_OVER_VOLT', subnode=1)
    servo.write('DRV_PROT_USER_OVER_VOLT', data=10.0, subnode=1)
    with pytest.raises(ILStateError):
        servo.enable()
    servo.fault_reset()
    assert servo.status[1] != SERVO_STATE.FAULT
    servo.write('DRV_PROT_USER_OVER_VOLT', data=prev_val, subnode=1)


@pytest.mark.canopen
@pytest.mark.ethernet
@pytest.mark.ethercat
def test_is_alive(connect_to_slave):
    servo, net = connect_to_slave
    assert servo.is_alive()


@pytest.mark.canopen
@pytest.mark.ethernet
def test_status_word_wait_change(connect_to_slave):
    servo, net = connect_to_slave
    subnode = 1
    timeout = 0.5
    status_word = servo.read(servo.STATUS_WORD_REGISTERS[subnode],
                             subnode=subnode)
    r = servo.status_word_wait_change(status_word, timeout, subnode)
    with pytest.raises(ILTimeoutError):
        raise_err(r)<|MERGE_RESOLUTION|>--- conflicted
+++ resolved
@@ -1,23 +1,14 @@
 import os
 import pytest
-<<<<<<< HEAD
 import time
-=======
-import shutil
-from pathlib import Path
->>>>>>> 8e59585b
 import xml.etree.ElementTree as ET
 
 from ingenialink.utils._utils import get_drive_identification
 from ingenialink.register import REG_ADDRESS_TYPE
-<<<<<<< HEAD
 from ingenialink.ethernet.register import REG_DTYPE
 from ingenialink.servo import SERVO_STATE
 from ingenialink.exceptions import ILStateError, ILTimeoutError
 from ingenialink.utils._utils import raise_err
-=======
-from ingenialink.exceptions import  ILError
->>>>>>> 8e59585b
 
 
 def _clean(filename):
