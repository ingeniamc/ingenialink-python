import os
import pytest
import time
import shutil
from pathlib import Path
import xml.etree.ElementTree as ET

from ingenialink.utils._utils import get_drive_identification
from ingenialink.register import REG_ADDRESS_TYPE
from ingenialink.canopen.servo import CanopenServo
from ingenialink.ethernet.register import REG_DTYPE
from ingenialink.servo import SERVO_STATE
from ingenialink.exceptions import ILStateError, ILTimeoutError


MONITORING_CH_DATA_SIZE = 4
MONITORING_NUM_SAMPLES = 100
DISTURBANCE_CH_DATA_SIZE = 4
DISTURBANCE_NUM_SAMPLES = 100


def _clean(filename):
    if os.path.isfile(filename):
        os.remove(filename)


def _get_reg_address(register, protocol):
    attr_dict = {"ethernet": "address", "canopen": "idx"}
    return getattr(register, attr_dict[protocol])


@pytest.fixture()
def create_monitoring(connect_to_slave, pytestconfig):
    protocol = pytestconfig.getoption("--protocol")
    servo, net = connect_to_slave
    servo.monitoring_disable()
    servo.monitoring_remove_all_mapped_registers()
    registers_key = ["CL_POS_SET_POINT_VALUE"]
    subnode = 1
    for idx, key in enumerate(registers_key):
        reg = servo._get_reg(key, subnode=1)
        address = _get_reg_address(reg, protocol)
        servo.monitoring_set_mapped_register(
            idx, address, subnode, reg.dtype.value, MONITORING_CH_DATA_SIZE
        )
    divisor = 1
    servo.write("MON_DIST_FREQ_DIV", divisor, subnode=0)
    servo.write("MON_CFG_SOC_TYPE", 0, subnode=0)
    servo.write("MON_CFG_WINDOW_SAMP", MONITORING_NUM_SAMPLES, subnode=0)
    yield servo, net
    servo.monitoring_disable()


@pytest.fixture()
def create_disturbance(connect_to_slave, pytestconfig):
    protocol = pytestconfig.getoption("--protocol")
    servo, net = connect_to_slave
    data = list(range(DISTURBANCE_NUM_SAMPLES))
    servo.disturbance_disable()
    servo.disturbance_remove_all_mapped_registers()
    reg = servo._get_reg("CL_POS_SET_POINT_VALUE", subnode=1)
    address = _get_reg_address(reg, protocol)
    servo.disturbance_set_mapped_register(
        0, address, 1, REG_DTYPE.S32.value, DISTURBANCE_CH_DATA_SIZE
    )
    servo.disturbance_write_data(0, REG_DTYPE.S32, data)
    yield servo, net
    servo.disturbance_disable()


@pytest.mark.canopen
@pytest.mark.ethernet
def test_save_configuration(connect_to_slave):
    servo, net = connect_to_slave
    assert servo is not None and net is not None

    filename = "temp_config"

    servo.save_configuration(filename)

    assert os.path.isfile(filename)

    device, saved_registers = servo._read_configuration_file(filename)

    prod_code, rev_number = get_drive_identification(servo)
    if "ProductCode" in device.attrib and prod_code is not None:
        assert int(device.attrib.get("ProductCode")) == prod_code
    if "RevisionNumber" in device.attrib and rev_number is not None:
        assert int(device.attrib.get("RevisionNumber")) == rev_number

    if servo.dictionary.part_number is None:
        assert "PartNumber" not in device.attrib
    else:
        assert device.attrib["PartNumber"] == servo.dictionary.part_number
    assert device.attrib.get("Interface") == servo.dictionary.interface
    assert device.attrib.get("firmwareVersion") == servo.dictionary.firmware_version
    # TODO: check name and family? These are not stored at the dictionary

    assert len(saved_registers) > 0
    for saved_register in saved_registers:
        subnode = int(saved_register.attrib.get("subnode"))

        reg_id = saved_register.attrib.get("id")
        registers = servo.dictionary.registers(subnode=subnode)

        assert reg_id in registers

        storage = saved_register.attrib.get("storage")
        if storage is not None:
            assert storage == str(registers[reg_id].storage)
        else:
            assert registers[reg_id].storage is None

        access = saved_register.attrib.get("access")
        assert registers[reg_id].access == servo.dictionary.access_xdf_options[access]

        dtype = saved_register.attrib.get("dtype")
        assert registers[reg_id].dtype == servo.dictionary.dtype_xdf_options[dtype]

        assert access == "rw"
        assert registers[reg_id].address_type != REG_ADDRESS_TYPE.NVM_NONE

    _clean(filename)


@pytest.mark.canopen
@pytest.mark.ethernet
def test_load_configuration(connect_to_slave, read_config, pytestconfig):
    servo, net = connect_to_slave
    assert servo is not None and net is not None

    protocol = pytestconfig.getoption("--protocol")

    filename = read_config[protocol]["load_config_file"]

    assert os.path.isfile(filename)

    servo.load_configuration(filename)

    _, loaded_registers = servo._read_configuration_file(filename)

    for register in loaded_registers:
        reg_id = register.attrib.get("id")
        storage = register.attrib.get("storage")
        access = register.attrib.get("access")
        if storage is None or access != "rw":
            continue
        subnode = int(register.attrib.get("subnode"))
        dtype = register.attrib.get("dtype")

        if reg_id in servo.dictionary.registers(subnode):
            if (
                servo.dictionary.registers(subnode)[reg_id].address_type
                == REG_ADDRESS_TYPE.NVM_NONE
            ):
                continue
            value = servo.read(reg_id, subnode=subnode)
            if dtype == "str":
                assert value == storage
            elif dtype == "float":
                assert value == pytest.approx(float(storage), 0.0001)
            else:
                assert value == int(storage)


@pytest.mark.no_connection
def test_read_configuration_file(read_config):
    test_file = "./tests/resources/test_config_file.xcf"
    servo = CanopenServo("test", 0, dictionary_path=read_config["canopen"]["dictionary"])
    device, registers = servo._read_configuration_file(test_file)

    assert device.attrib.get("PartNumber") == "EVE-NET-C"
    assert device.attrib.get("Interface") == "CAN"
    assert device.attrib.get("firmwareVersion") == "2.3.0"
    assert device.attrib.get("ProductCode") == "493840"
    assert device.attrib.get("RevisionNumber") == "196634"
    assert device.attrib.get("family") == "Summit"
    assert device.attrib.get("name") == "Generic"

    assert len(registers) == 4
    assert registers[0].get("id") == "DRV_DIAG_ERROR_LAST_COM"
    assert registers[0].get("access") == "r"
    assert registers[0].get("address") == "0x580F00"
    assert registers[0].get("dtype") == "s32"
    assert registers[0].get("subnode") == "0"


@pytest.mark.canopen
@pytest.mark.ethernet
def test_load_configuration_file_not_found(connect_to_slave):
    servo, net = connect_to_slave
    assert servo is not None and net is not None

    filename = "can_config.xdf"
    with pytest.raises(FileNotFoundError):
        servo.load_configuration(filename)


@pytest.mark.parametrize("subnode", [-1, "1"])
@pytest.mark.canopen
@pytest.mark.ethernet
def test_load_configuration_invalid_subnode(read_config, pytestconfig, connect_to_slave, subnode):
    servo, net = connect_to_slave
    assert servo is not None and net is not None

    protocol = pytestconfig.getoption("--protocol")
    filename = read_config[protocol]["load_config_file"]
    with pytest.raises(ValueError):
        servo.load_configuration(filename, subnode=subnode)


@pytest.mark.canopen
@pytest.mark.ethernet
def test_load_configuration_to_subnode_zero(read_config, pytestconfig, connect_to_slave):
    servo, net = connect_to_slave
    assert servo is not None and net is not None

    protocol = pytestconfig.getoption("--protocol")
    filename = read_config[protocol]["load_config_file"]
    path = Path(filename)
    file = filename.split("/")[-1]
    modified_path = Path(filename.replace(file, "config_0_test.xdf"))
    shutil.copy(path, modified_path)
    with open(modified_path, "r", encoding="utf-8") as xml_file:
        tree = ET.parse(xml_file)
        root = tree.getroot()
        axis = tree.findall("*/Device/Axes/Axis")
        if axis:
            # Multiaxis
            registers = root.findall("./Body/Device/Axes/Axis/Registers/Register")
        else:
            # Single axis
            registers = root.findall("./Body/Device/Registers/Register")
        for element in registers:
            element.attrib["subnode"] = "1"
        tree.write(modified_path)
    with pytest.raises(ValueError):
        servo.load_configuration(str(modified_path), subnode=0)


@pytest.mark.canopen
@pytest.mark.ethernet
def test_store_parameters(connect_to_slave):
    servo, net = connect_to_slave
    assert servo is not None and net is not None

    servo.store_parameters()

    value = servo.read("DRV_STATE_STATUS")
    assert value is not None

    # TODO: add a power cycle if possible to check the NVM


@pytest.mark.canopen
@pytest.mark.ethernet
def test_restore_parameters(connect_to_slave):
    servo, net = connect_to_slave
    assert servo is not None and net is not None

    servo.restore_parameters()

    value = servo.read("DRV_STATE_STATUS")
    assert value is not None

    # TODO: add a power cycle if possible to check the NVM


@pytest.mark.canopen
@pytest.mark.ethernet
def test_read(connect_to_slave):
    servo, net = connect_to_slave
    assert servo is not None and net is not None

    value = servo.read("DRV_STATE_STATUS")
    assert value is not None


@pytest.mark.canopen
@pytest.mark.ethernet
def test_write(connect_to_slave):
    servo, net = connect_to_slave
    assert servo is not None and net is not None

    reg = "CL_AUX_FBK_SENSOR"
    value = 4

    saved_value = servo.read(reg)
    value = value + 1 if saved_value == value else value

    servo.write(reg, value)
    saved_value = servo.read(reg)

    assert value == saved_value


@pytest.mark.ethernet
@pytest.mark.canopen
def test_monitoring_enable_disable(connect_to_slave):
    servo, net = connect_to_slave
    servo.monitoring_enable()
    assert servo.read(servo.MONITORING_DIST_ENABLE, subnode=0) == 1
    servo.monitoring_disable()
    assert servo.read(servo.MONITORING_DIST_ENABLE, subnode=0) == 0


@pytest.mark.ethernet
@pytest.mark.canopen
def test_monitoring_remove_data(create_monitoring):
    servo, net = create_monitoring
    servo.monitoring_enable()
    servo.write("MON_CMD_FORCE_TRIGGER", 1, subnode=0)
    assert servo.read("MON_CFG_BYTES_VALUE", subnode=0) > 0
    servo.monitoring_remove_data()
    assert servo.read("MON_CFG_BYTES_VALUE", subnode=0) == 0


@pytest.mark.ethernet
@pytest.mark.canopen
def test_monitoring_map_register(connect_to_slave, pytestconfig):
    protocol = pytestconfig.getoption("--protocol")
    servo, net = connect_to_slave
    servo.monitoring_remove_all_mapped_registers()
    registers_key = ["CL_POS_SET_POINT_VALUE", "CL_VEL_SET_POINT_VALUE"]
    data_size = 4
    subnode = 1
    for idx, key in enumerate(registers_key):
        reg = servo._get_reg(key, subnode=1)
        address = _get_reg_address(reg, protocol)
        servo.monitoring_set_mapped_register(idx, address, subnode, reg.dtype.value, data_size)
    assert servo.monitoring_number_mapped_registers == len(registers_key)

    mon_cfg_regs = {"MON_CFG_REG0_MAP": 0x10200504, "MON_CFG_REG1_MAP": 0x10210804}
    for key, value in mon_cfg_regs.items():
        assert servo.read(key, 0) == value

    assert servo.read("MON_CFG_TOTAL_MAP", 0) == len(registers_key)

    servo.monitoring_remove_all_mapped_registers()
    assert servo.monitoring_number_mapped_registers == 0
    assert servo.read("MON_CFG_TOTAL_MAP", 0) == 0


@pytest.mark.ethernet
@pytest.mark.canopen
def test_monitoring_data_size(create_monitoring):
    servo, net = create_monitoring
    servo.monitoring_enable()
    servo.write("MON_CMD_FORCE_TRIGGER", 1, subnode=0)
    assert servo.monitoring_get_bytes_per_block() == MONITORING_CH_DATA_SIZE
    assert servo.monitoring_actual_number_bytes() > 0
    assert servo.monitoring_data_size == MONITORING_CH_DATA_SIZE * MONITORING_NUM_SAMPLES
    servo.monitoring_remove_data()


@pytest.mark.ethernet
@pytest.mark.canopen
def test_monitoring_read_data(create_monitoring):
    servo, net = create_monitoring
    servo.monitoring_enable()
    servo.write("MON_CMD_FORCE_TRIGGER", 1, subnode=0)
    time.sleep(1)
    servo.monitoring_read_data()
    servo.monitoring_disable()
    data = servo.monitoring_channel_data(0)

    assert type(data) is list
    assert len(data) == pytest.approx(MONITORING_NUM_SAMPLES, 1)
    assert type(data[0]) == int
    servo.monitoring_remove_data()


@pytest.mark.ethernet
@pytest.mark.canopen
def test_disturbance_enable_disable(connect_to_slave):
    servo, net = connect_to_slave
    servo.disturbance_enable()
    assert servo.read(servo.DISTURBANCE_ENABLE, subnode=0) == 1
    servo.disturbance_disable()
    assert servo.read(servo.DISTURBANCE_ENABLE, subnode=0) == 0


@pytest.mark.ethernet
@pytest.mark.canopen
def test_disturbance_remove_data(create_disturbance):
    servo, net = create_disturbance
    servo.disturbance_enable()
    assert (
        servo.read("DIST_CFG_BYTES", subnode=0)
        == DISTURBANCE_CH_DATA_SIZE * DISTURBANCE_NUM_SAMPLES
    )
    servo.disturbance_remove_data()
    assert servo.read("DIST_CFG_BYTES", subnode=0) == 0


@pytest.mark.ethernet
@pytest.mark.canopen
def test_disturbance_map_register(connect_to_slave, pytestconfig):
    protocol = pytestconfig.getoption("--protocol")
    servo, net = connect_to_slave
    servo.disturbance_remove_all_mapped_registers()
    registers_key = ["CL_POS_SET_POINT_VALUE", "CL_VEL_SET_POINT_VALUE"]
    data_size = 4
    subnode = 1
    for idx, key in enumerate(registers_key):
        reg = servo._get_reg(key, subnode=1)
        address = _get_reg_address(reg, protocol)
        servo.disturbance_set_mapped_register(idx, address, subnode, reg.dtype.value, data_size)
    assert servo.disturbance_number_mapped_registers == len(registers_key)

    dist_cfg_regs = {"DIST_CFG_REG0_MAP": 0x10200504, "DIST_CFG_REG1_MAP": 0x10210804}
    for key, value in dist_cfg_regs.items():
        assert servo.read(key, 0) == value

    assert servo.read("DIST_CFG_MAP_REGS", 0) == len(registers_key)

    servo.disturbance_remove_all_mapped_registers()
    assert servo.disturbance_number_mapped_registers == 0
    assert servo.read("DIST_CFG_MAP_REGS", 0) == 0


@pytest.mark.ethernet
@pytest.mark.canopen
def test_disturbance_data_size(create_disturbance):
    servo, net = create_disturbance
    servo.disturbance_enable()
    assert servo.disturbance_data_size == DISTURBANCE_CH_DATA_SIZE * DISTURBANCE_NUM_SAMPLES
    servo.disturbance_remove_data()


@pytest.mark.canopen
@pytest.mark.ethernet
def test_enable_disable(connect_to_slave):
    servo, net = connect_to_slave
    servo.enable()
    assert servo.status[1] == SERVO_STATE.ENABLED
    servo.disable()
    assert servo.status[1] == SERVO_STATE.DISABLED


@pytest.mark.canopen
@pytest.mark.ethernet
def test_fault_reset(connect_to_slave):
    servo, net = connect_to_slave
    prev_val = servo.read("DRV_PROT_USER_OVER_VOLT", subnode=1)
    servo.write("DRV_PROT_USER_OVER_VOLT", data=10.0, subnode=1)
    with pytest.raises(ILStateError):
        servo.enable()
    servo.fault_reset()
    assert servo.status[1] != SERVO_STATE.FAULT
    servo.write("DRV_PROT_USER_OVER_VOLT", data=prev_val, subnode=1)


@pytest.mark.canopen
@pytest.mark.ethernet
def test_is_alive(connect_to_slave):
    servo, net = connect_to_slave
    assert servo.is_alive()


@pytest.mark.canopen
@pytest.mark.ethernet
def test_status_word_wait_change(connect_to_slave):
    servo, net = connect_to_slave
    subnode = 1
    timeout = 0.5
<<<<<<< HEAD
    status_word = servo.read(servo.STATUS_WORD_REGISTERS,
                             subnode=subnode)
=======
    status_word = servo.read(servo.STATUS_WORD_REGISTERS, subnode=subnode)
    r = servo.status_word_wait_change(status_word, timeout, subnode)
>>>>>>> e804b46a
    with pytest.raises(ILTimeoutError):
        servo.status_word_wait_change(status_word, timeout, subnode)<|MERGE_RESOLUTION|>--- conflicted
+++ resolved
@@ -464,12 +464,9 @@
     servo, net = connect_to_slave
     subnode = 1
     timeout = 0.5
-<<<<<<< HEAD
+    status_word = servo.read(servo.STATUS_WORD_REGISTERS, subnode=subnode)
+    r = servo.status_word_wait_change(status_word, timeout, subnode)
     status_word = servo.read(servo.STATUS_WORD_REGISTERS,
                              subnode=subnode)
-=======
-    status_word = servo.read(servo.STATUS_WORD_REGISTERS, subnode=subnode)
-    r = servo.status_word_wait_change(status_word, timeout, subnode)
->>>>>>> e804b46a
     with pytest.raises(ILTimeoutError):
         servo.status_word_wait_change(status_word, timeout, subnode)