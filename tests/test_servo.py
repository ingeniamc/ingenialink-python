import os
import re
import shutil
import time
from pathlib import Path
from xml.etree import ElementTree

import pytest
from packaging import version
from summit_testing_framework.rack_service_client import PartNumber
from summit_testing_framework.setups import DriveCanOpenSetup, DriveEthernetSetup
from summit_testing_framework.setups.specifiers import (
    RackServiceConfigSpecifier,
)

from ingenialink import RegAccess
from ingenialink.configuration_file import ConfigurationFile
from ingenialink.dictionary import Interface
from ingenialink.ethernet.register import RegDtype
from ingenialink.exceptions import (
    ILConfigurationError,
    ILError,
    ILIOError,
    ILStateError,
    ILTimeoutError,
    ILValueError,
)
from ingenialink.register import RegAddressType
from ingenialink.servo import Servo, ServoState

MONITORING_CH_DATA_SIZE = 4
MONITORING_NUM_SAMPLES = 100
DISTURBANCE_CH_DATA_SIZE = 4
DISTURBANCE_NUM_SAMPLES = 100


class RegisterUpdateTest:
    def __init__(self):
        self.call_count = 0
        self.servo = None
        self.register = None

    def register_update_test(self, servo, register, value):
        self.servo = servo
        self.register = register
        self.value = value
        self.call_count += 1


def _clean(filename):
    if os.path.isfile(filename):
        os.remove(filename)


def _get_reg_address(register, descriptor):
    if isinstance(descriptor, DriveEthernetSetup):
        return register.address
    elif isinstance(descriptor, DriveCanOpenSetup):
        return register.idx
    raise ValueError


def wait_until_alive(servo, timeout=None):
    init_time = time.time()
    while not servo.is_alive():
        if timeout is not None and (init_time + timeout) < time.time():
            pytest.fail("The drive is unresponsive after the recovery timeout.")
        time.sleep(1)


def skip_if_monitoring_is_not_available(servo):
    try:
        servo.read("MON_DIST_STATUS")
    except ILError:
        pytest.skip("Monitoring is not available")


class SDOReadTimeoutManager:
    def __init__(self, network, new_value):
        self.__net = network
        self.__new_value = int(1_000_000 * new_value)
        self.__initial_value = self.__net._ecat_master.sdo_read_timeout

    def __enter__(self):
        self.__net._ecat_master.sdo_read_timeout = self.__new_value
        return self

    def __exit__(self, exc_type, exc_value, traceback):
        self.__net._ecat_master.sdo_read_timeout = self.__initial_value


@pytest.fixture()
<<<<<<< HEAD
def create_monitoring(connect_to_slave):
    servo, net = connect_to_slave
=======
def create_monitoring(servo, net, setup_descriptor):
>>>>>>> 0f8dd8bb
    skip_if_monitoring_is_not_available(servo)
    servo.monitoring_disable()
    servo.monitoring_remove_all_mapped_registers()
    registers_key = ["CL_CUR_D_REF_VALUE"]
    for idx, key in enumerate(registers_key):
<<<<<<< HEAD
        servo.monitoring_set_mapped_register(channel=idx, uid=key, size=MONITORING_CH_DATA_SIZE)
=======
        reg = servo._get_reg(key, subnode=1)
        address = _get_reg_address(reg, setup_descriptor)
        servo.monitoring_set_mapped_register(
            idx, address, subnode, reg.dtype.value, MONITORING_CH_DATA_SIZE
        )
>>>>>>> 0f8dd8bb
    divisor = 1
    servo.write("MON_DIST_FREQ_DIV", divisor, subnode=0)
    servo.write("MON_CFG_SOC_TYPE", 0, subnode=0)
    servo.write("MON_CFG_WINDOW_SAMP", MONITORING_NUM_SAMPLES, subnode=0)
    yield servo, net
    servo.monitoring_disable()


@pytest.fixture()
<<<<<<< HEAD
def create_disturbance(connect_to_slave):
    servo, net = connect_to_slave
=======
def create_disturbance(servo, net, setup_descriptor):
>>>>>>> 0f8dd8bb
    skip_if_monitoring_is_not_available(servo)
    data = list(range(DISTURBANCE_NUM_SAMPLES))
    servo.disturbance_disable()
    servo.disturbance_remove_all_mapped_registers()
<<<<<<< HEAD
=======
    reg = servo._get_reg("CL_POS_SET_POINT_VALUE", subnode=1)
    address = _get_reg_address(reg, setup_descriptor)
>>>>>>> 0f8dd8bb
    servo.disturbance_set_mapped_register(
        channel=0, uid="CL_POS_SET_POINT_VALUE", size=DISTURBANCE_CH_DATA_SIZE
    )
    servo.disturbance_write_data(0, RegDtype.S32, data)
    yield servo, net
    servo.disturbance_disable()


@pytest.mark.canopen
@pytest.mark.ethernet
@pytest.mark.ethercat
def test_save_configuration(servo, net):
    assert servo is not None and net is not None

    filename = "temp_config"

    servo.save_configuration(filename)

    assert os.path.isfile(filename)

    config_file = ConfigurationFile.load_from_xcf(filename)

    prod_code, rev_number = servo._get_drive_identification()
    assert config_file.device.product_code == prod_code
    assert config_file.device.revision_number == rev_number

    assert config_file.device.part_number == servo.dictionary.part_number
    assert config_file.device.interface == servo.interface
    if servo.interface == Interface.CAN:
        assert config_file.device.node_id == servo.target
    # The firmware version from the drive has trailing zeros
    # and the one from the dictionary does not
    assert version.parse(config_file.device.firmware_version) == version.parse(
        servo.dictionary.firmware_version
    )

    assert len(config_file.registers) > 0
    for saved_register in config_file.registers:
        subnode = saved_register.subnode

        reg_id = saved_register.uid
        registers = servo.dictionary.registers(subnode=subnode)
        assert reg_id in registers
        assert registers[reg_id].storage == pytest.approx(saved_register.storage, 0.0001)
        assert registers[reg_id].access == saved_register.access
        assert registers[reg_id].dtype == saved_register.dtype
        assert saved_register.access == RegAccess.RW
        assert registers[reg_id].address_type != RegAddressType.NVM_NONE

    _clean(filename)


@pytest.mark.no_connection
def test_check_configuration(virtual_drive):
    server, servo = virtual_drive

    assert servo is not None and server is not None

    filename = "temp_config"

    # Load the configuration, the subsequent check should not raise an error.
    servo.save_configuration(filename)
    servo.check_configuration(filename)

    # Change a random register
    register = "DRV_PROT_USER_OVER_VOLT"
    new_value = 10.0
    servo.write(register, data=new_value, subnode=1)

    check_failed_message = re.escape("Configuration check failed for the following registers:")

    # The check should fail for this register
    with pytest.raises(
        ILConfigurationError,
        match=check_failed_message
        + r"\n"
        + register
        + r" --- Expected: \d*\.\d+ | Found: "
        + str(new_value),
    ):
        servo.check_configuration(filename)

    # Load the configuration again to reset the changes we just made
    # The subsequent check should no longer raise an error.
    servo.load_configuration(filename)
    servo.check_configuration(filename)

    _clean(filename)


@pytest.mark.canopen
@pytest.mark.ethernet
@pytest.mark.ethercat
def test_load_configuration(servo, net):
    assert servo is not None and net is not None
    filename = "temp_config"
    servo.save_configuration(filename)
    assert os.path.isfile(filename)
    servo.load_configuration(filename)
    config_file = ConfigurationFile.load_from_xcf(filename)

    for register in config_file.registers:
        # Check if the register exists in the drive
        try:
            value = servo.read(register.uid, subnode=register.subnode)
        except ILIOError:
            continue
        if register.dtype == RegDtype.FLOAT:
            assert value == pytest.approx(register.storage, 0.0001)
        else:
            assert value == register.storage
    _clean(filename)


@pytest.mark.no_connection
def test_load_configuration_strict(
    mocker, virtual_drive_custom_dict, virtual_drive_resources_folder
):  # noqa: F811
    dictionary = os.path.join(virtual_drive_resources_folder, "virtual_drive.xdf")
    _, _, servo = virtual_drive_custom_dict(dictionary)
    test_file = "./tests/resources/test_config_file.xcf"
    mocker.patch("ingenialink.servo.Servo.write", side_effect=ILError("Error writing"))
    with pytest.raises(ILError) as exc_info:
        servo.load_configuration(test_file, strict=True)
    assert (
        str(exc_info.value) == "Exception during load_configuration, "
        "register DRV_DIAG_SYS_ERROR_TOTAL_COM: Error writing"
    )


@pytest.mark.canopen
@pytest.mark.ethernet
@pytest.mark.ethercat
def test_load_configuration_file_not_found(servo, net):
    assert servo is not None and net is not None

    filename = "can_config.xdf"
    with pytest.raises(FileNotFoundError):
        servo.load_configuration(filename)


@pytest.mark.parametrize("subnode", [-1, "1"])
@pytest.mark.canopen
@pytest.mark.ethernet
@pytest.mark.ethercat
def test_load_configuration_invalid_subnode(setup_descriptor, servo, net, subnode):
    assert servo is not None and net is not None

    filename = setup_descriptor.config_file
    with pytest.raises(ValueError):
        servo.load_configuration(filename, subnode=subnode)


@pytest.mark.canopen
@pytest.mark.ethernet
@pytest.mark.ethercat
def test_load_configuration_to_subnode_zero(setup_descriptor, servo, net):
    assert servo is not None and net is not None

    path = setup_descriptor.config_file
    assert isinstance(path, Path)
    filename = path.as_posix()
    file = filename.split("/")[-1]
    modified_path = Path(filename.replace(file, "config_0_test.xdf"))
    shutil.copy(path, modified_path)
    with open(modified_path, encoding="utf-8") as xml_file:
        tree = ElementTree.parse(xml_file)
        root = tree.getroot()
        axis = tree.findall("*/Device/Axes/Axis")
        if axis:
            # Multiaxis
            registers = root.findall("./Body/Device/Axes/Axis/Registers/Register")
        else:
            # Single axis
            registers = root.findall("./Body/Device/Registers/Register")
        for element in registers:
            element.attrib["subnode"] = "1"
        tree.write(modified_path)
    with pytest.raises(ValueError):
        servo.load_configuration(str(modified_path), subnode=0)


@pytest.mark.canopen
@pytest.mark.ethernet
@pytest.mark.ethercat
def test_store_parameters(setup_manager, environment):
    servo, _, _, _ = (
        setup_manager  # use servo fixture: https://novantamotion.atlassian.net/browse/INGK-1096
    )
    user_over_voltage_register = "DRV_PROT_USER_OVER_VOLT"

    initial_user_over_voltage_value = servo.read(user_over_voltage_register)
    new_user_over_voltage_value = initial_user_over_voltage_value + 5

    servo.write(user_over_voltage_register, new_user_over_voltage_value)

    assert servo.read(user_over_voltage_register) == new_user_over_voltage_value

    servo.store_parameters()

    time.sleep(5)

    environment.power_cycle(wait_for_drives=False)

    wait_until_alive(servo, timeout=20)

    assert servo.read(user_over_voltage_register) == new_user_over_voltage_value


@pytest.mark.canopen
@pytest.mark.ethernet
@pytest.mark.ethercat
def test_restore_parameters(setup_manager, environment):
    servo, _, _, _ = (
        setup_manager  # use servo fixture: https://novantamotion.atlassian.net/browse/INGK-1096
    )
    user_over_voltage_register = "DRV_PROT_USER_OVER_VOLT"

    new_user_over_voltage_value = servo.read(user_over_voltage_register) + 5

    servo.write(user_over_voltage_register, new_user_over_voltage_value)

    assert servo.read(user_over_voltage_register) == new_user_over_voltage_value

    servo.restore_parameters()

    environment.power_cycle(wait_for_drives=False)

    wait_until_alive(servo, timeout=20)

    assert servo.read(user_over_voltage_register) != new_user_over_voltage_value


@pytest.mark.canopen
@pytest.mark.ethernet
@pytest.mark.ethercat
def test_read(servo, net):
    assert servo is not None and net is not None

    value = servo.read("DRV_STATE_STATUS")
    assert value is not None


@pytest.mark.canopen
@pytest.mark.ethernet
@pytest.mark.ethercat
def test_write(servo, net):
    assert servo is not None and net is not None

    reg = "CL_AUX_FBK_SENSOR"
    value = 4

    saved_value = servo.read(reg)
    value = value + 1 if saved_value == value else value

    servo.write(reg, value)
    saved_value = servo.read(reg)

    assert value == saved_value


@pytest.mark.ethernet
@pytest.mark.canopen
@pytest.mark.ethercat
def test_monitoring_enable_disable(servo):
    skip_if_monitoring_is_not_available(servo)
    servo.monitoring_enable()
    assert servo.read(servo.MONITORING_DIST_ENABLE, subnode=0) == 1
    servo.monitoring_disable()
    assert servo.read(servo.MONITORING_DIST_ENABLE, subnode=0) == 0


@pytest.mark.ethernet
@pytest.mark.canopen
@pytest.mark.ethercat
def test_monitoring_remove_data(create_monitoring):
    servo, _ = create_monitoring
    servo.monitoring_enable()
    servo.write("MON_CMD_FORCE_TRIGGER", 1, subnode=0)
    assert servo.read("MON_CFG_BYTES_VALUE", subnode=0) > 0
    servo.monitoring_remove_data()
    assert servo.read("MON_CFG_BYTES_VALUE", subnode=0) == 0


@pytest.mark.ethernet
@pytest.mark.canopen
@pytest.mark.ethercat
<<<<<<< HEAD
def test_monitoring_map_register(connect_to_slave):
    servo, _ = connect_to_slave
=======
def test_monitoring_map_register(servo, setup_descriptor):
>>>>>>> 0f8dd8bb
    skip_if_monitoring_is_not_available(servo)
    servo.monitoring_remove_all_mapped_registers()
    registers_key = ["CL_POS_SET_POINT_VALUE", "CL_VEL_SET_POINT_VALUE"]
    data_size = 4
    for idx, key in enumerate(registers_key):
<<<<<<< HEAD
        servo.monitoring_set_mapped_register(channel=idx, uid=key, size=data_size)
=======
        reg = servo._get_reg(key, subnode=1)
        address = _get_reg_address(reg, setup_descriptor)
        servo.monitoring_set_mapped_register(idx, address, subnode, reg.dtype.value, data_size)
>>>>>>> 0f8dd8bb
    assert servo.monitoring_number_mapped_registers == len(registers_key)

    mon_cfg_regs = {"MON_CFG_REG0_MAP": 0x10200504, "MON_CFG_REG1_MAP": 0x10210804}
    for key, value in mon_cfg_regs.items():
        assert servo.read(key, 0) == value

    assert servo.read("MON_CFG_TOTAL_MAP", 0) == len(registers_key)

    servo.monitoring_remove_all_mapped_registers()
    assert servo.monitoring_number_mapped_registers == 0
    assert servo.read("MON_CFG_TOTAL_MAP", 0) == 0


@pytest.mark.ethernet
@pytest.mark.canopen
@pytest.mark.ethercat
def test_monitoring_data_size(create_monitoring):
    servo, _ = create_monitoring
    servo.monitoring_enable()
    servo.write("MON_CMD_FORCE_TRIGGER", 1, subnode=0)
    assert servo.monitoring_get_bytes_per_block() == MONITORING_CH_DATA_SIZE
    assert servo.monitoring_actual_number_bytes() > 0
    assert servo.monitoring_data_size == MONITORING_CH_DATA_SIZE * MONITORING_NUM_SAMPLES
    servo.monitoring_remove_data()


@pytest.mark.ethernet
@pytest.mark.canopen
@pytest.mark.ethercat
def test_monitoring_read_data(create_monitoring):
    servo, _ = create_monitoring
    servo.monitoring_enable()
    servo.write("MON_CMD_FORCE_TRIGGER", 1, subnode=0)
    time.sleep(1)
    servo.monitoring_read_data()
    servo.monitoring_disable()
    data = servo.monitoring_channel_data(0)

    assert isinstance(data, list)
    assert len(data) == pytest.approx(MONITORING_NUM_SAMPLES, 1)
    assert isinstance(data[0], float)
    servo.monitoring_remove_data()


@pytest.mark.ethernet
@pytest.mark.canopen
@pytest.mark.ethercat
def test_disturbance_enable_disable(servo):
    skip_if_monitoring_is_not_available(servo)
    servo.disturbance_enable()
    assert servo.read(servo.DISTURBANCE_ENABLE, subnode=0) == 1
    servo.disturbance_disable()
    assert servo.read(servo.DISTURBANCE_ENABLE, subnode=0) == 0


@pytest.mark.ethernet
@pytest.mark.canopen
@pytest.mark.ethercat
def test_disturbance_remove_data(create_disturbance):
    servo, _ = create_disturbance
    servo.disturbance_enable()
    assert (
        servo.read("DIST_CFG_BYTES", subnode=0)
        == DISTURBANCE_CH_DATA_SIZE * DISTURBANCE_NUM_SAMPLES
    )
    servo.disturbance_remove_data()
    assert servo.read("DIST_CFG_BYTES", subnode=0) == 0


@pytest.mark.ethernet
@pytest.mark.canopen
@pytest.mark.ethercat
<<<<<<< HEAD
def test_disturbance_map_register(connect_to_slave):
    servo, _ = connect_to_slave
=======
def test_disturbance_map_register(servo, setup_descriptor):
>>>>>>> 0f8dd8bb
    skip_if_monitoring_is_not_available(servo)
    servo.disturbance_remove_all_mapped_registers()
    registers_key = ["CL_POS_SET_POINT_VALUE", "CL_VEL_SET_POINT_VALUE"]
    data_size = 4
    for idx, key in enumerate(registers_key):
<<<<<<< HEAD
        servo.disturbance_set_mapped_register(channel=idx, uid=key, size=data_size)
=======
        reg = servo._get_reg(key, subnode=1)
        address = _get_reg_address(reg, setup_descriptor)
        servo.disturbance_set_mapped_register(idx, address, subnode, reg.dtype.value, data_size)
>>>>>>> 0f8dd8bb
    assert servo.disturbance_number_mapped_registers == len(registers_key)

    dist_cfg_regs = {"DIST_CFG_REG0_MAP": 0x10200504, "DIST_CFG_REG1_MAP": 0x10210804}
    for key, value in dist_cfg_regs.items():
        assert servo.read(key, 0) == value

    assert servo.read("DIST_CFG_MAP_REGS", 0) == len(registers_key)

    servo.disturbance_remove_all_mapped_registers()
    assert servo.disturbance_number_mapped_registers == 0
    assert servo.read("DIST_CFG_MAP_REGS", 0) == 0


@pytest.mark.ethernet
@pytest.mark.canopen
@pytest.mark.ethercat
def test_disturbance_data_size(create_disturbance):
    servo, _ = create_disturbance
    servo.disturbance_enable()
    assert servo.disturbance_data_size == DISTURBANCE_CH_DATA_SIZE * DISTURBANCE_NUM_SAMPLES
    servo.disturbance_remove_data()


@pytest.mark.canopen
@pytest.mark.ethernet
@pytest.mark.ethercat
def test_enable_disable(servo):
    servo.enable()
    assert servo.status[1] == ServoState.ENABLED
    servo.disable()
    assert servo.status[1] == ServoState.DISABLED


@pytest.mark.canopen
@pytest.mark.ethernet
@pytest.mark.ethercat
def test_fault_reset(servo, setup_specifier):
    if (
        isinstance(setup_specifier, RackServiceConfigSpecifier)
        and setup_specifier.part_number is PartNumber.EVE_XCR_E
    ):
        pytest.skip("There is a specific fault test for the EVE-XCR-E")
    prev_val = servo.read("DRV_PROT_USER_OVER_VOLT", subnode=1)
    servo.write("DRV_PROT_USER_OVER_VOLT", data=10.0, subnode=1)
    with pytest.raises(ILStateError):
        servo.enable()
    servo.fault_reset()
    assert servo.status[1] != ServoState.FAULT
    servo.write("DRV_PROT_USER_OVER_VOLT", data=prev_val, subnode=1)


@pytest.mark.ethercat
def test_fault_reset_eve_xcr(servo, net, setup_specifier):
    if (
        isinstance(setup_specifier, RackServiceConfigSpecifier)
        and setup_specifier.part_number is not PartNumber.EVE_XCR_E
    ):
        pytest.skip("The test is only for the EVE-XCR-E")
    prev_val = servo.read("DRV_PROT_USER_OVER_VOLT", subnode=1)
    servo.write("DRV_PROT_USER_OVER_VOLT", data=10.0, subnode=1)
    with SDOReadTimeoutManager(network=net, new_value=net.DEFAULT_ECAT_CONNECTION_TIMEOUT_S * 2):
        with pytest.raises(ILStateError):
            servo.enable()
        servo.fault_reset()
    assert servo.status[1] != ServoState.FAULT
    servo.write("DRV_PROT_USER_OVER_VOLT", data=prev_val, subnode=1)


@pytest.mark.canopen
@pytest.mark.ethernet
@pytest.mark.ethercat
def test_is_alive(servo):
    assert servo.is_alive()


@pytest.mark.canopen
@pytest.mark.ethernet
@pytest.mark.ethercat
def test_status_word_wait_change(servo):
    subnode = 1
    timeout = 0.5
    current_status_word = servo.read(servo.STATUS_WORD_REGISTERS, subnode=subnode)
    try:
        servo.status_word_wait_change(current_status_word, timeout, subnode)
    except ILTimeoutError:
        # Success. The status word did not change
        return
    new_status_word = servo.read(servo.STATUS_WORD_REGISTERS, subnode=subnode)
    pytest.fail(f"The status word changed from {current_status_word} to {new_status_word}.")


@pytest.mark.ethernet
@pytest.mark.canopen
@pytest.mark.ethercat
<<<<<<< HEAD
def test_disturbance_overflow(connect_to_slave):
    servo, _ = connect_to_slave
    skip_if_monitoring_is_not_available(servo)
    servo.disturbance_disable()
    servo.disturbance_remove_all_mapped_registers()
=======
def test_disturbance_overflow(servo, setup_descriptor):
    skip_if_monitoring_is_not_available(servo)
    servo.disturbance_disable()
    servo.disturbance_remove_all_mapped_registers()
    reg = servo._get_reg("DRV_OP_CMD", subnode=1)
    address = _get_reg_address(reg, setup_descriptor)
>>>>>>> 0f8dd8bb
    servo.disturbance_set_mapped_register(
        channel=0, uid="DRV_OP_CMD", size=DISTURBANCE_CH_DATA_SIZE
    )
    data = list(range(-10, 11))
    with pytest.raises(ILValueError):
        servo.disturbance_write_data(0, RegDtype.U16, data)


@pytest.mark.no_connection
def test_subscribe_register_updates(virtual_drive_custom_dict, virtual_drive_resources_folder):  # noqa: F811
    user_over_voltage_uid = "DRV_PROT_USER_OVER_VOLT"
    register_update_callback = RegisterUpdateTest()

    dictionary = os.path.join(virtual_drive_resources_folder, "virtual_drive.xdf")
    _, _, servo = virtual_drive_custom_dict(dictionary)
    servo.register_update_subscribe(register_update_callback.register_update_test)

    previous_reg_value = servo.read(user_over_voltage_uid, subnode=1)
    assert register_update_callback.call_count == 1
    assert register_update_callback.servo == servo
    assert register_update_callback.register.identifier == user_over_voltage_uid
    assert register_update_callback.value == previous_reg_value

    new_reg_value = 100
    servo.write(user_over_voltage_uid, data=new_reg_value, subnode=1)
    assert register_update_callback.call_count == 2
    assert register_update_callback.servo == servo
    assert register_update_callback.register.identifier == user_over_voltage_uid
    assert register_update_callback.value == new_reg_value

    servo.register_update_unsubscribe(register_update_callback.register_update_test)

    servo.write(user_over_voltage_uid, data=previous_reg_value, subnode=1)


@pytest.mark.no_connection
@pytest.mark.parametrize(
    "status_word, state",
    [
        (
            {
                Servo.STATUS_WORD_READY_TO_SWITCH_ON: 0,
                Servo.STATUS_WORD_SWITCHED_ON: 0,
                Servo.STATUS_WORD_OPERATION_ENABLED: 0,
                Servo.STATUS_WORD_FAULT: 0,
                "VOLTAGE_ENABLED": 1,
                Servo.STATUS_WORD_QUICK_STOP: 1,
                Servo.STATUS_WORD_SWITCH_ON_DISABLED: 0,
                "WARNING": 1,
                "TARGET_REACHED": 0,
                "SWITCH_LIMITS_ACTIVE": 0,
                "COMMUTATION_FEEDBACK_ALIGNED": 0,
            },
            ServoState.NRDY,
        ),
        (
            {
                Servo.STATUS_WORD_READY_TO_SWITCH_ON: 0,
                Servo.STATUS_WORD_SWITCHED_ON: 0,
                Servo.STATUS_WORD_OPERATION_ENABLED: 0,
                Servo.STATUS_WORD_FAULT: 0,
                "VOLTAGE_ENABLED": 1,
                Servo.STATUS_WORD_QUICK_STOP: 1,
                Servo.STATUS_WORD_SWITCH_ON_DISABLED: 1,
                "WARNING": 0,
                "TARGET_REACHED": 0,
                "SWITCH_LIMITS_ACTIVE": 0,
                "COMMUTATION_FEEDBACK_ALIGNED": 0,
            },
            ServoState.DISABLED,
        ),
        (
            {
                Servo.STATUS_WORD_READY_TO_SWITCH_ON: 1,
                Servo.STATUS_WORD_SWITCHED_ON: 0,
                Servo.STATUS_WORD_OPERATION_ENABLED: 0,
                Servo.STATUS_WORD_FAULT: 0,
                "VOLTAGE_ENABLED": 1,
                Servo.STATUS_WORD_QUICK_STOP: 1,
                Servo.STATUS_WORD_SWITCH_ON_DISABLED: 0,
                "WARNING": 0,
                "TARGET_REACHED": 1,
                "SWITCH_LIMITS_ACTIVE": 0,
                "COMMUTATION_FEEDBACK_ALIGNED": 0,
            },
            ServoState.RDY,
        ),
        (
            {
                Servo.STATUS_WORD_READY_TO_SWITCH_ON: 1,
                Servo.STATUS_WORD_SWITCHED_ON: 1,
                Servo.STATUS_WORD_OPERATION_ENABLED: 0,
                Servo.STATUS_WORD_FAULT: 0,
                "VOLTAGE_ENABLED": 1,
                Servo.STATUS_WORD_QUICK_STOP: 1,
                Servo.STATUS_WORD_SWITCH_ON_DISABLED: 0,
                "WARNING": 1,
                "TARGET_REACHED": 0,
                "SWITCH_LIMITS_ACTIVE": 0,
                "COMMUTATION_FEEDBACK_ALIGNED": 0,
            },
            ServoState.ON,
        ),
        (
            {
                Servo.STATUS_WORD_READY_TO_SWITCH_ON: 1,
                Servo.STATUS_WORD_SWITCHED_ON: 1,
                Servo.STATUS_WORD_OPERATION_ENABLED: 1,
                Servo.STATUS_WORD_FAULT: 0,
                "VOLTAGE_ENABLED": 0,
                Servo.STATUS_WORD_QUICK_STOP: 1,
                Servo.STATUS_WORD_SWITCH_ON_DISABLED: 0,
                "WARNING": 0,
                "TARGET_REACHED": 0,
                "SWITCH_LIMITS_ACTIVE": 0,
                "COMMUTATION_FEEDBACK_ALIGNED": 0,
            },
            ServoState.ENABLED,
        ),
        (
            {
                Servo.STATUS_WORD_READY_TO_SWITCH_ON: 1,
                Servo.STATUS_WORD_SWITCHED_ON: 1,
                Servo.STATUS_WORD_OPERATION_ENABLED: 1,
                Servo.STATUS_WORD_FAULT: 0,
                "VOLTAGE_ENABLED": 0,
                Servo.STATUS_WORD_QUICK_STOP: 0,
                Servo.STATUS_WORD_SWITCH_ON_DISABLED: 0,
                "WARNING": 0,
                "TARGET_REACHED": 0,
                "SWITCH_LIMITS_ACTIVE": 0,
                "COMMUTATION_FEEDBACK_ALIGNED": 0,
            },
            ServoState.QSTOP,
        ),
        (
            {
                Servo.STATUS_WORD_READY_TO_SWITCH_ON: 1,
                Servo.STATUS_WORD_SWITCHED_ON: 1,
                Servo.STATUS_WORD_OPERATION_ENABLED: 1,
                Servo.STATUS_WORD_FAULT: 1,
                "VOLTAGE_ENABLED": 1,
                Servo.STATUS_WORD_QUICK_STOP: 0,
                Servo.STATUS_WORD_SWITCH_ON_DISABLED: 0,
                "WARNING": 0,
                "TARGET_REACHED": 0,
                "SWITCH_LIMITS_ACTIVE": 0,
                "COMMUTATION_FEEDBACK_ALIGNED": 0,
            },
            ServoState.FAULTR,
        ),
        (
            {
                Servo.STATUS_WORD_READY_TO_SWITCH_ON: 0,
                Servo.STATUS_WORD_SWITCHED_ON: 0,
                Servo.STATUS_WORD_OPERATION_ENABLED: 0,
                Servo.STATUS_WORD_FAULT: 1,
                "VOLTAGE_ENABLED": 0,
                Servo.STATUS_WORD_QUICK_STOP: 1,
                Servo.STATUS_WORD_SWITCH_ON_DISABLED: 0,
                "WARNING": 0,
                "TARGET_REACHED": 0,
                "SWITCH_LIMITS_ACTIVE": 0,
                "COMMUTATION_FEEDBACK_ALIGNED": 0,
            },
            ServoState.FAULT,
        ),
    ],
)
def test_status_word_decode(virtual_drive, status_word, state):
    _, servo = virtual_drive
    assert servo.status_word_decode(status_word) == state


@pytest.mark.parametrize(
    "uid, subnode, value, node_id, dependent",
    [
        ("CIA301_COMMS_COBID_EMCY", 0, 1000, 61, True),
        ("DRV_STATE_CONTROL", 1, 500, 76, False),
    ],
)
@pytest.mark.canopen
def test__adapt_configuration_file_storage_value(servo, uid, subnode, value, node_id, dependent):
    conf_file = ConfigurationFile.create_empty_configuration(
        Interface.CAN, None, None, None, None, node_id
    )
    node_id_reg = servo.dictionary.registers(subnode)[uid]
    node_id_reg._CanopenRegister__is_node_id_dependent = dependent
    conf_file.add_register(node_id_reg, value)
    adapted_register = servo._adapt_configuration_file_storage_value(
        conf_file, conf_file.registers[0]
    )
    if dependent:
        assert adapted_register == (value - node_id + servo.target)
    else:
        assert adapted_register == value<|MERGE_RESOLUTION|>--- conflicted
+++ resolved
@@ -90,26 +90,13 @@
 
 
 @pytest.fixture()
-<<<<<<< HEAD
-def create_monitoring(connect_to_slave):
-    servo, net = connect_to_slave
-=======
 def create_monitoring(servo, net, setup_descriptor):
->>>>>>> 0f8dd8bb
     skip_if_monitoring_is_not_available(servo)
     servo.monitoring_disable()
     servo.monitoring_remove_all_mapped_registers()
     registers_key = ["CL_CUR_D_REF_VALUE"]
     for idx, key in enumerate(registers_key):
-<<<<<<< HEAD
         servo.monitoring_set_mapped_register(channel=idx, uid=key, size=MONITORING_CH_DATA_SIZE)
-=======
-        reg = servo._get_reg(key, subnode=1)
-        address = _get_reg_address(reg, setup_descriptor)
-        servo.monitoring_set_mapped_register(
-            idx, address, subnode, reg.dtype.value, MONITORING_CH_DATA_SIZE
-        )
->>>>>>> 0f8dd8bb
     divisor = 1
     servo.write("MON_DIST_FREQ_DIV", divisor, subnode=0)
     servo.write("MON_CFG_SOC_TYPE", 0, subnode=0)
@@ -119,21 +106,11 @@
 
 
 @pytest.fixture()
-<<<<<<< HEAD
-def create_disturbance(connect_to_slave):
-    servo, net = connect_to_slave
-=======
 def create_disturbance(servo, net, setup_descriptor):
->>>>>>> 0f8dd8bb
     skip_if_monitoring_is_not_available(servo)
     data = list(range(DISTURBANCE_NUM_SAMPLES))
     servo.disturbance_disable()
     servo.disturbance_remove_all_mapped_registers()
-<<<<<<< HEAD
-=======
-    reg = servo._get_reg("CL_POS_SET_POINT_VALUE", subnode=1)
-    address = _get_reg_address(reg, setup_descriptor)
->>>>>>> 0f8dd8bb
     servo.disturbance_set_mapped_register(
         channel=0, uid="CL_POS_SET_POINT_VALUE", size=DISTURBANCE_CH_DATA_SIZE
     )
@@ -421,24 +398,13 @@
 @pytest.mark.ethernet
 @pytest.mark.canopen
 @pytest.mark.ethercat
-<<<<<<< HEAD
-def test_monitoring_map_register(connect_to_slave):
-    servo, _ = connect_to_slave
-=======
 def test_monitoring_map_register(servo, setup_descriptor):
->>>>>>> 0f8dd8bb
     skip_if_monitoring_is_not_available(servo)
     servo.monitoring_remove_all_mapped_registers()
     registers_key = ["CL_POS_SET_POINT_VALUE", "CL_VEL_SET_POINT_VALUE"]
     data_size = 4
     for idx, key in enumerate(registers_key):
-<<<<<<< HEAD
         servo.monitoring_set_mapped_register(channel=idx, uid=key, size=data_size)
-=======
-        reg = servo._get_reg(key, subnode=1)
-        address = _get_reg_address(reg, setup_descriptor)
-        servo.monitoring_set_mapped_register(idx, address, subnode, reg.dtype.value, data_size)
->>>>>>> 0f8dd8bb
     assert servo.monitoring_number_mapped_registers == len(registers_key)
 
     mon_cfg_regs = {"MON_CFG_REG0_MAP": 0x10200504, "MON_CFG_REG1_MAP": 0x10210804}
@@ -511,24 +477,13 @@
 @pytest.mark.ethernet
 @pytest.mark.canopen
 @pytest.mark.ethercat
-<<<<<<< HEAD
-def test_disturbance_map_register(connect_to_slave):
-    servo, _ = connect_to_slave
-=======
 def test_disturbance_map_register(servo, setup_descriptor):
->>>>>>> 0f8dd8bb
     skip_if_monitoring_is_not_available(servo)
     servo.disturbance_remove_all_mapped_registers()
     registers_key = ["CL_POS_SET_POINT_VALUE", "CL_VEL_SET_POINT_VALUE"]
     data_size = 4
     for idx, key in enumerate(registers_key):
-<<<<<<< HEAD
         servo.disturbance_set_mapped_register(channel=idx, uid=key, size=data_size)
-=======
-        reg = servo._get_reg(key, subnode=1)
-        address = _get_reg_address(reg, setup_descriptor)
-        servo.disturbance_set_mapped_register(idx, address, subnode, reg.dtype.value, data_size)
->>>>>>> 0f8dd8bb
     assert servo.disturbance_number_mapped_registers == len(registers_key)
 
     dist_cfg_regs = {"DIST_CFG_REG0_MAP": 0x10200504, "DIST_CFG_REG1_MAP": 0x10210804}
@@ -623,20 +578,10 @@
 @pytest.mark.ethernet
 @pytest.mark.canopen
 @pytest.mark.ethercat
-<<<<<<< HEAD
-def test_disturbance_overflow(connect_to_slave):
-    servo, _ = connect_to_slave
-    skip_if_monitoring_is_not_available(servo)
-    servo.disturbance_disable()
-    servo.disturbance_remove_all_mapped_registers()
-=======
 def test_disturbance_overflow(servo, setup_descriptor):
     skip_if_monitoring_is_not_available(servo)
     servo.disturbance_disable()
     servo.disturbance_remove_all_mapped_registers()
-    reg = servo._get_reg("DRV_OP_CMD", subnode=1)
-    address = _get_reg_address(reg, setup_descriptor)
->>>>>>> 0f8dd8bb
     servo.disturbance_set_mapped_register(
         channel=0, uid="DRV_OP_CMD", size=DISTURBANCE_CH_DATA_SIZE
     )
