--- conflicted
+++ resolved
@@ -155,12 +155,9 @@
         self.__logger = []
         self.__reg_id_to_address = {}
         self._load_configuration_file()
-<<<<<<< HEAD
         self._add_custom_registers()
         self.__monitoring = VirtualMonitoring(self)
-=======
         self.socket = socket.socket(socket.AF_INET, socket.SOCK_DGRAM)
->>>>>>> 94a2dc19
 
     def run(self):
         """ Open socket and listen messages """
@@ -168,39 +165,6 @@
         self.socket.bind(server_address)
         self.socket.settimeout(2)
         while not self.__stop:
-<<<<<<< HEAD
-            if self.socket is not None:
-                try:
-                    frame, add = self.socket.recvfrom(ETH_BUF_SIZE)
-                except:
-                    self.stop()
-                    break
-                reg_add, subnode, cmd, data = MCB.read_mcb_frame(frame)
-                self.__log(add, frame, MSG_TYPE.RECEIVED)
-                access = self.registers[subnode][reg_add]["access"]
-                dtype = self.registers[subnode][reg_add]["dtype"]
-                if cmd == self.WRITE_CMD:
-                    sent_cmd = self.ACK_CMD
-                    response = MCB.build_mcb_frame(sent_cmd, subnode, reg_add, data)
-                    if access in ["rw", "w"]: # TODO: send error otherwise
-                        value = convert_bytes_to_dtype(data, dtype)
-                        self.registers[subnode][reg_add]["value"] = value
-                        self.__decode_msg(reg_add, subnode, data)
-                elif cmd == self.READ_CMD:
-                    value = self.registers[subnode][reg_add]["value"]
-                    data = convert_dtype_to_bytes(value, dtype)
-                    sent_cmd = self.ACK_CMD
-                    if reg_add == self.id_to_address(0, "MON_DATA"):
-                        response = self._response_monitoring_data(data)
-                    else:
-                        response = MCB.build_mcb_frame(sent_cmd, subnode, reg_add, data)
-                    # TODO: send error if the register is WO
-                else:
-                    continue
-                self.__send(response, add)
-                
-            time.sleep(0.1)
-=======
             try:
                 frame, add = self.socket.recvfrom(ETH_BUF_SIZE)
             except:
@@ -209,22 +173,28 @@
             reg_add, subnode, cmd, data = MCB.read_mcb_frame(frame)
             self.__log(add, frame, MSG_TYPE.RECEIVED)
             access = self.registers[subnode][reg_add]["access"]
+            dtype = self.registers[subnode][reg_add]["dtype"]
             if cmd == self.WRITE_CMD:
                 sent_cmd = self.ACK_CMD
                 response = MCB.build_mcb_frame(sent_cmd, subnode, reg_add, data)
                 if access in ["rw", "w"]: # TODO: send error otherwise
-                    self.registers[subnode][reg_add]["value"] = data
+                    value = convert_bytes_to_dtype(data, dtype)
+                    self.registers[subnode][reg_add]["value"] = value
+                    self.__decode_msg(reg_add, subnode, data)
             elif cmd == self.READ_CMD:
                 value = self.registers[subnode][reg_add]["value"]
+                data = convert_dtype_to_bytes(value, dtype)
                 sent_cmd = self.ACK_CMD
-                response = MCB.build_mcb_frame(sent_cmd, subnode, reg_add, value)
+                if reg_add == self.id_to_address(0, "MON_DATA"):
+                    response = self._response_monitoring_data(data)
+                else:
+                    response = MCB.build_mcb_frame(sent_cmd, subnode, reg_add, data)
                 # TODO: send error if the register is WO
             else:
                 continue
             self.__send(response, add)
             
         time.sleep(0.1)
->>>>>>> 94a2dc19
 
     def stop(self):
         ''' Stop socket '''
