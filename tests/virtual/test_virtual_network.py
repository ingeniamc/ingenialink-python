import os
import random

import pytest

from ingenialink.enums.register import RegAccess, RegDtype
from ingenialink.exceptions import ILNACKError
from ingenialink.network import NetState
from virtual_drive.core import VirtualDrive

TESTS_RESOURCES_FOLDER = "tests/resources/"


@pytest.mark.no_connection
<<<<<<< HEAD
def test_connect_to_virtual_drive(virtual_drive_custom_dict):
    dictionary = os.path.join(RESOURCES_FOLDER, "virtual_drive.xdf")
    _, net, servo = virtual_drive_custom_dict(dictionary)
=======
def test_connect_to_virtual_drive(virtual_drive_custom_dict, virtual_drive_resources_folder):
    dictionary = os.path.join(virtual_drive_resources_folder, "virtual_drive.xdf")
    server, net, servo = virtual_drive_custom_dict(dictionary)
>>>>>>> a2216e06
    assert servo is not None and net is not None
    assert len(net.servos) == 1
    fw_version = servo.read("DRV_ID_SOFTWARE_VERSION")
    assert fw_version is not None and fw_version != ""


@pytest.mark.no_connection
<<<<<<< HEAD
def test_virtual_drive_disconnection(virtual_drive_custom_dict):
    dictionary = os.path.join(RESOURCES_FOLDER, "virtual_drive.xdf")
    _, net, servo = virtual_drive_custom_dict(dictionary)
=======
def test_virtual_drive_disconnection(virtual_drive_custom_dict, virtual_drive_resources_folder):
    dictionary = os.path.join(virtual_drive_resources_folder, "virtual_drive.xdf")
    server, net, servo = virtual_drive_custom_dict(dictionary)
>>>>>>> a2216e06
    net.disconnect_from_slave(servo)
    assert net.get_servo_state(VirtualDrive.IP_ADDRESS) == NetState.DISCONNECTED
    assert len(net.servos) == 0
    assert servo.socket._closed


@pytest.mark.no_connection
def test_connect_virtual_custom_dictionaries(virtual_drive_custom_dict, read_config):
    config = read_config
    for protocol in ["ethernet", "canopen"]:
        dictionary = config[protocol]["dictionary"]
        if not os.path.exists(dictionary):
            continue
        server, net, servo = virtual_drive_custom_dict(dictionary)
        assert servo is not None and net is not None
        assert len(net.servos) == 1
        fw_version = servo.read("DRV_ID_SOFTWARE_VERSION")
        assert fw_version is not None and fw_version != ""

        for reg_key, register in servo.dictionary.registers(1).items():
            if register.access in [RegAccess.RO, RegAccess.RW]:
                value = servo.read(reg_key)
                assert pytest.approx(server.get_value_by_id(1, reg_key), abs=0.02) == value

            if register.access in [RegAccess.WO, RegAccess.RW]:
                if register.enums_count > 0:
                    continue
                value = random.uniform(0, 100)
                if register.dtype != RegDtype.FLOAT:
                    value = int(value)
                servo.write(reg_key, value)
                assert pytest.approx(value) == server.get_value_by_id(1, reg_key)


@pytest.mark.no_connection
def test_connect_to_virtual_drive_old_disturbance(virtual_drive_custom_dict):
    dictionary = os.path.join(TESTS_RESOURCES_FOLDER, "ethercat/test_dict_ethercat_old_dist.xdf")
    _, net, servo = virtual_drive_custom_dict(dictionary)
    assert servo is not None and net is not None
    with pytest.raises(ILNACKError):
        servo.read("MON_DIST_STATUS", subnode=0)<|MERGE_RESOLUTION|>--- conflicted
+++ resolved
@@ -12,15 +12,9 @@
 
 
 @pytest.mark.no_connection
-<<<<<<< HEAD
-def test_connect_to_virtual_drive(virtual_drive_custom_dict):
-    dictionary = os.path.join(RESOURCES_FOLDER, "virtual_drive.xdf")
-    _, net, servo = virtual_drive_custom_dict(dictionary)
-=======
 def test_connect_to_virtual_drive(virtual_drive_custom_dict, virtual_drive_resources_folder):
     dictionary = os.path.join(virtual_drive_resources_folder, "virtual_drive.xdf")
-    server, net, servo = virtual_drive_custom_dict(dictionary)
->>>>>>> a2216e06
+    _, net, servo = virtual_drive_custom_dict(dictionary)
     assert servo is not None and net is not None
     assert len(net.servos) == 1
     fw_version = servo.read("DRV_ID_SOFTWARE_VERSION")
@@ -28,15 +22,9 @@
 
 
 @pytest.mark.no_connection
-<<<<<<< HEAD
-def test_virtual_drive_disconnection(virtual_drive_custom_dict):
-    dictionary = os.path.join(RESOURCES_FOLDER, "virtual_drive.xdf")
-    _, net, servo = virtual_drive_custom_dict(dictionary)
-=======
 def test_virtual_drive_disconnection(virtual_drive_custom_dict, virtual_drive_resources_folder):
     dictionary = os.path.join(virtual_drive_resources_folder, "virtual_drive.xdf")
-    server, net, servo = virtual_drive_custom_dict(dictionary)
->>>>>>> a2216e06
+    _, net, servo = virtual_drive_custom_dict(dictionary)
     net.disconnect_from_slave(servo)
     assert net.get_servo_state(VirtualDrive.IP_ADDRESS) == NetState.DISCONNECTED
     assert len(net.servos) == 0
