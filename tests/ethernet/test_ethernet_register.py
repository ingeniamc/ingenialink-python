import pytest

from ingenialink.ethernet.register import EthernetRegister
from ingenialink.register import REG_DTYPE, REG_ACCESS, REG_PHY, REG_ADDRESS_TYPE, dtypes_ranges
from ingenialink.utils._utils import exc


@pytest.mark.no_connection
@pytest.mark.smoke
def test_getters_ethernet_register():
<<<<<<< HEAD
    reg_address = 0x58F0
    reg_dtype = REG_DTYPE.U32
    reg_access = REG_ACCESS.RW
    reg_kwargs = {
        "identifier": "MON_CFG_SOC_TYPE",
        "units": "none",
        "cyclic": "CONFIG",
        "phy": REG_PHY.NONE,
        "subnode": 0,
        "storage": 1,
        "reg_range": (-20, 20),
        "labels": "Monitoring trigger type",
        "enums": {'0': 'TRIGGER_EVENT_AUTO', '1': 'TRIGGER_EVENT_FORCED'},
        "cat_id": "MONITORING",
        "scat_id": "SUB_CATEGORY_TEST",
        "internal_use": "No description (invent here)",
    }
    aux_enums = []
    for key, value in reg_kwargs["enums"].items():
=======
    test_cyclic = "CONFIG"
    test_addr = 0x58F0
    test_dtype = REG_DTYPE.U32
    test_access = REG_ACCESS.RW
    test_identification = "MON_CFG_SOC_TYPE"
    test_units = "none"
    test_phy = REG_PHY.NONE
    test_subnode = 0
    test_storage = 1
    test_reg_range = (-20, 20)
    test_labels = "Monitoring trigger type"
    test_enums = {'0': 'TRIGGER_EVENT_AUTO', '1': 'TRIGGER_EVENT_FORCED'}
    test_enums_count = 2
    test_cat_id = "MONITORING"
    test_scat_id = "SUB_CATEGORY_TEST"
    test_internal_use = "No description (invent here)"
    test_address_type = REG_ADDRESS_TYPE.NVM
    register = EthernetRegister(test_addr, test_dtype, test_access, test_identification,
                                test_units, test_cyclic, test_phy, test_subnode, test_storage,
                                test_reg_range, test_labels, test_enums,
                                test_cat_id, test_scat_id, test_internal_use, test_address_type)

    assert register.identifier == test_identification
    assert register.units == test_units
    assert register.cyclic == test_cyclic
    assert register.address == test_addr
    assert register.dtype == test_dtype
    assert register.access == test_access
    assert register.phy == test_phy
    assert register.subnode == test_subnode
    assert register.storage == test_storage
    assert register.range == test_reg_range
    assert register.labels == test_labels
    assert register.address_type == test_address_type

    test_aux_enums = []
    for key, value in test_enums.items():
>>>>>>> c224745e
        test_dictionary = {'label': value, 'value': int(key)}
        aux_enums.append(test_dictionary)

    register = EthernetRegister(reg_address, reg_dtype, reg_access, **reg_kwargs)

    assert register.address == reg_address
    assert register.identifier == reg_kwargs["identifier"]
    assert register.units == reg_kwargs["units"]
    assert register.cyclic == reg_kwargs["cyclic"]
    assert register.dtype == reg_dtype
    assert register.access == reg_access
    assert register.phy == reg_kwargs["phy"]
    assert register.subnode == reg_kwargs["subnode"]
    assert register.storage == reg_kwargs["storage"]
    assert register.range == reg_kwargs["reg_range"]
    assert register.labels == reg_kwargs["labels"]
    assert register.cat_id == reg_kwargs["cat_id"]
    assert register.scat_id == reg_kwargs["scat_id"]
    assert register.internal_use == reg_kwargs["internal_use"]
    assert register.enums == aux_enums
    assert register.enums_count == 2
    assert register.storage_valid == True<|MERGE_RESOLUTION|>--- conflicted
+++ resolved
@@ -8,7 +8,6 @@
 @pytest.mark.no_connection
 @pytest.mark.smoke
 def test_getters_ethernet_register():
-<<<<<<< HEAD
     reg_address = 0x58F0
     reg_dtype = REG_DTYPE.U32
     reg_access = REG_ACCESS.RW
@@ -25,48 +24,10 @@
         "cat_id": "MONITORING",
         "scat_id": "SUB_CATEGORY_TEST",
         "internal_use": "No description (invent here)",
+        "address_type": REG_ADDRESS_TYPE.NVM
     }
     aux_enums = []
     for key, value in reg_kwargs["enums"].items():
-=======
-    test_cyclic = "CONFIG"
-    test_addr = 0x58F0
-    test_dtype = REG_DTYPE.U32
-    test_access = REG_ACCESS.RW
-    test_identification = "MON_CFG_SOC_TYPE"
-    test_units = "none"
-    test_phy = REG_PHY.NONE
-    test_subnode = 0
-    test_storage = 1
-    test_reg_range = (-20, 20)
-    test_labels = "Monitoring trigger type"
-    test_enums = {'0': 'TRIGGER_EVENT_AUTO', '1': 'TRIGGER_EVENT_FORCED'}
-    test_enums_count = 2
-    test_cat_id = "MONITORING"
-    test_scat_id = "SUB_CATEGORY_TEST"
-    test_internal_use = "No description (invent here)"
-    test_address_type = REG_ADDRESS_TYPE.NVM
-    register = EthernetRegister(test_addr, test_dtype, test_access, test_identification,
-                                test_units, test_cyclic, test_phy, test_subnode, test_storage,
-                                test_reg_range, test_labels, test_enums,
-                                test_cat_id, test_scat_id, test_internal_use, test_address_type)
-
-    assert register.identifier == test_identification
-    assert register.units == test_units
-    assert register.cyclic == test_cyclic
-    assert register.address == test_addr
-    assert register.dtype == test_dtype
-    assert register.access == test_access
-    assert register.phy == test_phy
-    assert register.subnode == test_subnode
-    assert register.storage == test_storage
-    assert register.range == test_reg_range
-    assert register.labels == test_labels
-    assert register.address_type == test_address_type
-
-    test_aux_enums = []
-    for key, value in test_enums.items():
->>>>>>> c224745e
         test_dictionary = {'label': value, 'value': int(key)}
         aux_enums.append(test_dictionary)
 
@@ -86,6 +47,7 @@
     assert register.cat_id == reg_kwargs["cat_id"]
     assert register.scat_id == reg_kwargs["scat_id"]
     assert register.internal_use == reg_kwargs["internal_use"]
+    assert register.address_type == reg_kwargs["address_type"]
     assert register.enums == aux_enums
     assert register.enums_count == 2
     assert register.storage_valid == True