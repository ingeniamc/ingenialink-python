--- conflicted
+++ resolved
@@ -53,15 +53,9 @@
     )
 
     servo = net.connect_to_slave(
-<<<<<<< HEAD
-        target=protocol_contents['node_id'],
-        dictionary=protocol_contents['dictionary'])
-=======
         target=protocol_contents["node_id"],
         dictionary=protocol_contents["dictionary"],
-        eds=protocol_contents["eds"],
     )
->>>>>>> f3f649e5
     return servo, net
 
 
