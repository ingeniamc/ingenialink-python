import json
import pytest

from ingenialink.canopen.network import CanopenNetwork, CAN_DEVICE, CAN_BAUDRATE
from ingenialink.ethernet.network import EthernetNetwork
from tests.virtual_drive import VirtualDrive

ALLOW_PROTOCOLS = ["no_connection", "ethernet", "ethercat", "canopen"]


def pytest_addoption(parser):
    parser.addoption(
        "--protocol",
        action="store",
        default="no_connection",
        help=",".join(ALLOW_PROTOCOLS),
        choices=ALLOW_PROTOCOLS,
    )
    parser.addoption("--slave", type=int, default=0, help="Slave index in config.json")


@pytest.fixture
def read_config(request):
    config = "tests/config.json"
    print("current config file:", config)
    with open(config, "r", encoding="utf-8") as fp:
        contents = json.load(fp)
    slave = request.config.getoption("--slave")
    for key in contents:
        if type(contents[key]) is list:
            contents[key] = contents[key][slave]
    return contents


def pytest_collection_modifyitems(config, items):
    protocol = config.getoption("--protocol")
    negate_protocols = [x for x in ALLOW_PROTOCOLS if x != protocol]
    skip_by_protocol = pytest.mark.skip(reason="Protocol does not match")
    for item in items:
        if protocol in item.keywords:
            continue
        for not_protocol in negate_protocols:
            if not_protocol in item.keywords:
                item.add_marker(skip_by_protocol)


def connect_canopen(protocol_contents):
    net = CanopenNetwork(
        device=CAN_DEVICE(protocol_contents["device"]),
        channel=protocol_contents["channel"],
        baudrate=CAN_BAUDRATE(protocol_contents["baudrate"]),
    )

    servo = net.connect_to_slave(
        target=protocol_contents["node_id"],
        dictionary=protocol_contents["dictionary"],
        eds=protocol_contents["eds"],
    )
    return servo, net


def connect_ethernet(protocol_contents):
    net = EthernetNetwork()

    servo = net.connect_to_slave(
        protocol_contents["ip"], protocol_contents["dictionary"], protocol_contents["port"]
    )
    return servo, net


<<<<<<< HEAD
=======
def connect_ethercat(protocol_contents):
    net = EthercatNetwork(protocol_contents["ifname"])

    servo = net.connect_to_slave(
        target=protocol_contents["slave"], dictionary=protocol_contents["dictionary"]
    )
    return servo, net


>>>>>>> e804b46a
@pytest.fixture
def connect_to_slave(pytestconfig, read_config):
    servo = None
    net = None
    protocol = pytestconfig.getoption("--protocol")
    protocol_contents = read_config[protocol]
    if protocol == "ethernet":
        servo, net = connect_ethernet(protocol_contents)
    elif protocol == "canopen":
        servo, net = connect_canopen(protocol_contents)

    yield servo, net
    net.disconnect_from_slave(servo)


@pytest.fixture()
def virtual_drive():
    test_ip = "127.0.0.1"
    test_port = 81
    server = VirtualDrive(test_ip, test_port)
    server.start()
    yield server
    server.stop()<|MERGE_RESOLUTION|>--- conflicted
+++ resolved
@@ -68,18 +68,6 @@
     return servo, net
 
 
-<<<<<<< HEAD
-=======
-def connect_ethercat(protocol_contents):
-    net = EthercatNetwork(protocol_contents["ifname"])
-
-    servo = net.connect_to_slave(
-        target=protocol_contents["slave"], dictionary=protocol_contents["dictionary"]
-    )
-    return servo, net
-
-
->>>>>>> e804b46a
 @pytest.fixture
 def connect_to_slave(pytestconfig, read_config):
     servo = None
