import pytest

from ingenialink.ethernet.register import EthernetRegister
from ingenialink.register import REG_DTYPE, REG_ACCESS, REG_PHY, REG_ADDRESS_TYPE, dtypes_ranges
from ingenialink.utils._utils import exc


@pytest.mark.smoke
def test_getters_ethernet_register():
    test_cyclic = "CONFIG"
    test_addr = 0x58F0
    test_dtype = REG_DTYPE.U32
    test_access = REG_ACCESS.RW
    test_identification = "MON_CFG_SOC_TYPE"
    test_units = "none"
    test_phy = REG_PHY.NONE
    test_subnode = 0
    test_storage = 1
    test_reg_range = (-20, 20)
    test_labels = "Monitoring trigger type"
    test_enums = {'0': 'TRIGGER_EVENT_AUTO', '1': 'TRIGGER_EVENT_FORCED'}
    test_enums_count = 2
    test_cat_id = "MONITORING"
    test_scat_id = "SUB_CATEGORY_TEST"
    test_internal_use = "No description (invent here)"
    test_address_type = REG_ADDRESS_TYPE.NVM
    register = EthernetRegister(test_addr, test_dtype, test_access, test_identification,
                                test_units, test_cyclic, test_phy, test_subnode, test_storage,
<<<<<<< HEAD
                                test_reg_range, test_labels, test_enums, test_enums_count,
                                test_cat_id, test_scat_id, test_internal_use, test_address_type)
=======
                                test_reg_range, test_labels, test_enums,
                                test_cat_id, test_scat_id, test_internal_use)
>>>>>>> 8a096794

    assert register.identifier == test_identification
    assert register.units == test_units
    assert register.cyclic == test_cyclic
    assert register.address == test_addr
    assert register.dtype == test_dtype
    assert register.access == test_access
    assert register.phy == test_phy
    assert register.subnode == test_subnode
    assert register.storage == test_storage
    assert register.range == test_reg_range
    assert register.labels == test_labels
    assert register.address_type == test_address_type

    test_aux_enums = []
    for key, value in test_enums.items():
        test_dictionary = {'label': value, 'value': int(key)}
        test_aux_enums.append(test_dictionary)

    assert register.enums == test_aux_enums
    assert register.enums_count == test_enums_count
    assert register.cat_id == test_cat_id
    assert register.scat_id == test_scat_id
    assert register.internal_use == test_internal_use


@pytest.mark.smoke
@pytest.mark.parametrize("test2_dtype", [REG_DTYPE.S8, REG_DTYPE.FLOAT, REG_DTYPE.DOMAIN, "Other type"])
@pytest.mark.parametrize("test2_storage", [None, 1])
def test_storage_dtype(test2_dtype, test2_storage):
    enums = {'0': 'TRIGGER_EVENT_AUTO', '1': 'TRIGGER_EVENT_FORCED'}
    # dtype test conditional
    if not isinstance(test2_dtype, REG_DTYPE):
        with pytest.raises(exc.ILValueError):
            EthernetRegister(0x58F0, test2_dtype, REG_ACCESS.RW, "MON_CFG_SOC_TYPE",
                             "none", "CONFIG", REG_PHY.NONE, 1, test2_storage,
                             (-20, 20), "Monitoring trigger type", enums,
                             "MONITORING", "SUB_CATEGORY_TEST", "No description (invent here)")

    else:
        register = EthernetRegister(0x58F0, test2_dtype, REG_ACCESS.RW, "MON_CFG_SOC_TYPE",
                                    "none", "CONFIG", REG_PHY.NONE, 1, test2_storage,
                                    (-20, 20), "Monitoring trigger type", enums,
                                    "MONITORING", "SUB_CATEGORY_TEST", "No description (invent here)")
        # storage test conditional
        if test2_dtype in [REG_DTYPE.S8, REG_DTYPE.U8, REG_DTYPE.S16,
                           REG_DTYPE.U16, REG_DTYPE.S32, REG_DTYPE.U32,
                           REG_DTYPE.S64, REG_DTYPE.U64, REG_DTYPE.FLOAT]:
            assert register.storage == test2_storage
        else:
            assert register.storage is None


@pytest.mark.smoke
@pytest.mark.parametrize("test2_range", [(None, None), (-20, 20)])
@pytest.mark.parametrize("test3_dtype", [REG_DTYPE.S8, REG_DTYPE.FLOAT])
def test_range_ethernet_register(test2_range, test3_dtype):
    enums = {'0': 'TRIGGER_EVENT_AUTO', '1': 'TRIGGER_EVENT_FORCED'}
    register = EthernetRegister(0x58F0, test3_dtype, REG_ACCESS.RW, "MON_CFG_SOC_TYPE",
                                "none", "CONFIG", REG_PHY.NONE, 1, 1,
                                test2_range, "Monitoring trigger type", enums,
                                "MONITORING", "SUB_CATEGORY_TEST", "No description (invent here)")

    if test2_range == (None, None):
        test_aux_range = (
            dtypes_ranges[test3_dtype]["min"],
            dtypes_ranges[test3_dtype]["max"],
        )
    elif test3_dtype == REG_DTYPE.FLOAT:
        test_aux_range = (
            float(test2_range[0]),
            float(test2_range[1])
        )
    else:
        test_aux_range = (
            int(test2_range[0]),
            int(test2_range[1])
        )

    if len(register.range) == len(test_aux_range):
        for i in range(len(test_aux_range)):
            assert isinstance(register.range[i], type(test_aux_range[i])) is True
    assert register.range == test_aux_range<|MERGE_RESOLUTION|>--- conflicted
+++ resolved
@@ -26,13 +26,8 @@
     test_address_type = REG_ADDRESS_TYPE.NVM
     register = EthernetRegister(test_addr, test_dtype, test_access, test_identification,
                                 test_units, test_cyclic, test_phy, test_subnode, test_storage,
-<<<<<<< HEAD
-                                test_reg_range, test_labels, test_enums, test_enums_count,
+                                test_reg_range, test_labels, test_enums,
                                 test_cat_id, test_scat_id, test_internal_use, test_address_type)
-=======
-                                test_reg_range, test_labels, test_enums,
-                                test_cat_id, test_scat_id, test_internal_use)
->>>>>>> 8a096794
 
     assert register.identifier == test_identification
     assert register.units == test_units
