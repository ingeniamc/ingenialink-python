--- conflicted
+++ resolved
@@ -252,13 +252,9 @@
 def test_start_stop_pdo(connect_to_slave, create_pdo_map):
     tpdo_map, rpdo_map = create_pdo_map
     servo, net = connect_to_slave
-<<<<<<< HEAD
     for item in rpdo_map.items:
         item.value = 0
-    servo.set_mapping_in_slave([rpdo_map], [tpdo_map])
-=======
     servo.set_pdo_map_to_slave([rpdo_map], [tpdo_map])
->>>>>>> 2380fb92
     net._ecat_master.read_state()
     assert servo.slave.state_check(pysoem.PREOP_STATE) == pysoem.PREOP_STATE
     net.start_pdos()
