import pytest

from ingenialink.enums.register import REG_DTYPE
from ingenialink.exceptions import ILValueError
<<<<<<< HEAD
from ingenialink.utils._utils import convert_bytes_to_dtype, convert_dtype_to_bytes
=======
from ingenialink.utils._utils import convert_bytes_to_dtype
>>>>>>> 446a37cc


@pytest.mark.no_connection
@pytest.mark.parametrize(
    "byts, value, dtype",
    [
        (b"\x03", 3, REG_DTYPE.U8),
        (b"\x75\x00", 0x0075, REG_DTYPE.U16),
        (b"\x35\x23", 0x2335, REG_DTYPE.U16),
        (b"\x34\x12\x75\x45", 0x45751234, REG_DTYPE.U32),
        (b"\xF2", -14, REG_DTYPE.S8),
        (b"\x75\xF0", -3979, REG_DTYPE.S16),
        (b"\x35\x23", 0x2335, REG_DTYPE.S16),
        (b"\x34\x12\x75\x45", 0x45751234, REG_DTYPE.S32),
        (b"\x00\x00\x0a\x42", 34.5, REG_DTYPE.FLOAT),
        (b"\x74\x68\x61\x74\x27\x73\x20\x61\x20\x74\x65\x73\x74", "that's a test", REG_DTYPE.STR),
        (bytes(512), bytes(512), REG_DTYPE.BYTE_ARRAY_512),
    ],
)
def test_bytes_dtype_conversions(byts, value, dtype):
    assert convert_bytes_to_dtype(byts, dtype) == value

    assert convert_dtype_to_bytes(value, dtype) == byts


def test_null_terminated_string():
    assert (
        convert_bytes_to_dtype(
            b"\x74\x68\x61\x74\x27\x73\x20\x67\x6f\x6f\x64\x00\xca\xca", REG_DTYPE.STR
        )
        == "that's good"
    )


@pytest.mark.no_connection
def test_convert_bytes_to_dtype_wrong_string():
    wrong_data = b"\xff\xff\xff\xff\xff\x00"
    with pytest.raises(ILValueError):
        convert_bytes_to_dtype(wrong_data, REG_DTYPE.STR)<|MERGE_RESOLUTION|>--- conflicted
+++ resolved
@@ -2,11 +2,7 @@
 
 from ingenialink.enums.register import REG_DTYPE
 from ingenialink.exceptions import ILValueError
-<<<<<<< HEAD
 from ingenialink.utils._utils import convert_bytes_to_dtype, convert_dtype_to_bytes
-=======
-from ingenialink.utils._utils import convert_bytes_to_dtype
->>>>>>> 446a37cc
 
 
 @pytest.mark.no_connection
@@ -31,7 +27,7 @@
 
     assert convert_dtype_to_bytes(value, dtype) == byts
 
-
+@pytest.mark.no_connection
 def test_null_terminated_string():
     assert (
         convert_bytes_to_dtype(
