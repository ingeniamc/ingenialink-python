--- conflicted
+++ resolved
@@ -6,10 +6,7 @@
 [packages]
 cffi = "==1.14.6"
 canopen = "==1.2.1"
-<<<<<<< HEAD
 python-can = "==3.3.4"
-=======
->>>>>>> 4ace9dc4
 numpy = "==1.17.2"
 ingenialogger = ">=0.2.1"
 
