import os
import pathlib
import socket
import time
from enum import Enum, IntEnum
from threading import Thread, Timer
from typing import Dict, List, Optional, Tuple, Union

import numpy as np
from numpy.typing import NDArray
from scipy import signal

from ingenialink.dictionary import Interface
from ingenialink.constants import ETH_BUF_SIZE, MONITORING_BUFFER_SIZE
from ingenialink.enums.register import REG_ACCESS, REG_DTYPE
from ingenialink.ethernet.register import EthernetRegister
from ingenialink.ethernet.servo import EthernetServo
from ingenialink.utils import constants
from ingenialink.utils._utils import convert_bytes_to_dtype, convert_dtype_to_bytes
from ingenialink.utils.constants import IL_MC_CW_EO
from ingenialink.utils.mcb import MCB
from ingenialink.virtual.dictionary import VirtualDictionary

R_VALUE = 1.1
L_VALUE = 3.9e-4
J_VALUE = 0.012
B_VALUE = 0.027
TORQUE_CONSTANT = 0.05

STATUS_WORD_COMMUTATION_FEEDBACK_ALIGNED_BIT = 0x4000

INC_ENC1_RESOLUTION = 4096
INC_ENC2_RESOLUTION = 2000


class MSG_TYPE(Enum):
    RECEIVED = "RECEIVED"
    SENT = "SENT"


class OperationMode(IntEnum):
    """Operation Mode Enum"""

    VOLTAGE = 0x00
    CURRENT_AMPLIFIER = 0x01
    CURRENT = 0x02
    CYCLIC_CURRENT = 0x22
    VELOCITY = 0x03
    PROFILE_VELOCITY = 0x13
    CYCLIC_VELOCITY = 0x23
    POSITION = 0x04
    PROFILE_POSITION = 0x14
    CYCLIC_POSITION = 0x24
    PROFILE_POSITION_S_CURVE = 0x44
    INTERPOLATED_POSITION = 0xA4
    PVT = 0xB4
    HOMING = 0x113
    TORQUE = 0x05
    CYCLIC_TORQUE = 0x25


class PhasingMode(IntEnum):
    """Phasing modes"""

    NON_FORCED = 0
    """Non forced"""
    FORCED = 1
    """Forced"""
    NO_PHASING = 2
    """No phasing"""


class SensorType(IntEnum):
    """Summit series feedback type enum"""

    ABS1 = 1
    """Absolute encoder 1"""
    INTGEN = 3
    """Internal generator"""
    QEI = 4
    """Digital/Incremental encoder 1"""
    HALLS = 5
    """Digital halls"""
    SSI2 = 6
    """Secondary SSI"""
    BISSC2 = 7
    """Absolute encoder 2"""
    QEI2 = 8
    """Digital/Incremental encoder 2"""


class GeneratorMode(IntEnum):
    """Generator modes"""

    CONSTANT = 0
    """Constant"""
    SAW_TOOTH = 1
    """Saw tooth"""
    SQUARE = 2
    """Square"""


class BasePlant:
    """Base class for open-loop and closed-loop plants.

    Args:
        drive: Instance of VirtualDrive.

    Attributes:
        drive: Instance of VirtualDrive.
        plant: Plant's discrete transfer function.
        monitoring_frequency: Monitoring frequency
        set_point_register: Set-point register.
        command_register: Command register.
        value_register: Value register.
    """

    REGISTER_SET_POINT: str
    """Register of the set-point signal."""
    REGISTER_COMMAND: str
    """Register of the command signal."""
    REGISTER_VALUE: str
    """Register of the value (output) signal."""

    def __init__(self, drive: "VirtualDrive") -> None:
        self.drive = drive
        self.monitoring_frequency = self.drive._monitoring.FREQUENCY
        self.plant: signal.TransferFunction
        self.set_point_register = self.drive.get_register(1, id=self.REGISTER_SET_POINT)
        self.command_register = self.drive.get_register(1, id=self.REGISTER_COMMAND)
        self.value_register = self.drive.get_register(1, id=self.REGISTER_VALUE)

    def emulate_plant(self, from_disturbance: bool = True) -> None:
        """Emulate the plant by filtering the excitation signal with the plant's frequency response.

        Args:
            from_disturbance: If True the input signal is repeated to fit the monitoring window.
        """
        dist_signal = self.drive.reg_signals[self.REGISTER_SET_POINT]
        if len(dist_signal) == 0:
            return

        if from_disturbance:
            monitoring_size = self.drive._monitoring.buffer_size * self.drive._monitoring.divider
            if monitoring_size > len(dist_signal):
                repetitions = monitoring_size // len(dist_signal) + 1
                dist_signal = np.tile(dist_signal, repetitions)

        initial_value = (
            self.set_point_register.storage if self.set_point_register.storage > 0 else 0
        )
        use_fft_method = self.value_register.dtype == REG_DTYPE.FLOAT
        mon_signal = self._filter_signal(
            dist_signal, use_fft_method=use_fft_method, initial_value=initial_value
        )

        self.drive.reg_signals[self.REGISTER_COMMAND] = dist_signal
        self.drive.reg_time[self.REGISTER_COMMAND] = self.drive.reg_time[self.REGISTER_SET_POINT]
        self.drive.reg_signals[self.REGISTER_VALUE] = mon_signal
        self.drive.reg_time[self.REGISTER_VALUE] = self.drive.reg_time[self.REGISTER_SET_POINT]

    def _filter_signal(
        self,
        input_signal: NDArray[np.float_],
        use_fft_method: bool = True,
        initial_value: float = 0.0,
        plant: Optional[signal.TransferFunction] = None,
    ) -> NDArray[np.float_]:
        """Filter signal with the plant's frequency response.

        Args:
            input_signal: Signal to be filtered.
            use_fft_method: If True the FFT method is used.
            initial_value: Initial value.

        Returns:
            Filtered signal.
        """
        plant = plant or self.plant
        if len(plant.num) == 1 and len(plant.den) == 1:
            gain = plant.num[0] / plant.den[0]
            output_signal = input_signal * gain
        if use_fft_method:
            input_signal_fft = np.fft.fft(input_signal)
            _, freq_response = signal.freqz(
                plant.num, plant.den, worN=len(input_signal), whole=True
            )
            output_signal_fft = input_signal_fft * freq_response
            output_signal = np.real(np.fft.ifft(output_signal_fft))
        else:
            initial_x = [initial_value] * (len(plant.num) - 1)
            initial_y = [initial_value] * (len(plant.den) - 1)
            zi = signal.lfiltic(plant.num, plant.den, initial_y, x=initial_x)
            output_signal, _ = signal.lfilter(plant.num, plant.den, input_signal, zi=zi)

        return output_signal

    def jog(self, new_value: Union[int, float]) -> None:
        """Emulate jogs by disturbing the input register using a step signal.

        Args:
            new_value: Target value.
        """
        if not self.drive.enabled:
            return
        time_of_change = time.time()
        start_time = time_of_change - 1
        end_time = start_time + 5
        time_vector = np.arange(start_time, end_time, 1 / self.drive.current_loop_rate)
        index_change = int(np.argmin(np.abs(time_vector - time_of_change)))
        jog_signal = np.zeros(len(time_vector))
        current_value = self.set_point_register.storage
        jog_signal[:index_change] = current_value
        jog_signal[index_change:] = new_value
        self.drive.reg_signals[self.REGISTER_SET_POINT] = jog_signal
        self.drive.reg_time[self.REGISTER_SET_POINT] = time_vector
        self.emulate_plant(from_disturbance=False)

    def clean_signals(self) -> None:
        """Clean all signals."""
        self.drive.reg_time[self.REGISTER_COMMAND] = np.array([])
        self.drive.reg_signals[self.REGISTER_COMMAND] = np.array([])
        self.drive.reg_time[self.REGISTER_VALUE] = np.array([])
        self.drive.reg_signals[self.REGISTER_VALUE] = np.array([])
        self.drive.reg_time[self.REGISTER_SET_POINT] = np.array([])
        self.drive.reg_signals[self.REGISTER_SET_POINT] = np.array([])


class BaseOpenLoopPlant(BasePlant):
    """Base class for open-loop plants.

    Args:
        drive: Instance of VirtualDrive.
        num: Numerator of the continuos transfer function.
        den: Denominator of the continuos transfer function.

    Attributes:
        drive: Instance of VirtualDrive.
        plant: Plant's discrete transfer function.
    """

    def __init__(self, drive: "VirtualDrive", num: List[float], den: List[float]) -> None:
        super().__init__(drive)
        self.plant = signal.TransferFunction(num, den).to_discrete(dt=1 / self.monitoring_frequency)
        self.drive.reg_noise_amplitude[self.REGISTER_VALUE] = 0.01


class BaseClosedLoopPlant(BasePlant):
    """Base class for closed-loop plants.

    Args:
        drive: Instance of VirtualDrive.
        open_loop_plant: Open-loop plant's discrete transfer function.

    Attributes:
        drive: Instance of VirtualDrive.
        open_loop_plant: Open-loop plant's discrete transfer function.
        plant: Closed-loop plant's discrete transfer function.
    """

    KI_REG: str
    """Register containing the Ki value."""
    KP_REG: str
    """Register containing the Kp value."""

    TUNING_OPERATION_MODE: Optional[OperationMode] = None
    """Operation mode used for tuning."""
    OL_PLANT_INPUT: str
    """Register of the open-loop plant's input."""

    def __init__(self, drive: "VirtualDrive", open_loop_plant: signal.TransferFunction) -> None:
        super().__init__(drive)
        self.open_loop_plant = open_loop_plant
        self.create_closed_loop_plant()

    def create_closed_loop_plant(self) -> None:
        """Create the closed-loop plant."""
        discrete_controller = signal.TransferFunction(
            [self.kp + self.kp * self.ki * 1 / self.monitoring_frequency, -self.kp],
            [1, -1],
            dt=1 / self.monitoring_frequency,
        )

        num = np.polymul(self.open_loop_plant.num, discrete_controller.num)
        den = np.polymul(self.open_loop_plant.den, discrete_controller.den)
        open_loop_control = signal.TransferFunction(num, den, dt=1 / self.monitoring_frequency)

        feedback = signal.TransferFunction([1], [1], dt=1 / self.monitoring_frequency)

        num = np.polymul(open_loop_control.num, feedback.den)
        den = np.polyadd(
            np.polymul(open_loop_control.num, feedback.num),
            np.polymul(open_loop_control.den, feedback.den),
        )

        self.plant = signal.TransferFunction(num, den, dt=1 / self.monitoring_frequency)

    def emulate_plant(self, from_disturbance: bool = True) -> None:
        self.create_closed_loop_plant()
        super().emulate_plant(from_disturbance=from_disturbance)
        self.__obtain_command_signal()

    def __obtain_command_signal(self) -> None:
        """Obtain command signal from the output by applying the inverse of the open-loop plant."""
        if not (
            self.TUNING_OPERATION_MODE is not None
            and self.drive.operation_mode == self.TUNING_OPERATION_MODE
            and len(self.drive.reg_signals[self.REGISTER_VALUE]) > 0
        ):
            return
        output_signal = self.drive.reg_signals[self.REGISTER_VALUE]
        inverse_open_loop = signal.TransferFunction(
            self.open_loop_plant.den, self.open_loop_plant.num, dt=self.open_loop_plant.dt
        )
        command_value = self._filter_signal(
            output_signal,
            use_fft_method=False,
            initial_value=output_signal[0],
            plant=inverse_open_loop,
        )
        self.drive.reg_signals[self.OL_PLANT_INPUT] = command_value
        self.drive.reg_time[self.OL_PLANT_INPUT] = self.drive.reg_time[self.REGISTER_VALUE]
        self.drive.reg_noise_amplitude[self.OL_PLANT_INPUT] = self.drive.reg_noise_amplitude[
            self.REGISTER_VALUE
        ]

    @property
    def kp(self) -> float:
        """Return Kp value.

        Returns:
            Kp value.
        """
        return float(self.drive.get_value_by_id(1, self.KP_REG))

    @property
    def ki(self) -> float:
        """Return Ki value.

        Returns:
            Ki value.
        """
        return float(self.drive.get_value_by_id(1, self.KI_REG))


class PlantOpenLoopRL(BaseOpenLoopPlant):
    """Emulator of a open-loop RL plant."""

    REGISTER_SET_POINT = "CL_VOL_D_SET_POINT"
    REGISTER_COMMAND = "CL_VOL_D_CMD"
    REGISTER_VALUE = "CL_CUR_D_VALUE"

    def __init__(self, drive: "VirtualDrive") -> None:
        self.l_henry = L_VALUE
        self.r_ohm = R_VALUE
        super().__init__(drive, [1], [self.l_henry, self.r_ohm])


class PlantClosedLoopRL(BaseClosedLoopPlant):
    """Emulator of a closed-loop RL plant."""

    REGISTER_SET_POINT = "CL_CUR_D_SET_POINT"
    REGISTER_COMMAND = "CL_CUR_D_REF_VALUE"
    REGISTER_VALUE = "CL_CUR_D_VALUE"

    KI_REG = "CL_CUR_D_KI"
    KP_REG = "CL_CUR_D_KP"

    TUNING_OPERATION_MODE = OperationMode.CURRENT
    OL_PLANT_INPUT = PlantOpenLoopRL.REGISTER_COMMAND

    def emulate_plant(self, from_disturbance: bool = True) -> None:
        super().emulate_plant(from_disturbance)


class PlantOpenLoopRLQuadrature(BaseOpenLoopPlant):
    """Emulator of a open-loop RL quadrature plant."""

    REGISTER_SET_POINT = "CL_VOL_Q_SET_POINT"
    REGISTER_COMMAND = "CL_VOL_Q_CMD"
    REGISTER_VALUE = "CL_CUR_Q_VALUE"

    def __init__(self, drive: "VirtualDrive") -> None:
        self.l_henry = L_VALUE
        self.r_ohm = R_VALUE
        super().__init__(drive, [1], [self.l_henry, self.r_ohm])


class PlantClosedLoopRLQuadrature(BaseClosedLoopPlant):
    """Emulator of a closed-loop RL quadrature plant."""

    REGISTER_SET_POINT = "CL_CUR_Q_SET_POINT"
    REGISTER_COMMAND = "CL_CUR_Q_REF_VALUE"
    REGISTER_VALUE = "CL_CUR_Q_VALUE"

    KI_REG = "CL_CUR_Q_KI"
    KP_REG = "CL_CUR_Q_KP"


class PlantOpenLoopJB(BaseOpenLoopPlant):
    """Emulator of a open-loop JB plant."""

    REGISTER_SET_POINT = "CL_CUR_Q_SET_POINT"
    REGISTER_COMMAND = "CL_CUR_Q_VALUE"
    REGISTER_VALUE = "CL_VEL_FBK_VALUE"

    def __init__(self, drive: "VirtualDrive") -> None:
        self.j_value = J_VALUE
        self.b_value = B_VALUE
        super().__init__(drive, [1], [self.j_value, self.b_value])


class PlantClosedLoopJB(BaseClosedLoopPlant):
    """Emulator of a closed-loop JB plant."""

    REGISTER_SET_POINT = "CL_VEL_SET_POINT_VALUE"
    REGISTER_COMMAND = "CL_VEL_REF_VALUE"
    REGISTER_VALUE = "CL_VEL_FBK_VALUE"

    KI_REG = "CL_VEL_PID_KI"
    KP_REG = "CL_VEL_PID_KP"

    TUNING_OPERATION_MODE = OperationMode.PROFILE_VELOCITY
    OL_PLANT_INPUT = "CL_CUR_Q_CMD_VALUE"


class PlantOpenLoopPosition(BaseOpenLoopPlant):
    """Emulator of a open-loop position plant."""

    REGISTER_SET_POINT = "CL_VEL_SET_POINT_VALUE"
    REGISTER_COMMAND = "CL_VEL_FBK_VALUE"
    REGISTER_VALUE = "CL_POS_FBK_VALUE"

    def __init__(self, drive: "VirtualDrive") -> None:
        pos_to_vel_ratio = int(drive.get_value_by_id(1, "PROF_POS_VEL_RATIO"))
        resolution = int(drive.get_value_by_id(1, "FBK_DIGENC1_RESOLUTION"))
        super().__init__(drive, [pos_to_vel_ratio * resolution], [1, 0])


class PlantClosedLoopPosition(BaseClosedLoopPlant):
    """Emulator of a closed-loop position plant."""

    REGISTER_SET_POINT = "CL_POS_SET_POINT_VALUE"
    REGISTER_COMMAND = "CL_POS_REF_VALUE"
    REGISTER_VALUE = "CL_POS_FBK_VALUE"

    KI_REG = "CL_POS_PID_KI"
    KP_REG = "CL_POS_PID_KP"

    TUNING_OPERATION_MODE = OperationMode.PROFILE_POSITION_S_CURVE
    OL_PLANT_INPUT = "CL_VEL_CMD_VALUE"


class PlantOpenLoopVoltageToVelocity(BaseOpenLoopPlant):
    """Emulator of a open-loop voltage-to-velocity plant."""

    REGISTER_SET_POINT = "CL_VOL_Q_SET_POINT"
    REGISTER_COMMAND = "CL_VOL_Q_REF_VALUE"
    REGISTER_VALUE = "CL_VEL_FBK_VALUE"

    def __init__(
        self,
        drive: "VirtualDrive",
    ) -> None:
        self.gain = TORQUE_CONSTANT / (R_VALUE * B_VALUE)
        super().__init__(drive, [self.gain], [1])
        self.plant = signal.TransferFunction([self.gain], [1], dt=1 / self.monitoring_frequency)


class PlantOpenLoopVoltageToCurrentA(PlantOpenLoopRL):
    """Emulator of a open-loop voltage-to-current (A) plant."""

    REGISTER_SET_POINT = "CL_VOL_D_SET_POINT"
    REGISTER_COMMAND = "CL_VOL_D_REF_VALUE"
    REGISTER_VALUE = "FBK_CUR_A_VALUE"


class PlantOpenLoopVoltageToCurrentB(PlantOpenLoopVoltageToCurrentA):
    """Emulator of a open-loop voltage-to-current (B) plant."""

    REGISTER_VALUE = "FBK_CUR_B_VALUE"


class PlantOpenLoopVoltageToCurrentC(PlantOpenLoopVoltageToCurrentA):
    """Emulator of a open-loop voltage-to-current (C) plant."""

    REGISTER_VALUE = "FBK_CUR_C_VALUE"


class VirtualPhasing:
    """Mock of the phasing calibration.

    Args:
        drive: Instance of the VirtualDrive.
    """

    PHASING_MODE_REGISTER = "COMMU_PHASING_MODE"
    PHASING_CURRENT_REGISTER = "COMMU_PHASING_MAX_CURRENT"
    PHASING_TIMEOUT_REGISTER = "COMMU_PHASING_TIMEOUT"
    PHASING_ACCURACY_REGISTER = "COMMU_PHASING_ACCURACY"

    REFERENCE_ANGLE_VALUE_REGISTER = "COMMU_ANGLE_REF_VALUE"
    COMMUTATION_ANGLE_VALUE_REGISTER = "COMMU_ANGLE_VALUE"
    REFERENCE_ANGLE_OFFSET_REGISTER = "COMMU_ANGLE_REF_OFFSET"
    COMMUTATION_ANGLE_OFFSET_REGISTER = "COMMU_ANGLE_OFFSET"

    REFERENCE_FEEDBACK_SENSOR = "COMMU_ANGLE_REF_SENSOR"

    CURRENT_CMD_VALUE_REGISTER = "CL_CUR_CMD_VALUE"
    CURRENT_ACTUAL_VALUE_REGISTER = "FBK_CUR_MODULE_VALUE"

    SETUP_TIME = 1.0
    INITIAL_ANGLE = 180.0
    INITIAL_ANGLE_HALLS = 240.0
    SAMPLING_RATE = 100

    def __init__(self, drive: "VirtualDrive") -> None:
        self.drive = drive
        self.start_time = 0.0
        self.phased = False
        self.drive.reg_signals[self.REFERENCE_ANGLE_VALUE_REGISTER] = (
            np.ones(1) * self.reference_angle_offset
        )
        self.drive.reg_time[self.REFERENCE_ANGLE_VALUE_REGISTER] = np.zeros(1)
        self.drive.reg_signals[self.COMMUTATION_ANGLE_VALUE_REGISTER] = (
            np.ones(1) * self.commutation_angle_offset
        )
        self.drive.reg_time[self.COMMUTATION_ANGLE_VALUE_REGISTER] = np.zeros(1)
        self.drive.reg_signals[self.CURRENT_CMD_VALUE_REGISTER] = np.zeros(1)
        self.drive.reg_time[self.CURRENT_CMD_VALUE_REGISTER] = np.zeros(1)
        self.drive.reg_signals[self.CURRENT_ACTUAL_VALUE_REGISTER] = np.zeros(1)
        self.drive.reg_time[self.CURRENT_ACTUAL_VALUE_REGISTER] = np.zeros(1)
        self.drive.reg_noise_amplitude[self.CURRENT_ACTUAL_VALUE_REGISTER] = 0.01

    def enable(self) -> None:
        """Enable phasing and create signals."""
        if self.phasing_mode != PhasingMode.FORCED or self.phasing_bit:
            return
        self.start_time = time.time()
        period = self.SETUP_TIME + self.phasing_steps * self.phasing_timeout
        n_samples = int(self.SAMPLING_RATE * period)
        time_vector = self.start_time - self.SETUP_TIME + np.linspace(0, period, n_samples)

        setup_ix = int(self.SETUP_TIME * self.SAMPLING_RATE)
        step_samples = int(self.phasing_timeout * self.SAMPLING_RATE)

        commutation_signal = np.zeros(n_samples)
        commutation_signal[:setup_ix] = self.commutation_angle_offset
        commutation_signal[setup_ix:] = 0.0

        reference_signal = np.zeros(n_samples)
        reference_signal[:setup_ix] = self.commutation_angle_offset
        initial_angle_rev = self.initial_angle / 360
        actual_angle_rev = initial_angle_rev
        for step in range(self.phasing_steps):
            step_ix = step * step_samples + setup_ix
            reference_signal[step_ix : step_ix + step_samples] = actual_angle_rev
            actual_angle_rev += (1 - actual_angle_rev) / 2

        current_signal = np.zeros(n_samples)
        current_signal[:setup_ix] = 0.0
        current_signal[setup_ix : step_samples + setup_ix] = np.linspace(
            0, self.phasing_current, step_samples
        )
        current_signal[step_samples + setup_ix :] = self.phasing_current

        self.drive.reg_signals[self.REFERENCE_ANGLE_VALUE_REGISTER] = reference_signal
        self.drive.reg_time[self.REFERENCE_ANGLE_VALUE_REGISTER] = time_vector
        self.drive.reg_signals[self.COMMUTATION_ANGLE_VALUE_REGISTER] = commutation_signal
        self.drive.reg_time[self.COMMUTATION_ANGLE_VALUE_REGISTER] = time_vector
        self.drive.reg_signals[self.CURRENT_CMD_VALUE_REGISTER] = current_signal
        self.drive.reg_time[self.CURRENT_CMD_VALUE_REGISTER] = time_vector
        self.drive.reg_signals[self.CURRENT_ACTUAL_VALUE_REGISTER] = current_signal
        self.drive.reg_time[self.CURRENT_ACTUAL_VALUE_REGISTER] = time_vector

        self.phased = True
        Timer(
            self.phasing_steps * self.phasing_timeout,
            self.set_phasing_bit,
            args=(reference_signal[-1],),
        ).start()

    @property
    def phasing_steps(self) -> int:
        """Phasing steps."""
        delta = 3 * self.phasing_accuracy / 1000

        actual_angle = self.initial_angle
        num_of_steps = 1
        while actual_angle > delta:
            actual_angle = actual_angle / 2
            num_of_steps += 1
        return num_of_steps

    def set_phasing_bit(self, new_offset: Optional[float] = None) -> None:
        """Set the phasing bit.

        Args:
            new_offset: New offset to be set.
        """
        if not self.phased:
            return
        new_status_word = self.drive.status_word | STATUS_WORD_COMMUTATION_FEEDBACK_ALIGNED_BIT
        self.drive.status_word = new_status_word
        if new_offset:
            self.reference_angle_offset = new_offset
            self.commutation_angle_offset = new_offset

    def clear_phasing_bit(self) -> None:
        """Clear phasing bit."""
        new_status_word = self.drive.status_word & ~STATUS_WORD_COMMUTATION_FEEDBACK_ALIGNED_BIT
        self.drive.status_word = new_status_word

    @property
    def phasing_bit(self) -> bool:
        """Phasing bit."""
        phasing_bit = self.drive.status_word & STATUS_WORD_COMMUTATION_FEEDBACK_ALIGNED_BIT
        return bool(phasing_bit)

    @property
    def phasing_mode(self) -> int:
        """Phasing mode."""
        return int(self.drive.get_value_by_id(1, self.PHASING_MODE_REGISTER))

    @property
    def phasing_current(self) -> int:
        """Phasing max current."""
        return int(self.drive.get_value_by_id(1, self.PHASING_CURRENT_REGISTER))

    @property
    def phasing_timeout(self) -> float:
        """Phasing timeout."""
        return float(self.drive.get_value_by_id(1, self.PHASING_TIMEOUT_REGISTER)) / 1000

    @property
    def phasing_accuracy(self) -> int:
        """Phasing accuracy."""
        return int(self.drive.get_value_by_id(1, self.PHASING_ACCURACY_REGISTER))

    @property
    def reference_feedback(self) -> int:
        """Reference feedback sensor."""
        return int(self.drive.get_value_by_id(1, self.REFERENCE_FEEDBACK_SENSOR))

    @property
    def reference_angle_offset(self) -> float:
        """Reference angle offset."""
        return float(self.drive.get_value_by_id(1, self.REFERENCE_ANGLE_OFFSET_REGISTER))

    @reference_angle_offset.setter
    def reference_angle_offset(self, value: float) -> None:
        self.drive.set_value_by_id(1, self.REFERENCE_ANGLE_OFFSET_REGISTER, value)

    @property
    def commutation_angle_offset(self) -> float:
        """Commutation angle offset."""
        return float(self.drive.get_value_by_id(1, self.COMMUTATION_ANGLE_OFFSET_REGISTER))

    @commutation_angle_offset.setter
    def commutation_angle_offset(self, value: float) -> None:
        self.drive.set_value_by_id(1, self.COMMUTATION_ANGLE_OFFSET_REGISTER, value)

    @property
    def initial_angle(self) -> float:
        """Initial angle."""
        if self.reference_feedback == SensorType.HALLS:
            return self.INITIAL_ANGLE_HALLS
        else:
            return self.INITIAL_ANGLE


class VirtualInternalGenerator:
    """Emulate the virtual generator with the only purpose of mocking the feedback tests.

    Args:
        drive: Instance of VirtualDrive.
    """

    MODE_REGISTER = "FBK_GEN_MODE"
    FREQUENCY_REGISTER = "FBK_GEN_FREQ"
    GAIN_REGISTER = "FBK_GEN_GAIN"
    OFFSET_REGISTER = "FBK_GEN_OFFSET"
    CYCLE_NUMBER_REGISTER = "FBK_GEN_CYCLES"
    REARM_REGISTER = "FBK_GEN_REARM"

    ACTUAL_POSITION_REGISTER = "CL_POS_FBK_VALUE"
    POLE_PAIRS_REGISTER = "MOT_PAIR_POLES"
    DIG_HALL_POLE_PAIRS_REGISTER = "FBK_DIGHALL_PAIRPOLES"
    ABS1_ST_BITS_REGISTER = "FBK_BISS1_SSI1_POS_ST_BITS"
    ABS2_ST_BITS_REGISTER = "FBK_BISS2_POS_ST_BITS"
    COMMUTATION_FEEDBACK_REGISTER = "COMMU_ANGLE_SENSOR"
    POSITION_FEEDBACK_REGISTER = "CL_POS_FBK_SENSOR"

    HALL_VALUES = [1, 3, 2, 6, 4, 5]

    ENCODER_REGISTERS = {
        SensorType.QEI: "FBK_DIGENC1_VALUE",
        SensorType.QEI2: "FBK_DIGENC2_VALUE",
        SensorType.HALLS: "FBK_DIGHALL_VALUE",
        SensorType.ABS1: "FBK_BISS1_SSI1_POS_VALUE",
        SensorType.BISSC2: "FBK_BISS2_POS_VALUE",
    }

    def __init__(self, drive: "VirtualDrive") -> None:
        self.drive = drive
        self.start_time = 0.0

    def enable(self) -> None:
        """Enable internal generator and generate the encoder and position signals."""
        self.start_time = time.time()
        if (
            self.commutation_feedback != SensorType.INTGEN
            or self.generator_mode != GeneratorMode.SAW_TOOTH
            or self.position_encoder not in self.ENCODER_REGISTERS
        ):
            return
        if self.position_encoder == SensorType.HALLS:
            pole_pairs = self.drive.get_value_by_id(1, self.POLE_PAIRS_REGISTER)
            self.drive.set_value_by_id(1, self.DIG_HALL_POLE_PAIRS_REGISTER, pole_pairs)

        period = 1 / self.frequency
        n_samples = int(self.drive._monitoring.FREQUENCY * period * self.cycles)
        time_vector = self.start_time + np.linspace(0, period * self.cycles, n_samples)

        signal_period: NDArray[np.float_] = self.offset + np.linspace(
            0, self.gain, int(n_samples / self.cycles), dtype=np.float_
        )
        pos_signal = np.tile(signal_period, self.cycles)
        initial_value = self.drive.get_value_by_id(1, self.ACTUAL_POSITION_REGISTER)
        pos_signal = initial_value + (pos_signal - pos_signal[0]) * self.encoder_resolution
        pos_signal = pos_signal.astype(int)

        if self.position_encoder == SensorType.HALLS:
            encoder_signal = self.__create_halls_encoder_signal(pos_signal)
        elif self.position_encoder in [SensorType.ABS1, SensorType.BISSC2]:
            encoder_signal = self.__create_abs_encoder_signal(pos_signal)
        else:
            encoder_signal = pos_signal.copy()

        self.drive.reg_signals[self.encoder_register] = encoder_signal
        self.drive.reg_time[self.encoder_register] = time_vector
        self.drive.reg_signals[self.ACTUAL_POSITION_REGISTER] = pos_signal
        self.drive.reg_time[self.ACTUAL_POSITION_REGISTER] = time_vector

    def __create_halls_encoder_signal(self, pos_signal: NDArray[np.float_]) -> NDArray[np.float_]:
        """Create the halls encoder signal by discretizing the pos_signal using the hall values.

        Args:
            pos_signal: Position signal.

        Returns:
            Encoder signal.

        """
        encoder_signal = pos_signal.copy()
        encoder_signal[0] = self.drive.get_value_by_id(1, self.encoder_register)
        hall_value_ix = self.HALL_VALUES.index(encoder_signal[0])
        for sample_ix in range(1, len(encoder_signal)):
            hall_change = 0
            if (pos_signal[sample_ix] - pos_signal[sample_ix - 1]) > 0:
                hall_change = 1
            elif (pos_signal[sample_ix] - pos_signal[sample_ix - 1]) < 0:
                hall_change = -1
            else:
                hall_change = 0
            hall_value_ix = (hall_value_ix + hall_change) % len(self.HALL_VALUES)
            encoder_signal[sample_ix] = self.HALL_VALUES[hall_value_ix]
        return encoder_signal

    def __create_abs_encoder_signal(self, pos_signal: NDArray[np.float_]) -> NDArray[np.float_]:
        """Crete the absolute encoder signal by saturating the position signal.

        Args:
            pos_signal: Position signal.

        Returns:
            Encoder signal.
        """
        encoder_signal = pos_signal.copy()
        for sample_ix in range(1, len(encoder_signal)):
            if encoder_signal[sample_ix] > self.encoder_resolution - 1:
                encoder_signal[sample_ix:] = encoder_signal[sample_ix:] - self.encoder_resolution
            elif encoder_signal[sample_ix] < 0:
                encoder_signal[sample_ix:] = encoder_signal[sample_ix:] + self.encoder_resolution
        return encoder_signal

    @property
    def encoder_register(self) -> str:
        """Register of the encoder value."""
        return self.ENCODER_REGISTERS[SensorType(self.position_encoder)]

    @property
    def encoder_resolution(self) -> int:
        """Encoder resolution."""
        if self.position_encoder == SensorType.QEI:
            return INC_ENC1_RESOLUTION
        elif self.position_encoder == SensorType.QEI2:
            return INC_ENC2_RESOLUTION
        elif self.position_encoder == SensorType.HALLS:
            pole_pairs = int(self.drive.get_value_by_id(1, self.DIG_HALL_POLE_PAIRS_REGISTER))
            return pole_pairs * len(self.HALL_VALUES)
        elif self.position_encoder == SensorType.ABS1:
            single_turn_bits = int(self.drive.get_value_by_id(1, self.ABS1_ST_BITS_REGISTER))
            return int(2**single_turn_bits)
        elif self.position_encoder == SensorType.BISSC2:
            single_turn_bits = int(self.drive.get_value_by_id(1, self.ABS2_ST_BITS_REGISTER))
            return int(2**single_turn_bits)
        else:
            return 1

    @property
    def position_encoder(self) -> int:
        """Position encoder."""
        return int(self.drive.get_value_by_id(1, self.POSITION_FEEDBACK_REGISTER))

    @property
    def generator_mode(self) -> int:
        """Generator mode."""
        return int(self.drive.get_value_by_id(1, self.MODE_REGISTER))

    @property
    def commutation_feedback(self) -> int:
        """Commutation feedback sensor."""
        return int(self.drive.get_value_by_id(1, self.COMMUTATION_FEEDBACK_REGISTER))

    @property
    def frequency(self) -> float:
        """Internal generator frequency."""
        return float(self.drive.get_value_by_id(1, self.FREQUENCY_REGISTER))

    @property
    def offset(self) -> float:
        """Internal generator offset."""
        return float(self.drive.get_value_by_id(1, self.OFFSET_REGISTER))

    @property
    def gain(self) -> float:
        """Internal generator gain."""
        return float(self.drive.get_value_by_id(1, self.GAIN_REGISTER))

    @property
    def cycles(self) -> int:
        """Internal generator cycles."""
        return int(self.drive.get_value_by_id(1, self.CYCLE_NUMBER_REGISTER))


class VirtualMonDistBase:
    """Base class to implement VirtualMonitoring and VirtualDisturbance.

    Args:
        drive: Virtual drive instance.

    """

    FREQUENCY = 20000
    FREQ_DIVIDER_REG: str
    BUFFER_SIZE_REG: str
    NUMBER_MAP_REGS: str
    MAP_REG_CFG: str
    BYTES_PER_BLOCK_REG: str
    AVAILABLE_BYTES_REG: str
    DATA_REG: str
    STATUS_REGISTER: str

    def __init__(self, drive: "VirtualDrive") -> None:
        self.drive = drive
        self.enabled = False
        self.disable()
        self.number_mapped_registers = 0
        self.channels_data: Dict[int, List[Union[int, float]]] = {}
        self.channels_dtype: Dict[int, REG_DTYPE] = {}
        self.channels_address: Dict[int, int] = {}
        self.channels_subnode: Dict[int, int] = {}
        self.channels_size: Dict[int, int] = {}
        self.channels_signal: Dict[int, List[Union[int, float]]] = {}

    def enable(self) -> None:
        """Enable Monitoring/Disturbance."""
        self.enabled = True
        self.drive.set_value_by_id(0, self.STATUS_REGISTER, 1)

    def disable(self) -> None:
        """Disable Monitoring/Disturbance."""
        self.enabled = False
        self.drive.set_value_by_id(0, self.STATUS_REGISTER, 0)
        self.remove_data()

    def remove_data(self) -> None:
        """Remove Monitoring/Disturbance data."""
        self.channels_data = {}
        self.drive.set_value_by_id(0, self.DATA_REG, 0)

    @property
    def divider(self) -> int:
        """Frequency divider."""
        value = self.drive.get_value_by_id(0, self.FREQ_DIVIDER_REG)
        if isinstance(value, int):
            return value
        else:
            return 0

    @property
    def buffer_size(self) -> int:
        """Monitoring buffer size."""
        value = self.drive.get_value_by_id(0, self.BUFFER_SIZE_REG)
        if isinstance(value, int):
            return value
        else:
            return 0

    @property
    def buffer_time(self) -> float:
        """Monitoring buffer size in seconds."""
        return self.buffer_size * self.divider / self.FREQUENCY

    @property
    def bytes_per_block(self) -> int:
        """Monitoring bytes per sample."""
        value = self.drive.get_value_by_id(0, self.BYTES_PER_BLOCK_REG)
        if isinstance(value, int):
            return value
        else:
            return 0

    @bytes_per_block.setter
    def bytes_per_block(self, n_bytes: int) -> None:
        self.drive.set_value_by_id(0, self.BYTES_PER_BLOCK_REG, n_bytes)

    @property
    def number_mapped_registers(self) -> int:
        """Number of mapped registers."""
        value = self.drive.get_value_by_id(0, self.NUMBER_MAP_REGS)
        if isinstance(value, int):
            return value
        else:
            return 0

    @number_mapped_registers.setter
    def number_mapped_registers(self, value: int) -> None:
        self.drive.set_value_by_id(0, self.NUMBER_MAP_REGS, value)

    @property
    def available_bytes(self) -> int:
        """Actual number of monitoring bytes."""
        value = self.drive.get_value_by_id(0, self.AVAILABLE_BYTES_REG)
        if isinstance(value, int):
            return value
        else:
            return 0

    @available_bytes.setter
    def available_bytes(self, n_bytes: int) -> None:
        self.drive.set_value_by_id(0, self.AVAILABLE_BYTES_REG, n_bytes)

    def get_mapped_register(self, channel: int) -> Tuple[int, int, int, int]:
        """Decodes the register with the information of a mapped register.

        Args:
            channel: Channel of the register to be decoded.

        Returns:
            Register subnode
            Register address
            Register dtype index
            Channel size

        """
        register_id = self.MAP_REG_CFG.format(channel)
        data = self.drive.get_value_by_id(0, register_id)
        if not isinstance(data, int):
            raise ValueError("Wrong register type")
        data_h = data >> 16
        data_l = data & 0x0000FFFF
        subnode = data_h >> 12
        address = data_h & 0x0FFF
        dtype = data_l >> 8
        size = data_l & 0x00FF
        return subnode, address, dtype, size

    def map_registers(self) -> None:
        """Creates the channels attribute based on mapped registers."""
        self.bytes_per_block = 0
        empty_list: List[float] = []
        for channel in range(self.number_mapped_registers):
            subnode, address, dtype, size = self.get_mapped_register(channel)
            self.channels_data[channel] = empty_list.copy()
            self.channels_dtype[channel] = REG_DTYPE(dtype)
            self.channels_address[channel] = address
            self.channels_subnode[channel] = subnode
            self.channels_size[channel] = size
            self.channels_signal[channel] = empty_list.copy()
            self.bytes_per_block += size

    def get_channel_index(self, reg_id: str) -> Optional[int]:
        """Return the channel index of a mapped register.

        If the register is not mapped returns None.

        Args:
            reg_id: Register ID.

        Returns:
            Channel index. None if the register is not mapped.
        """
        channel_index = None
        for channel in range(self.number_mapped_registers):
            subnode, address, _, _ = self.get_mapped_register(channel)
            mapped_register = self.drive.get_register(subnode, address)
            if mapped_register.identifier == reg_id:
                channel_index = channel
                break

        return channel_index


class VirtualMonitoring(VirtualMonDistBase):
    """Emulates monitoring at the VirtualDrive.

    Args:
        drive: Virtual drive instance.

    """

    FREQ_DIVIDER_REG = "MON_DIST_FREQ_DIV"
    BUFFER_SIZE_REG = "MON_CFG_WINDOW_SAMP"
    NUMBER_MAP_REGS = "MON_CFG_TOTAL_MAP"
    MAP_REG_CFG = "MON_CFG_REG{}_MAP"
    BYTES_PER_BLOCK_REG = "MON_CFG_BYTES_PER_BLOCK"
    DATA_REG = "MON_DATA"
    TRIGGER_TYPE_REG = "MON_CFG_SOC_TYPE"
    AVAILABLE_BYTES_REG = "MON_CFG_BYTES_VALUE"
    STATUS_REGISTER = "MON_DIST_STATUS"

    def __init__(self, drive: "VirtualDrive") -> None:
        self.start_time = 0.0
        super().__init__(drive)

    def enable(self) -> None:
        super().map_registers()
        super().enable()

        # Set monitoring end and frame available
        self.drive.set_value_by_id(0, self.STATUS_REGISTER, 0x10 | (0x8 + 1))
        self.update_data()

    def update_data(self) -> None:
        self.__create_signals()

        # Store data
        sampling_rate = self.FREQUENCY / self.divider
        elapsed_time = time.time() - self.start_time
        elapsed_samples = int(elapsed_time * sampling_rate)
        n_samples = min(elapsed_samples, self.buffer_size)
        for channel in range(self.number_mapped_registers):
            self.channels_data[channel] = self.channels_signal[channel][:n_samples]
        self.available_bytes = n_samples * self.bytes_per_block
        self._store_data_bytes()
        self.start_time = 0.0

    def trigger(self) -> None:
        """Triggers monitoring."""
        if self.enabled:
            self.start_time = time.time()

    def rearm(self) -> None:
        """Rearm monitoring."""
        self.map_registers()
        self.disable()
        self.enable()

    def __create_signals(self) -> None:
        """Creates emulated monitoring signals."""
        for channel in range(self.number_mapped_registers):
            subnode = self.channels_subnode[channel]
            address = self.channels_address[channel]
            reg_id = self.drive.address_to_id(subnode, address)
            if len(self.drive.reg_signals[reg_id]) > 0:
                self.channels_signal[channel] = self.drive.reg_signals[reg_id]
                if self.divider > 1:
                    indexes = np.arange(
                        0, self.buffer_size * self.divider - 1, self.divider, dtype=int
                    )
                    self.channels_signal[channel] = self.channels_signal[channel][indexes]
                if self.drive.reg_noise_amplitude[reg_id] > 0:
                    noise = self.drive.reg_noise_amplitude[reg_id] * np.random.normal(
                        size=len(self.channels_signal[channel])
                    )
                    self.channels_signal[channel] = self.channels_signal[channel] + noise
                continue

            start_value = address + subnode
            if self.channels_dtype[channel] == REG_DTYPE.FLOAT:
                signal = [
                    float(start_value + i)
                    for i in range(0, self.buffer_size * self.divider, self.divider)
                ]
            else:
                signal = [
                    start_value + i for i in range(0, self.buffer_size * self.divider, self.divider)
                ]
            self.channels_signal[channel] = signal

    def _store_data_bytes(self) -> None:
        """Convert signals into a bytes and store it at MON_DATA register."""
        byte_array = bytes()
        n_samples = len(self.channels_data[0])
        for sample in range(n_samples):
            for channel in range(self.number_mapped_registers):
                value = self.channels_data[channel][sample]
                size = self.channels_size[channel]
                if self.channels_dtype[channel] != REG_DTYPE.FLOAT:
                    value = int(value)
                sample_bytes = convert_dtype_to_bytes(value, self.channels_dtype[channel])
                if len(sample_bytes) < size:
                    sample_bytes += b"0" * (size - len(sample_bytes))
                byte_array += sample_bytes
        self.drive.set_value_by_id(0, "MON_DATA", byte_array)

    @property
    def trigger_type(self) -> int:
        """Trigger type Auto(0), Force (1) or Rising or Failing (2)."""
        value = self.drive.get_value_by_id(0, self.TRIGGER_TYPE_REG)
        if isinstance(value, int):
            return value
        else:
            return 0


class VirtualDisturbance(VirtualMonDistBase):
    """Emulates disturbance at the VirtualDrive.

    Args:
        drive: Virtual drive instance.

    """

    FREQ_DIVIDER_REG = "DIST_FREQ_DIV"
    BUFFER_SIZE_REG = "DIST_CFG_SAMPLES"
    NUMBER_MAP_REGS = "DIST_CFG_MAP_REGS"
    MAP_REG_CFG = "DIST_CFG_REG{}_MAP"
    BYTES_PER_BLOCK_REG = "DIST_CFG_BYTES_PER_BLOCK"
    AVAILABLE_BYTES_REG = "DIST_CFG_BYTES"
    DATA_REG = "DIST_DATA"
    STATUS_REGISTER = "DIST_STATUS"

    def __init__(self, drive: "VirtualDrive") -> None:
        self.start_time = 0.0
        self.received_bytes = bytes()
        super().__init__(drive)

    def enable(self) -> None:
        self.start_time = time.time()
        for channel in range(self.number_mapped_registers):
            subnode = self.channels_subnode[channel]
            address = self.channels_address[channel]
            reg = self.drive.get_register(subnode, address)
            self.drive.reg_time[str(reg.identifier)] += self.start_time
        super().enable()

    def disable(self) -> None:
        self.received_bytes = bytes()
        return super().disable()

    def append_data(self, data: bytes) -> None:
        """Append received disturbance data until the buffer is full.

        Args:
            data: Received data.
        """
        if len(self.channels_data) == 0:
            super().map_registers()
        self.received_bytes += data
        self.available_bytes = len(self.received_bytes)
        if self.available_bytes == self.buffer_size_bytes:
            self.write_data()

    def write_data(self) -> None:
        """Convert received data and store it at the channels attribute."""
        n_samples = self.buffer_size
        buffer = self.received_bytes
        for channel in range(self.number_mapped_registers):
            for _ in range(n_samples):
                size = self.channels_size[channel]
                dtype = self.channels_dtype[channel]
                bytes = buffer[:size]
                value = convert_bytes_to_dtype(bytes, dtype)
                if isinstance(value, (int, float)):
                    self.channels_data[channel].append(value)
                buffer = buffer[size:]

            dist_signal = np.array(self.channels_data[channel])
            sampling_rate = self.FREQUENCY / self.drive._disturbance.divider
            total_time = len(dist_signal) / sampling_rate
            time_vector = np.arange(0.0, total_time, 1 / sampling_rate)

            if self.drive._disturbance.divider > 1:
                time_vector_resampled = np.arange(0.0, total_time, 1 / self.FREQUENCY)
                dist_signal = np.interp(time_vector_resampled, time_vector, dist_signal)
                time_vector = time_vector_resampled

            subnode = self.channels_subnode[channel]
            address = self.channels_address[channel]
            reg_id = str(self.drive.get_register(subnode, address).identifier)

            self.drive.reg_time[reg_id] = time_vector
            self.drive.reg_signals[reg_id] = dist_signal

    @property
    def buffer_size_bytes(self) -> int:
        """Buffer size in bytes."""
        buffer_size_bytes = 0
        n_samples = self.buffer_size
        for channel in range(self.number_mapped_registers):
            buffer_size_bytes += self.channels_size[channel] * n_samples
        return buffer_size_bytes


class VirtualDrive(Thread):
    """Emulates a drive by creating a UDP server that sends and receives MCB messages.

    Args:
        port: Server port number.
        dictionary_path: Path to the dictionary. If None, the default dictionary is used.

    """

    IP_ADDRESS = "127.0.0.1"

    ACK_CMD = 3
    WRITE_CMD = 2
    READ_CMD = 1

    PATH_CONFIGURATION_RELATIVE = "./resources/virtual_drive.xcf"
    PATH_DICTIONARY_RELATIVE = "./resources/virtual_drive.xdf"

    def __init__(self, port: int, dictionary_path: Optional[str] = None) -> None:
        super(VirtualDrive, self).__init__()
        self.ip = self.IP_ADDRESS
        self.port = port
        default_dictionary = os.path.join(
            pathlib.Path(__file__).parent.resolve(), self.PATH_DICTIONARY_RELATIVE
        )
        self.dictionary_path = dictionary_path or default_dictionary
        self.__stop = False
        self.device_info = None
        self.__logger: List[Dict[str, Union[float, bytes, str, Tuple[str, int]]]] = []
        self.__reg_address_to_id: Dict[int, Dict[int, str]] = {}
<<<<<<< HEAD
        self.__dictionary = VirtualDictionary(self.dictionary_path, Interface.VIRTUAL)
        self.reg_signals: Dict[str, np.ndarray] = {}
        self.reg_time: Dict[str, np.ndarray] = {}
=======
        self.__dictionary = VirtualDictionary(self.dictionary_path)
        self.reg_signals: Dict[str, NDArray[np.float_]] = {}
        self.reg_time: Dict[str, NDArray[np.float_]] = {}
>>>>>>> a53719a1
        self.reg_noise_amplitude: Dict[str, float] = {}

        self._init_registers()
        self._update_registers()
        self._init_register_signals()
        self.__set_motor_ready_to_switch_on()

        self._monitoring = VirtualMonitoring(self)
        self._disturbance = VirtualDisturbance(self)

        self._plant_open_loop_rl_d = PlantOpenLoopRL(self)
        self._plant_closed_loop_rl_d = PlantClosedLoopRL(self, self._plant_open_loop_rl_d.plant)
        self._plant_open_loop_rl_q = PlantOpenLoopRLQuadrature(self)
        self._plant_closed_loop_rl_q = PlantClosedLoopRLQuadrature(
            self, self._plant_open_loop_rl_q.plant
        )
        self._plant_open_loop_jb = PlantOpenLoopJB(self)
        self._plant_closed_loop_jb = PlantClosedLoopJB(self, self._plant_open_loop_jb.plant)
        self._plant_open_loop_position = PlantOpenLoopPosition(self)
        self._plant_closed_loop_position = PlantClosedLoopPosition(
            self, self._plant_open_loop_position.plant
        )
        self._plant_open_loop_vol_to_vel = PlantOpenLoopVoltageToVelocity(self)
        self._plant_open_loop_vol_to_curr_a = PlantOpenLoopVoltageToCurrentA(self)
        self._plant_open_loop_vol_to_curr_b = PlantOpenLoopVoltageToCurrentB(self)
        self._plant_open_loop_vol_to_curr_c = PlantOpenLoopVoltageToCurrentC(self)

        self.phasing = VirtualPhasing(self)
        self.internal_generator = VirtualInternalGenerator(self)

        self.socket = socket.socket(socket.AF_INET, socket.SOCK_DGRAM)

    def run(self) -> None:
        """Open socket, listen and decode messages."""
        server_address = (self.ip, self.port)
        self.socket.bind(server_address)
        self.socket.settimeout(2)
        while not self.__stop:
            try:
                frame, add = self.socket.recvfrom(ETH_BUF_SIZE)
            except:
                continue
            reg_add, subnode, cmd, data = MCB.read_mcb_frame(frame)
            self.__log(add, frame, MSG_TYPE.RECEIVED)
            register = self.get_register(subnode, reg_add)
            if cmd == self.WRITE_CMD:
                response = self.__get_response_to_write_command(register, data)
            elif cmd == self.READ_CMD:
                response = self.__get_response_to_read_command(register, data)
            else:
                continue
            self.__send(response, add)

        time.sleep(0.1)

    def __get_response_to_write_command(self, register: EthernetRegister, data: bytes) -> bytes:
        """Return the response to a WRITE command.

        Args:
            register: Register instance.
            data: Received data frame.

        Returns:
            bytes: Response to be sent.
        """
        response = MCB.build_mcb_frame(self.ACK_CMD, register.subnode, register.address, data[:8])
        if register.access in [REG_ACCESS.RW, REG_ACCESS.WO]:
            value = convert_bytes_to_dtype(data, register.dtype)
            self.__decode_msg(register.address, register.subnode, data)
            self.set_value_by_id(register.subnode, str(register.identifier), value)

        return response

    def __get_response_to_read_command(self, register: EthernetRegister, data: bytes) -> bytes:
        """Return the response to a READ command.

        Args:
            register: Register instance.
            data: Received data frame.

        Returns:
            bytes: Response to be sent.
        """
        value = self.get_value_by_id(register.subnode, str(register.identifier))
        if register.address == self.id_to_address(0, "MON_DATA") and isinstance(value, bytes):
            self._monitoring.update_data()
            response = self._response_monitoring_data(value)
        else:
            data = convert_dtype_to_bytes(value, register.dtype)
            response = MCB.build_mcb_frame(self.ACK_CMD, register.subnode, register.address, data)

        return response

    def stop(self) -> None:
        """Stop socket."""
        if self.socket is not None:
            self.socket.close()
        self.__stop = True
        self._monitoring.disable()

    def _init_registers(self) -> None:
        """Initialize the registers using the configuration file."""
        configuration_file = os.path.join(
            pathlib.Path(__file__).parent.resolve(), self.PATH_CONFIGURATION_RELATIVE
        )
        _, registers = EthernetServo._read_configuration_file(configuration_file)
        cast_data = {"float": float, "str": str}
        for element in registers:
            subnode = int(element.attrib["subnode"])
            reg_dtype = element.attrib["dtype"]
            reg_data = element.attrib["storage"]
            if not self.__register_exists(subnode, element.attrib["id"]):
                continue
            self.set_value_by_id(
                subnode,
                element.attrib["id"],
                cast_data.get(reg_dtype, int)(reg_data),
            )
        value: Union[str, int]
        for subnode in self.__dictionary.subnodes:
            for reg_id, reg in self.__dictionary.registers(subnode).items():
                if reg._storage is not None:
                    continue
                elif reg.enums_count > 0:
                    value = next(iter(reg.enums.values()))
                elif reg.dtype == REG_DTYPE.STR:
                    value = ""
                else:
                    value = 0
                self.set_value_by_id(subnode, reg_id, value)

    def _update_registers(self) -> None:
        """Force storage_valid at each register and add registers that are not in the dictionary."""
        for subnode in self.__dictionary.subnodes:
            self.__reg_address_to_id[subnode] = {}
            for reg_id, reg in self.__dictionary.registers(subnode).items():
                if not isinstance(reg, EthernetRegister):
                    raise ValueError(f"Register {reg_id} is not an EthernetRegister")
                self.__reg_address_to_id[subnode][reg.address] = reg_id
                self.__dictionary.registers(subnode)[reg_id].storage_valid = True

        custom_regs = {
            "MON_DATA": EthernetServo.MONITORING_DATA,
            "DIST_DATA": EthernetServo.DIST_DATA,
        }
        for id, reg in custom_regs.items():
            register = EthernetRegister(
                reg.address, REG_DTYPE.DOMAIN, reg.access, identifier=id, subnode=reg.subnode
            )
            self.__dictionary._add_register_list(register)
            self.__dictionary.registers(reg.subnode)[id].storage_valid = True

            self.__reg_address_to_id[reg.subnode][reg.address] = id

    def _init_register_signals(self) -> None:
        """Init signals, vector time and noise amplitude for each register."""
        for subnode in self.__dictionary.subnodes:
            for reg_id in self.__dictionary.registers(subnode).keys():
                self.reg_signals[reg_id] = np.array([])
                self.reg_time[reg_id] = np.array([])
                self.reg_noise_amplitude[reg_id] = 0.0

    def __send(self, response: bytes, address: Tuple[str, int]) -> None:
        """Send a message and update log.

        Args:
            response: Message to be sent.
            address: IP address and port.
        """
        self.socket.sendto(response, address)
        self.__log(address, response, MSG_TYPE.SENT)

    def _response_monitoring_data(self, data: bytes) -> bytes:
        """Creates a response for monitoring data.

        Args:
            data: Data to be sent.

        Returns:
            MCB frame.
        """
        sent_cmd = self.ACK_CMD
        reg_add = self.id_to_address(0, "MON_DATA")
        limit = min(len(data), MONITORING_BUFFER_SIZE)
        response = MCB.build_mcb_frame(sent_cmd, 0, reg_add, data[:limit])
        data_left = data[limit:]
        self.set_value_by_id(0, "MON_DATA", data_left)
        self._monitoring.available_bytes = len(data_left)
        return response

    def __log(self, ip_port: Tuple[str, int], message: bytes, msg_type: MSG_TYPE) -> None:
        """Updates log.

        Args:
            ip_port: IP address and port.
            message: Received or sent message.
            msg_type: Sent or Received.
        """
        self.__logger.append(
            {
                "timestamp": time.time(),
                "ip_port": ip_port,
                "type": msg_type.value,
                "message": message,
            }
        )

    @property
    def log(self) -> List[Dict[str, Union[float, bytes, str, Tuple[str, int]]]]:
        """Dictionary containing log information."""
        return self.__logger

    def clean_log(self) -> None:
        """Cleans log."""
        self.__logger = []

    def __decode_msg(self, reg_add: int, subnode: int, data: bytes) -> None:
        """Decodes received messages and run specific methods if needed.

        Args:
            reg_add: Register address.
            subnode: Subnode.
            data: Received data.
        """
        register = self.get_register(subnode, reg_add)
        reg_id = register.identifier
        dtype = register.dtype
        value = convert_bytes_to_dtype(data, dtype)
        if reg_id == "MON_DIST_ENABLE" and subnode == 0 and value == 1:
            self._monitoring.enable()
        if reg_id == "MON_DIST_ENABLE" and subnode == 0 and value == 0:
            self._monitoring.disable()
        if reg_id == "MON_CMD_FORCE_TRIGGER" and subnode == 0 and value == 1:
            self._monitoring.trigger()
        if reg_id == "MON_REMOVE_DATA" and subnode == 0 and value == 1:
            self._monitoring.remove_data()
        if reg_id == "MON_REARM" and subnode == 0 and value == 1:
            self._monitoring.rearm()
            self.__emulate_plants()
        if reg_id == "DIST_ENABLE" and subnode == 0 and value == 1:
            self._disturbance.enable()
            self.__emulate_plants()
        if reg_id == "DIST_ENABLE" and subnode == 0 and value == 0:
            self._disturbance.disable()
            self.__clean_plant_signals()
        if reg_id == "DIST_REMOVE_DATA" and subnode == 0 and value == 1:
            self._disturbance.remove_data()
        if reg_id == "DIST_DATA" and subnode == 0:
            self._disturbance.append_data(data)
        if reg_id == "DRV_OP_CMD":
            self.operation_mode = int(value)
            self.__clean_plant_signals()
        if reg_id == "DRV_STATE_CONTROL" and subnode == 1 and (int(value) & IL_MC_CW_EO):
            self.__set_motor_enable()
        if reg_id == "DRV_STATE_CONTROL" and subnode == 1 and (value == constants.IL_MC_PDS_CMD_DV):
            self.__set_motor_disable()
        if reg_id == "DRV_STATE_CONTROL" and subnode == 1 and (value == constants.IL_MC_PDS_CMD_SD):
            self.__set_motor_ready_to_switch_on()
        if reg_id == "COMMU_ANGLE_SENSOR" and subnode == 1:
            self.phasing.clear_phasing_bit()
        if (
            reg_id == PlantOpenLoopJB.REGISTER_SET_POINT
            and subnode == 1
            and self.operation_mode in [OperationMode.CURRENT]
        ):
            self._plant_open_loop_jb.jog(float(value))
        if (
            reg_id == PlantClosedLoopRL.REGISTER_SET_POINT
            and subnode == 1
            and self.operation_mode in [OperationMode.CURRENT, OperationMode.VOLTAGE]
        ):
            self._plant_closed_loop_rl_d.jog(float(value))
        if (
            reg_id == PlantClosedLoopRLQuadrature.REGISTER_SET_POINT
            and subnode == 1
            and self.operation_mode in [OperationMode.CURRENT, OperationMode.VOLTAGE]
        ):
            self._plant_closed_loop_rl_q.jog(float(value))
        if (
            reg_id == PlantClosedLoopJB.REGISTER_SET_POINT
            and subnode == 1
            and self.operation_mode in [OperationMode.VELOCITY, OperationMode.PROFILE_VELOCITY]
        ):
            self._plant_closed_loop_jb.jog(float(value))
        if (
            reg_id == PlantClosedLoopPosition.REGISTER_SET_POINT
            and subnode == 1
            and self.operation_mode
            in [
                OperationMode.POSITION,
                OperationMode.PROFILE_POSITION,
                OperationMode.PROFILE_POSITION_S_CURVE,
            ]
        ):
            self._plant_closed_loop_position.jog(int(value))
        if (
            reg_id == PlantOpenLoopVoltageToVelocity.REGISTER_SET_POINT
            and subnode == 1
            and self.operation_mode in [OperationMode.VOLTAGE]
        ):
            self._plant_open_loop_vol_to_vel.jog(float(value))
        if reg_id == VirtualInternalGenerator.REARM_REGISTER and subnode == 1:
            self.internal_generator.enable()

    def address_to_id(self, subnode: int, address: int) -> str:
        """Converts a register address into its ID.

        Args:
            subnode: Subnode.
            address: Register address.

        Returns:
            Register ID.
        """
        return self.__reg_address_to_id[subnode][address]

    def id_to_address(self, subnode: int, uid: str) -> int:
        """Converts a register address into an ID.

        Args:
            subnode: Subnode.
            uid: Register UID.

        Returns:
            Register address.
        """
        register = self.__dictionary.registers(subnode)[uid]
        if not isinstance(register, EthernetRegister):
            raise ValueError(f"Register {uid} is not an EthernetRegister")
        return register.address

    def get_value_by_id(self, subnode: int, id: str) -> Union[int, float, str, bytes]:
        """Returns a register value by its ID.

        Args:
            subnode: Subnode.
            id: Register ID.

        Returns:
            Register value.
        """
        register = self.__dictionary.registers(subnode)[id]
        value: Union[int, float]
        if len(self.reg_signals[id]) > 0:
            actual_time = time.time()
            if self._disturbance.enabled:
                time_diff = actual_time - self._disturbance.start_time
                actual_time = self._disturbance.start_time + (
                    time_diff % self._disturbance.buffer_time
                )
            sample_index = np.argmin(np.abs(self.reg_time[id] - actual_time))
            value = self.reg_signals[id][sample_index]
            if self.reg_noise_amplitude[id] > 0:
                value = value + self.reg_noise_amplitude[id] * np.random.uniform()

            if register.dtype != REG_DTYPE.FLOAT:
                value = int(value)
            return value
        storage_value = self.__dictionary.registers(subnode)[id]._storage
        if isinstance(storage_value, (int, float, str, bytes)):
            return storage_value
        else:
            return 0

    def set_value_by_id(self, subnode: int, id: str, value: Union[float, int, str, bytes]) -> None:
        """Set a register value by its ID.

        Args:
            subnode: Subnode.
            id: Register ID.
            value: Value to be set.
        """
        self.__dictionary.registers(subnode)[id].storage = value

    def __register_exists(self, subnode: int, id: str) -> bool:
        """Returns True if the register exists in the dictionary

        Args:
            subnode: Subnode.
            id: Register ID.

        Returns:
            Register value.
        """
        return subnode in self.__dictionary.subnodes and id in self.__dictionary.registers(subnode)

    def get_register(
        self, subnode: int, address: Optional[int] = None, id: Optional[str] = None
    ) -> EthernetRegister:
        """Returns a register by its address or ID.

        Args:
            subnode: Subnode.
            address: Register address. Default to None.
            id: Register ID. Default to None.

        Returns:
            Register instance.

        Raises:
            ValueError: If both address and id are None.
        """
        if address is not None:
            id = self.address_to_id(subnode, address)
        else:
            if id is None:
                raise ValueError("Register address or id should be passed")
        register = self.__dictionary.registers(subnode)[id]
        if not isinstance(register, EthernetRegister):
            raise ValueError(f"Register {id} is not an EthernetRegister")
        return register

    def __set_motor_enable(self) -> None:
        """Set the enabled state."""
        new_status_word = (
            self.status_word & ~constants.IL_MC_PDS_STA_OE_MSK | constants.IL_MC_PDS_STA_OE
        )
        self.status_word = new_status_word
        self.phasing.enable()

    def __set_motor_disable(self) -> None:
        """Set the disabled state."""
        new_status_word = (
            self.status_word & ~constants.IL_MC_PDS_STA_OE_MSK | constants.IL_MC_PDS_STA_SOD
        )
        self.status_word = new_status_word
        self.phasing.set_phasing_bit()

    def __set_motor_ready_to_switch_on(self) -> None:
        """Set the ready-to-switch-on state."""
        new_status_word = (
            self.status_word & ~constants.IL_MC_PDS_STA_OE_MSK | constants.IL_MC_PDS_STA_RTSO
        )
        self.status_word = new_status_word

    def __emulate_plants(self) -> None:
        """Emulate plants according the operation mode."""
        if self.operation_mode in [OperationMode.VOLTAGE]:
            self._plant_open_loop_rl_d.emulate_plant()
            self._plant_open_loop_rl_q.emulate_plant()
            self._plant_open_loop_vol_to_curr_a.emulate_plant()
            self._plant_open_loop_vol_to_curr_b.emulate_plant()
            self._plant_open_loop_vol_to_curr_c.emulate_plant()
        if self.operation_mode in [OperationMode.CURRENT]:
            self._plant_open_loop_jb.emulate_plant()
            self._plant_closed_loop_rl_d.emulate_plant()
            self._plant_closed_loop_rl_q.emulate_plant()
        if self.operation_mode in [OperationMode.VELOCITY]:
            self._plant_open_loop_position.emulate_plant()
        if self.operation_mode in [
            OperationMode.VELOCITY,
            OperationMode.PROFILE_VELOCITY,
        ]:
            self._plant_closed_loop_jb.emulate_plant()
        if self.operation_mode in [
            OperationMode.POSITION,
            OperationMode.PROFILE_POSITION,
            OperationMode.PROFILE_POSITION_S_CURVE,
        ]:
            self._plant_closed_loop_position.emulate_plant()

    def __clean_plant_signals(self) -> None:
        """Clean all plant signals."""
        self._plant_open_loop_jb.clean_signals()
        self._plant_closed_loop_jb.clean_signals()
        self._plant_open_loop_position.clean_signals()
        self._plant_closed_loop_position.clean_signals()
        self._plant_open_loop_rl_d.clean_signals()
        self._plant_open_loop_rl_q.clean_signals()
        self._plant_closed_loop_rl_d.clean_signals()
        self._plant_closed_loop_rl_q.clean_signals()
        self._plant_open_loop_vol_to_vel.clean_signals()
        self._plant_open_loop_vol_to_curr_a.clean_signals()
        self._plant_open_loop_vol_to_curr_b.clean_signals()
        self._plant_open_loop_vol_to_curr_c.clean_signals()

    @property
    def operation_mode(self) -> int:
        """Operation Mode."""
        return int(self.get_value_by_id(1, "DRV_OP_VALUE"))

    @operation_mode.setter
    def operation_mode(self, operation_mode: int) -> None:
        """Set Operation Mode."""
        self.set_value_by_id(1, "DRV_OP_VALUE", operation_mode)

    @property
    def current_loop_rate(self) -> int:
        """Current loop rate."""
        return int(self.get_value_by_id(1, "CL_CUR_FREQ"))

    @property
    def enabled(self) -> bool:
        """Return true if the motor is enabled.

        Returns:
            True if the motor is enabled.
        """
        return (self.status_word & constants.IL_MC_PDS_STA_OE_MSK) == constants.IL_MC_PDS_STA_OE

    @property
    def status_word(self) -> int:
        return int(self.get_value_by_id(1, "DRV_STATE_STATUS"))

    @status_word.setter
    def status_word(self, value: int) -> None:
        return self.set_value_by_id(1, "DRV_STATE_STATUS", value)<|MERGE_RESOLUTION|>--- conflicted
+++ resolved
@@ -1245,15 +1245,9 @@
         self.device_info = None
         self.__logger: List[Dict[str, Union[float, bytes, str, Tuple[str, int]]]] = []
         self.__reg_address_to_id: Dict[int, Dict[int, str]] = {}
-<<<<<<< HEAD
         self.__dictionary = VirtualDictionary(self.dictionary_path, Interface.VIRTUAL)
-        self.reg_signals: Dict[str, np.ndarray] = {}
-        self.reg_time: Dict[str, np.ndarray] = {}
-=======
-        self.__dictionary = VirtualDictionary(self.dictionary_path)
         self.reg_signals: Dict[str, NDArray[np.float_]] = {}
         self.reg_time: Dict[str, NDArray[np.float_]] = {}
->>>>>>> a53719a1
         self.reg_noise_amplitude: Dict[str, float] = {}
 
         self._init_registers()
