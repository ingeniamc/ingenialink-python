--- conflicted
+++ resolved
@@ -42,11 +42,8 @@
 
 
 class MsgType(Enum):
-<<<<<<< HEAD
-=======
     """Message type enum."""
 
->>>>>>> 6203cc43
     RECEIVED = "RECEIVED"
     SENT = "SENT"
 
@@ -883,21 +880,12 @@
         self.enabled = False
         self.disable()
         self.number_mapped_registers = 0
-<<<<<<< HEAD
-        self.channels_data: Dict[int, List[Union[int, float]]] = {}
-        self.channels_dtype: Dict[int, RegDtype] = {}
-        self.channels_address: Dict[int, int] = {}
-        self.channels_subnode: Dict[int, int] = {}
-        self.channels_size: Dict[int, int] = {}
-        self.channels_signal: Dict[int, List[Union[int, float]]] = {}
-=======
         self.channels_data: dict[int, list[Union[int, float]]] = {}
-        self.channels_dtype: dict[int, REG_DTYPE] = {}
+        self.channels_dtype: dict[int, RegDtype] = {}
         self.channels_address: dict[int, int] = {}
         self.channels_subnode: dict[int, int] = {}
         self.channels_size: dict[int, int] = {}
         self.channels_signal: dict[int, list[Union[int, float]]] = {}
->>>>>>> 6203cc43
 
     def enable(self) -> None:
         """Enable Monitoring/Disturbance."""
@@ -1518,11 +1506,7 @@
         self._monitoring.available_bytes = len(data_left)
         return response
 
-<<<<<<< HEAD
-    def __log(self, ip_port: Tuple[str, int], message: bytes, msg_type: MsgType) -> None:
-=======
     def __log(self, ip_port: tuple[str, int], message: bytes, msg_type: MsgType) -> None:
->>>>>>> 6203cc43
         """Updates log.
 
         Args:
