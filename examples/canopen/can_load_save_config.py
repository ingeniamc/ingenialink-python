--- conflicted
+++ resolved
@@ -12,9 +12,6 @@
         target=32,
         dictionary='../../resources/dictionaries/eve-net-c_can_1.8.1.xdf',
         eds='../../resources/dictionaries/eve-net-c_1.8.1.eds')
-<<<<<<< HEAD
-    servo.load_configuration('../../resources/configurations/canopen-config.xcf')
-=======
     
     return servo, net
 
@@ -30,24 +27,13 @@
     servo.load_configuration(
         'can_config_1.xcf',
         subnode=1)
->>>>>>> 5508321e
 
     net.disconnect_from_slave(servo)
 
 
 def save_config_example():
     """Saves the drive configuration into a file."""
-<<<<<<< HEAD
-    net = CanopenNetwork(device=CAN_DEVICE.IXXAT,
-                         channel=0,
-                         baudrate=CAN_BAUDRATE.Baudrate_1M)
 
-    servo = net.connect_to_slave(
-        target=32,
-        dictionary='../../resources/dictionaries/eve-net-c_can_1.8.1.xdf',
-        eds='../../resources/dictionaries/eve-net-c_1.8.1.eds')
-    servo.save_configuration('../../resources/configurations/canopen-config.xcf')
-=======
     servo, net = connect_slave()
     servo.save_configuration(
         'can_config.xcf')
@@ -57,7 +43,6 @@
     servo.save_configuration(
         'can_config_1.xcf',
         subnode=1)
->>>>>>> 5508321e
 
     net.disconnect_from_slave(servo)
 
