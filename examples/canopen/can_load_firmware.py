--- conflicted
+++ resolved
@@ -1,10 +1,4 @@
-<<<<<<< HEAD
-import sys
-=======
 import argparse
-
-from ingenialink.canopen.network import CAN_BAUDRATE, CAN_DEVICE, CanopenNetwork
->>>>>>> fea6856b
 
 from ingenialink.canopen.network import CAN_BAUDRATE, CAN_DEVICE, CanopenNetwork
 
@@ -29,11 +23,7 @@
     print(f"Errors enabled: {value}")
 
 
-<<<<<<< HEAD
-def load_firmware_example_connected() -> None:
-=======
-def load_firmware_example(args):
->>>>>>> fea6856b
+def load_firmware_example(args: argparse.Namespace) -> None:
     """Loads a firmware to an already connected drive."""
     can_device = CAN_DEVICE(args.transceiver)
     can_baudrate = CAN_BAUDRATE(args.baudrate)
@@ -61,28 +51,22 @@
 
         net.disconnect_from_slave(servo)
     else:
-<<<<<<< HEAD
-        print('Could not find any nodes')
+        print("Could not find any nodes")
 
 
 def load_firmware_example_disconnected() -> None:
     """Loads a firmware to a disconnected drive."""
-    net = CanopenNetwork(device=CAN_DEVICE.IXXAT,
-                         channel=0,
-                         baudrate=CAN_BAUDRATE.Baudrate_1M)
-    net.load_firmware(32, '../../resources/firmware/eve-net-c_1.8.1.sfu',
-                      print_status_message, print_progress, print_errors_enabled)
+    net = CanopenNetwork(device=CAN_DEVICE.IXXAT, channel=0, baudrate=CAN_BAUDRATE.Baudrate_1M)
+    net.load_firmware(
+        32,
+        "../../resources/firmware/eve-net-c_1.8.1.sfu",
+        print_status_message,
+        print_progress,
+        print_errors_enabled,
+    )
 
 
-if __name__ == '__main__':
-    load_firmware_example_connected()
-    load_firmware_example_disconnected()
-    sys.exit()
-=======
-        print("Could not find any nodes")
-
-
-def setup_command():
+def setup_command() -> argparse.Namespace:
     parser = argparse.ArgumentParser(description="Canopen example")
     parser.add_argument("-d", "--dictionary_path", help="Path to drive dictionary", required=True)
     parser.add_argument("-f", "--firmware_path", help="Path to the firmware file", required=True)
@@ -108,5 +92,4 @@
 
 if __name__ == "__main__":
     args = setup_command()
-    load_firmware_example(args)
->>>>>>> fea6856b
+    load_firmware_example(args)