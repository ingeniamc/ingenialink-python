<<<<<<< HEAD
import sys
from typing import List

import numpy as np
from numpy.typing import NDArray
=======
import argparse

import numpy as np
>>>>>>> fea6856b

from ingenialink.ethernet.network import EthernetNetwork
from ingenialink.ethernet.register import EthernetRegister


<<<<<<< HEAD
def monitoring_example() -> List[NDArray[np.float_]]:
=======
def monitoring_example(args):
>>>>>>> fea6856b
    registers_key = [
        "DRV_PROT_TEMP_VALUE",
    ]

    net = EthernetNetwork()
    servo = net.connect_to_slave(args.ip_address, args.dictionary_path, args.port)
    # Monitoring
    # Remove all mapped registers
    servo.monitoring_disable()
    servo.monitoring_remove_all_mapped_registers()

    # Calculate the monitoring frequency
<<<<<<< HEAD
    ccp_value = 12.5
    servo.write("MON_DIST_FREQ_DIV", ccp_value, subnode=0)
    position_velocity_loop_rate = servo.read("DRV_POS_VEL_RATE")
    if not isinstance(position_velocity_loop_rate, (float, int)):
        raise TypeError(
            "Read register expected numeric value, but received string or byte",
            position_velocity_loop_rate,
        )
=======
    ccp_value = 12
    servo.write("MON_DIST_FREQ_DIV", ccp_value, subnode=0)
    position_velocity_loop_rate = servo.read("DRV_POS_VEL_RATE")
>>>>>>> fea6856b
    sampling_freq = round(position_velocity_loop_rate / ccp_value, 2)

    read_process_finished = False
    tmp_mon_data: List[NDArray[np.float_]] = []
    monitor_data: List[NDArray[np.float_]] = []

    for idx, key in enumerate(registers_key):
<<<<<<< HEAD
        reg = servo.dictionary.registers(1)[key]
        if not isinstance(reg, EthernetRegister):
            raise TypeError("Expected register type to be EthernetRegister.")
        mapped_reg = reg.address
        dtype_value = servo.dictionary.registers(1)[key].dtype.value
        servo.monitoring_set_mapped_register(idx, mapped_reg, 1, dtype_value, 4)
=======
        mapped_reg = servo.dictionary.registers(1)[key].address
        dtype = servo.dictionary.registers(1)[key].dtype.value
        servo.monitoring_set_mapped_register(idx, mapped_reg, 1, dtype, 4)
>>>>>>> fea6856b
        tmp_mon_data.append([])
        monitor_data.append([])
    # Configure monitoring SOC as forced
    servo.write("MON_CFG_SOC_TYPE", 0, subnode=0)
    # Configure monitoring EoC as number of samples
    servo.write("MON_CFG_EOC_TYPE", 3, subnode=0)
    # Configure number of samples
    window_samples = 599
    total_num_samples = window_samples
    servo.write("MON_CFG_WINDOW_SAMP", window_samples, subnode=0)
    # Enable monitoring
    servo.monitoring_enable()
    # Check monitoring status
    monitor_status = servo.read("MON_DIST_STATUS", subnode=0)
<<<<<<< HEAD
    if not isinstance(monitor_status, int):
        raise TypeError("Expected monitor status to be of type int.")
=======
>>>>>>> fea6856b
    if (monitor_status & 0x1) != 1:
        raise ValueError(f"ERROR MONITOR STATUS: {monitor_status}")
    # Force Trigger
    servo.write("MON_CMD_FORCE_TRIGGER", 1, subnode=0)
    sampling_time_s = 1 / sampling_freq
    data_obtained = False

    # Start reading
    while not read_process_finished:
        try:
            monit_nmb_blocks = servo.read("MON_CFG_CYCLES_VALUE", subnode=0)
<<<<<<< HEAD
            if not isinstance(monit_nmb_blocks, (float, int)):
                raise TypeError(
                    "Read register expected numeric value, but received string or byte",
                    position_velocity_loop_rate,
                )
=======
>>>>>>> fea6856b
            if monit_nmb_blocks > 0:
                servo.monitoring_read_data()
                for idx, key in enumerate(registers_key):
                    index = idx
                    dtype = servo.dictionary.registers(1)[key].dtype
                    tmp_monitor_data = servo.monitoring_channel_data(index, dtype)
                    tmp_mon_data[index] = tmp_mon_data[index] + tmp_monitor_data
                    if len(tmp_mon_data[index]) >= total_num_samples:
                        tmp_mon_data[index] = np.resize(tmp_mon_data[index], total_num_samples)
                        data_x = np.arange((window_samples) * sampling_time_s, sampling_time_s)

                        if data_x.size > len(tmp_mon_data[index]):
                            data_x = np.resize(data_x, len(tmp_mon_data[index]))
                        data_y = tmp_mon_data[index]
                        monitor_data[index] = np.round(data_y, decimals=2)
                        data_obtained = True
                if data_obtained:
                    # Single-shot mode
                    read_process_finished = True
        except Exception as e:
            print("Exception monitoring: {}".format(e))
            break
    print("Finished")

    net.disconnect_from_slave(servo)
    return monitor_data


def setup_command():
    parser = argparse.ArgumentParser(description="Ethernet connection example")
    parser.add_argument("-d", "--dictionary_path", help="Path to drive dictionary", required=True)
    parser.add_argument("-ip", "--ip_address", help="IP address", type=str, required=True)
    parser.add_argument("-p", "--port", help="TCP port", type=int, default=1061)
    return parser.parse_args()


if __name__ == "__main__":
    args = setup_command()
    monitoring_example(args)<|MERGE_RESOLUTION|>--- conflicted
+++ resolved
@@ -1,24 +1,14 @@
-<<<<<<< HEAD
-import sys
+import argparse
 from typing import List
 
 import numpy as np
 from numpy.typing import NDArray
-=======
-import argparse
-
-import numpy as np
->>>>>>> fea6856b
 
 from ingenialink.ethernet.network import EthernetNetwork
 from ingenialink.ethernet.register import EthernetRegister
 
 
-<<<<<<< HEAD
-def monitoring_example() -> List[NDArray[np.float_]]:
-=======
-def monitoring_example(args):
->>>>>>> fea6856b
+def monitoring_example(args: argparse.Namespace) -> List[NDArray[np.float_]]:
     registers_key = [
         "DRV_PROT_TEMP_VALUE",
     ]
@@ -31,7 +21,6 @@
     servo.monitoring_remove_all_mapped_registers()
 
     # Calculate the monitoring frequency
-<<<<<<< HEAD
     ccp_value = 12.5
     servo.write("MON_DIST_FREQ_DIV", ccp_value, subnode=0)
     position_velocity_loop_rate = servo.read("DRV_POS_VEL_RATE")
@@ -40,11 +29,6 @@
             "Read register expected numeric value, but received string or byte",
             position_velocity_loop_rate,
         )
-=======
-    ccp_value = 12
-    servo.write("MON_DIST_FREQ_DIV", ccp_value, subnode=0)
-    position_velocity_loop_rate = servo.read("DRV_POS_VEL_RATE")
->>>>>>> fea6856b
     sampling_freq = round(position_velocity_loop_rate / ccp_value, 2)
 
     read_process_finished = False
@@ -52,18 +36,12 @@
     monitor_data: List[NDArray[np.float_]] = []
 
     for idx, key in enumerate(registers_key):
-<<<<<<< HEAD
         reg = servo.dictionary.registers(1)[key]
         if not isinstance(reg, EthernetRegister):
             raise TypeError("Expected register type to be EthernetRegister.")
         mapped_reg = reg.address
         dtype_value = servo.dictionary.registers(1)[key].dtype.value
         servo.monitoring_set_mapped_register(idx, mapped_reg, 1, dtype_value, 4)
-=======
-        mapped_reg = servo.dictionary.registers(1)[key].address
-        dtype = servo.dictionary.registers(1)[key].dtype.value
-        servo.monitoring_set_mapped_register(idx, mapped_reg, 1, dtype, 4)
->>>>>>> fea6856b
         tmp_mon_data.append([])
         monitor_data.append([])
     # Configure monitoring SOC as forced
@@ -78,11 +56,8 @@
     servo.monitoring_enable()
     # Check monitoring status
     monitor_status = servo.read("MON_DIST_STATUS", subnode=0)
-<<<<<<< HEAD
     if not isinstance(monitor_status, int):
         raise TypeError("Expected monitor status to be of type int.")
-=======
->>>>>>> fea6856b
     if (monitor_status & 0x1) != 1:
         raise ValueError(f"ERROR MONITOR STATUS: {monitor_status}")
     # Force Trigger
@@ -94,14 +69,11 @@
     while not read_process_finished:
         try:
             monit_nmb_blocks = servo.read("MON_CFG_CYCLES_VALUE", subnode=0)
-<<<<<<< HEAD
             if not isinstance(monit_nmb_blocks, (float, int)):
                 raise TypeError(
                     "Read register expected numeric value, but received string or byte",
                     position_velocity_loop_rate,
                 )
-=======
->>>>>>> fea6856b
             if monit_nmb_blocks > 0:
                 servo.monitoring_read_data()
                 for idx, key in enumerate(registers_key):
@@ -130,7 +102,7 @@
     return monitor_data
 
 
-def setup_command():
+def setup_command() -> argparse.Namespace:
     parser = argparse.ArgumentParser(description="Ethernet connection example")
     parser.add_argument("-d", "--dictionary_path", help="Path to drive dictionary", required=True)
     parser.add_argument("-ip", "--ip_address", help="IP address", type=str, required=True)
