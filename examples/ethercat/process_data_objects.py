import argparse
import sys
import threading
import time
from enum import Enum
from typing import Tuple

import pysoem

from ingenialink.ethercat.network import EthercatNetwork
from ingenialink.exceptions import ILError
from ingenialink.pdo import RPDOMap, TPDOMap


class SlaveState(Enum):
    INIT_STATE = 1
    NONE_STATE = 0
    OP_STATE = 8
    PREOP_STATE = 2
    SAFEOP_STATE = 4
    STATE_ACK = 16
    STATE_ERROR = 16


TPDO_REGISTERS = {
    "CL_POS_FBK_VALUE": 0,
    "CL_VEL_FBK_VALUE": 0,
}

RPDO_REGISTERS = {
    "CL_POS_SET_POINT_VALUE": 0,
    "DRV_OP_CMD": 68,
}


class ProcessDataExample:
    def __init__(self, interface_name: str, dictionary_path: str, auto_stop: bool = False):
        """Basic example on EtherCAT PDOs.

        Args:
            interface_name: Network adapter interface name.
            dictionary_path: Drive's dictionary path.
            auto_stop: Automatically stop the PDO process after 5 seconds.

        """
        self.net = EthercatNetwork(interface_name)
        slave = self.net.scan_slaves()[0]
        self.servo = self.net.connect_to_slave(slave, dictionary_path)
        self._pd_thread_stop_event = threading.Event()
        self.rpdo_map = RPDOMap()
        self.tpdo_map = TPDOMap()
        self.create_pdo_maps()
        if auto_stop:
            threading.Timer(5, self._stop_process_data).start()

    def create_pdo_maps(self) -> None:
        """Create a PDO Map with the RPDO and TPDO registers."""
        for tpdo_register in TPDO_REGISTERS:
            register = self.servo.dictionary.registers(1)[tpdo_register]
            self.tpdo_map.add_registers(register)
        for rpdo_register in RPDO_REGISTERS:
            register = self.servo.dictionary.registers(1)[rpdo_register]
            self.rpdo_map.add_registers(register)

    def process_data_loop(self) -> None:
        """Process inputs and generate outputs."""
        while not self._pd_thread_stop_event.is_set():
            for item in self.tpdo_map.items:
                TPDO_REGISTERS[item.register.identifier] = item.value
            RPDO_REGISTERS["CL_POS_SET_POINT_VALUE"] += 100
            for item in self.rpdo_map.items:
                item.value = RPDO_REGISTERS[item.register.identifier]
            time.sleep(0.1)

    def _processdata_thread(self) -> None:
        """Background thread that sends and receives the process-data frame in a 10ms interval."""
        while not self._pd_thread_stop_event.is_set():
            self.net.send_receive_processdata()
            self._print_values_to_console()
            time.sleep(0.01)

    @staticmethod
    def _print_values_to_console() -> None:
        """Print the TPDO register values to console."""
        console_output = "".join(f"{reg}: {value} " for reg, value in TPDO_REGISTERS.items())
        sys.stdout.write("\r" + console_output)
        sys.stdout.flush()

    def _stop_process_data(self) -> None:
        """Stop the data processing."""
        self._pd_thread_stop_event.set()

    def run(self) -> None:
        """Main loop of the program."""
<<<<<<< HEAD
        for item in self.rpdo_map.items:
            item.value = RPDO_REGISTERS[item.register.identifier]
        self.servo.set_mapping_in_slave([self.rpdo_map], [self.tpdo_map])
=======
        self.servo.set_pdo_map_to_slave([self.rpdo_map], [self.tpdo_map])
>>>>>>> 6d102de8
        self.net.start_pdos()
        print("Process data started")
        proc_thread = threading.Thread(target=self._processdata_thread)
        proc_thread.start()
        self.servo.enable()
        try:
            self.process_data_loop()
        except KeyboardInterrupt:
            print("Process data stopped")
        self._pd_thread_stop_event.set()
        proc_thread.join()
        self.servo.disable()
        self.net.stop_pdos()
        self.net.disconnect_from_slave(self.servo)


if __name__ == "__main__":
    parser = argparse.ArgumentParser(description="EtherCAT PDOs example script.")
    parser.add_argument("-ifname", type=str, help="Network adapter interface name.")
    parser.add_argument("-dict", type=str, help="Drive's dictionary.")
    parser.add_argument(
        "-auto_stop",
        help="Automatically stop the PDO process after 5 seconds.",
        action="store_true",
    )
    args = parser.parse_args()
    ProcessDataExample(args.ifname, args.dict, args.auto_stop).run()<|MERGE_RESOLUTION|>--- conflicted
+++ resolved
@@ -92,13 +92,9 @@
 
     def run(self) -> None:
         """Main loop of the program."""
-<<<<<<< HEAD
         for item in self.rpdo_map.items:
             item.value = RPDO_REGISTERS[item.register.identifier]
-        self.servo.set_mapping_in_slave([self.rpdo_map], [self.tpdo_map])
-=======
         self.servo.set_pdo_map_to_slave([self.rpdo_map], [self.tpdo_map])
->>>>>>> 6d102de8
         self.net.start_pdos()
         print("Process data started")
         proc_thread = threading.Thread(target=self._processdata_thread)
