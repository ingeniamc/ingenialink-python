--- conflicted
+++ resolved
@@ -97,17 +97,8 @@
 
     def run(self) -> None:
         """Main loop of the program."""
-<<<<<<< HEAD
-        self.servo.set_mapping_in_slave([self.rpdo_map], [self.tpdo_map])
+        self.servo.set_pdo_map_to_slave([self.rpdo_map], [self.tpdo_map])
         self.net.start_pdos()
-=======
-        self.servo.set_pdo_map_to_slave([self.rpdo_map], [self.tpdo_map])
-        self.master.config_map()
-        self.master.config_dc()
-        self.check_state(SlaveState.SAFEOP_STATE)
-        self.master.state = SlaveState.OP_STATE.value
-        self.master.write_state()
->>>>>>> 0d59e79f
         proc_thread = threading.Thread(target=self._processdata_thread)
         proc_thread.start()
         print("Process data started")
