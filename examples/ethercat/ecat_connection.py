--- conflicted
+++ resolved
@@ -3,32 +3,15 @@
 from ingenialink.ethercat.network import EthercatNetwork
 
 
-<<<<<<< HEAD
-def main() -> None:
-    # To find the network interface ID
-    # On Windows, run the command: wmic nic get name, guid
-    # On linux, run the command: ip link show
-    interface_id = ""
-    if platform.system() == "Windows":
-        interface_name = "\\Device\\NPF_" + interface_id
-    else:
-        interface_name = interface_id
-    dictionary_path = "cap-net-e_eoe_2.5.0.xdf"
-    ethercat_slave_id = 1
-    net = EthercatNetwork(interface_name)
-    servo = net.connect_to_slave(ethercat_slave_id, dictionary_path)
-    firmware_version = servo.read('DRV_ID_SOFTWARE_VERSION')
-=======
-def main(args):
+def main(args: argparse.Namespace) -> None:
     net = EthercatNetwork(args.interface)
     servo = net.connect_to_slave(args.slave_id, args.dictionary_path)
     firmware_version = servo.read("DRV_ID_SOFTWARE_VERSION")
->>>>>>> fea6856b
     print(firmware_version)
     net.disconnect_from_slave(servo)
 
 
-def setup_command():
+def setup_command() -> argparse.Namespace:
     parser = argparse.ArgumentParser(description="EtherCAT connection example script.")
     interface_help = """Network adapter interface name. To find it: \n
     - On Windows, \\Device\\NPF_{id}. To get the id, run the command: wmic nic get name, guid \n
