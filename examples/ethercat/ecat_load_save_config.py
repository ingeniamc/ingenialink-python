--- conflicted
+++ resolved
@@ -14,13 +14,9 @@
 def load_config_example():
     """Loads a given configuration file into the drive."""
     servo, net = connect_slave()
-<<<<<<< HEAD
-    servo.load_configuration('../../resources/dictionaries/ethercat-config.xdf')
-=======
     servo.load_configuration('ecat_config.xcf')
     servo.load_configuration('ecat_config_0.xcf', subnode=0)
     servo.load_configuration('ecat_config_1.xcf', subnode=1)
->>>>>>> 5508321e
 
     net.disconnect_from_slave(servo)
 
@@ -28,13 +24,9 @@
 def save_config_example():
     """Saves the drive configuration into a file."""
     servo, net = connect_slave()
-<<<<<<< HEAD
-    servo.save_configuration('../../resources/dictionaries/ethercat-config.xdf')
-=======
     servo.save_configuration('ecat_config.xcf')
     servo.save_configuration('ecat_config_0.xcf', subnode=0)
     servo.save_configuration('ecat_config_1.xcf', subnode=1)
->>>>>>> 5508321e
 
     net.disconnect_from_slave(servo)
 
