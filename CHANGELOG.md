--- conflicted
+++ resolved
@@ -2,11 +2,8 @@
 
 ## [Unreleased]
 ### Fixed
-<<<<<<< HEAD
 - Truncate received data in ethernet by the expected data length.
-=======
-- Don't add PartNumber to the configuration file if it does not exist in the dictionary
->>>>>>> cbd587a4
+- Don't add PartNumber to the configuration file if it does not exist in the dictionary.
 
 ## [6.5.0] - 2023-01-04
 ### Added
