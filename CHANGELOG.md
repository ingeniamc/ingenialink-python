# Changelog

## [Unreleased]

### Added
- Methods to read/write to the ESC EEPROM.

### Changed
- Raise an exception when a CAN transceiver's driver is not installed.
- Add optional password for the FOE bootloader.
<<<<<<< HEAD
- Store nack error code on NACK exceptions
=======
- Add strict mode to the load configuration method.
>>>>>>> 3dc3e288

### Fixed
- SDO Error after a store/restore parameters operation.
- EoE service initialization error when a slave cannot reach the PreOp state. 
- EoE connection recovery after a power cycle.
- Stop the servo status listener when a EtherCAT drive cannot reach the PreOp state.

### Added 
- Support to dictionaries V3 in the virtual drive.
- Arguments in examples and tests.
- Retry sending an Ethernet request after a communication timeout.

## [7.3.2] - 2024-06-05

### Added
- Set RPDOMap values by byte string.
- Function to check if a configuration has been applied to the drive.
- EtherCAT connection example script.
- Typing in examples.

### Changed
- The signature of the load_firmware method of EthercatNetwork is changed to add the boot_in_app argument.
- The polling sampling precision of the Poller is improved.

### Fixed
- Issue when connecting to the virtual drive using an EVE CANopen dictionary.
- Issue when the KVASER transceiver was disconnected.

## [7.3.1] - 2024-05-10

### Fixed
- Bug that when the path to the FoE binary has blank spaces.
- The Interface attribute format in the configuration file.
- CANopen communication re-establishment after a power cycle.
- Exception when scanning drives using an IXXAT tranceiver.

## [7.3.0] - 2024-04-23

### Add
- Dictionary V3 support
- ILWrongWorkingCount exception raised when the working count in PDO is not the expected one.
- Register type for monitoring/disturbance data.
- Support for merging dictionary instances. (It can only be used for merging COM-KIT and CORE dictionaries.)
- Support to socketcan so the canopen communication can be used in Linux.
- Default value and description attributes to registers.
- Read/write functionalities for bit register type.
- Method to set the PDO watchdog time.
- FoE binary compiled for Linux machines.

### Changed
- Dictionary class properties, such as subnodes and interface.
- Add monitoring/disturbance registers to the dictionary if monitoring/disturbance is supported.
- Add PDO registers to the dictionary for EtherCAT drives.
- IXXAT missing DLLs logs are ignored.

### Fixed
- Bug that prevented the slaves to reach Operational state after the PDO exchange is re-started.
- Recover the CoE communication after a power-cycle. The network status listener must be turned on in order for it to work.

## [7.2.0] - 2024-03-13

### Add
- Motor enable and disable features in the virtual drive.
- Emulate control loops in the virtual drive.
- Support to Python 3.9 to 3.12.
- EtherCAT PDO module.
- Store and restore functionalities for subnode 0.
- Add functionalities to update ECAT state machine
- Add send_receive_processdata function
- Add scan_slaves_info method

### Fixed
- Raise exception when ECAT SDO write/read is wrong

### Deprecated
- Support to Python 3.6 to 3.8.

### Changed
- The PCAN transceiver bus is automatically reset when the bus-off state is reached.
- Emergency (EMCY) messages are discarded when using the CoE protocol.
- The enums are represented using dicts in the Register class.

## [7.1.1] - 2024-01-03

### Added
- Missing EtherCAT protocol documentation.

### Fixed
- Import Ingenialink does not raise an error if WinPcap is not installed, but ethercat features are disabled.

## [7.1.0] - 2023-11-28

### Add
- Support for multi-drive in CANopen's NetStatusListener.
- EtherCAT communication via CoE (SDOs).
- Add image attribute to dictionary class.
- Add EthercatDictionary class.
- Add EthercatRegister class.
- Create EtherCAT PDOs example script.

### Fixed
- Fix CANopen load_firmware function.
- Set product name correctly if no dictionary is provided.
- Docstrings from Register constructor and its subclasses are updated.
- CanopenRegister and EthernetRegister have the same signature.
- Add PySOEM to setup.py.
- Exception error when trying to write an int to a register of dtype float.
- Fix acquisition data variable initialization in Poller class.
- Unexpected closing when disconnecting from an EtherCAT (SDOs) drive if servo status listener is active.
- Avoid crashes in the Poller due to read timeouts.
- Poller timer thread not closing after the poller is finished.
- Improve the enable and disable methods of the Servo class.
- Unexpected VCIErrors.

### Changed
- Raise ILValueError when the disturbance data does not fit in a register.

### Deprecated 
- Support to Python 3.6 and 3.7.

## [7.0.4] - 2023-10-11

### Fixed
- Reread when ethernet read a wrong address
- Read strings until NULL character

## [7.0.3] - 2023-09-05

### Add
- Virtual drive.

### Changed
- convert_bytes_to_dtype raises an ILValueError string bytes are wrong
- Wait EoE starts before connect drive
- Remove EDS file path param from CANopen connection. It is no longer necessary.

### Fixed
- Catch EoE service deinit error when disconnecting the drive.
- Log exceptions in read_coco_moco_register function correctly.


## [7.0.2] - 2023-05-22
### Changed
- Read a register instead of doing a ping in the Ethernet's NetStatusListener
- Use inspect instead of pkg_resources to find the path to the FoE application.
- Call FoE application with utf-8 encoding.

### Fixed
- Capture all the ingenialink exceptions in servo status listener
- Truncate NACK error code to a int32

## [7.0.1] - 2023-04-04
### Fixed
- Recover old Monitoring/Disturbance compatibility
- Fix ServoStatusListener for multiaxis

## [7.0.0] - 2023-03-31
### Add
- Interface a Network class with SOEM service
- Add multi-slaves support to EoE service
- Implement stop EoE service feature
- Create mapped register property
- Create project toml file
- Use FoE application to load FW in windows

### Changed
- Update the load_FWs script to only use ingenialink.
- Improve the load_FWs script when using canopen protocol.

### Removed
- Remove numpy from requirements
- Remove binding to the [ingenialink](https://github.com/ingeniamc/ingenialink) C library.
- Move virtual drive from tests to ingenialink.

### Fixed
- NACK error code formatting.
- Fix pytest tests launch
- Wrong float range

## [6.5.1] - 2023-01-17
### Fixed
- Truncate received data in ethernet by the expected data length.
- Don't add PartNumber to the configuration file if it does not exist in the dictionary.
- CAN load firmware error if net_status_listener is disabled.

## [6.5.0] - 2023-01-04
### Added
- Tests are separated by communication protocol.
- Pull request template.

### Changed
- Re-organize the tests by protocol and add a no-connection mark to separate test that do not need a servo connected.
- Remove enums_count as an argument to create a Register.
- Convert enums type from list[dict] to dict.
- Ethernet communication is done using Python's standard library.
- Ethernet network now supports connection to multiple devices.
- Improved tests.
- Improved code formatting.
- Configuration file only stores registers that are stored in non-volatile memory and have access type RW.

### Deprecated 
- TCP support for ethernet devices.


## [6.4.0] - 2022-07-13
### Added
- Support monitoring/disturbance with CANopen protocol.
- Check for IP address validity in change_tcp_ip_parameters function.

### Changed
- On multiaxis drives the function load_configuration now allows to load the configuration of one axis into another.
- Set Ingenialink-C library log level to warning by default.
- Raise ILError on IPB monitoring/disturbance functions when an operation is not successful.

### Deprecated 
- monitoring_data function in ipb/servo use monitoring_channel_data instead.
- All serial protocol functions.<|MERGE_RESOLUTION|>--- conflicted
+++ resolved
@@ -8,11 +8,8 @@
 ### Changed
 - Raise an exception when a CAN transceiver's driver is not installed.
 - Add optional password for the FOE bootloader.
-<<<<<<< HEAD
+- Add strict mode to the load configuration method.
 - Store nack error code on NACK exceptions
-=======
-- Add strict mode to the load configuration method.
->>>>>>> 3dc3e288
 
 ### Fixed
 - SDO Error after a store/restore parameters operation.
