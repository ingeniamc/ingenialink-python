--- conflicted
+++ resolved
@@ -4,11 +4,8 @@
 
 ### Added
 - Set RPDOMap values by byte string.
-<<<<<<< HEAD
 - Function to check if a configuration has been applied to the drive.
-=======
 - EtherCAT connection example script.
->>>>>>> 37e6abb7
 
 ### Changed
 - The signature of the load_firmware method of EthercatNetwork is changed to add the boot_in_app argument.
