# Changelog

<<<<<<< HEAD
## [Unreleased]
### Changed
- Update the load_FWs script to only use ingenialink.
=======
## [6.5.1] - 2023-01-17
### Fixed
- Truncate received data in ethernet by the expected data length.
- Don't add PartNumber to the configuration file if it does not exist in the dictionary.
- CAN load firmware error if net_status_listener is disabled.
>>>>>>> e804b46a

## [6.5.0] - 2023-01-04
### Added
- Tests are separated by communication protocol.
- Pull request template.

### Changed
- Re-organize the tests by protocol and add a no-connection mark to separate test that do not need a servo connected.
- Remove enums_count as an argument to create a Register.
- Convert enums type from list[dict] to dict.
- Ethernet communication is done using Python's standard library.
- Ethernet network now supports connection to multiple devices.
- Improved tests.
- Improved code formatting.
- Configuration file only stores registers that are stored in non-volatile memory and have access type RW.

### Deprecated 
- TCP support for ethernet devices.


## [6.4.0] - 2022-07-13
### Added
- Support monitoring/disturbance with CANopen protocol.
- Check for IP address validity in change_tcp_ip_parameters function.

### Changed
- On multiaxis drives the function load_configuration now allows to load the configuration of one axis into another.
- Set Ingenialink-C library log level to warning by default.
- Raise ILError on IPB monitoring/disturbance functions when an operation is not successful.

### Deprecated 
- monitoring_data function in ipb/servo use monitoring_channel_data instead.
- All serial protocol functions.<|MERGE_RESOLUTION|>--- conflicted
+++ resolved
@@ -1,16 +1,14 @@
 # Changelog
 
-<<<<<<< HEAD
 ## [Unreleased]
 ### Changed
 - Update the load_FWs script to only use ingenialink.
-=======
+
 ## [6.5.1] - 2023-01-17
 ### Fixed
 - Truncate received data in ethernet by the expected data length.
 - Don't add PartNumber to the configuration file if it does not exist in the dictionary.
 - CAN load firmware error if net_status_listener is disabled.
->>>>>>> e804b46a
 
 ## [6.5.0] - 2023-01-04
 ### Added
