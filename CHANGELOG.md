# Changelog

## [Unreleased]
### Add
- Dictionary V3 support
- ILWrongWorkingCount exception raised when the working count in PDO is not the expected one.
- Register type for monitoring/disturbance data.
- Support for merging dictionary instances. (It can only be used for merging COM-KIT and CORE dictionaries.)
- Support to socketcan so the canopen communication can be used in Linux.
- Default value and description attributes to registers.
- Read/write functionalities for bit register type.
<<<<<<< HEAD
- FoE binary compiled for Linux machines.
=======
- Method to set the PDO watchdog time.
>>>>>>> c3f48fd8

### Changed
- Dictionary class properties, such as subnodes and interface.
- Add monitoring/disturbance registers to the dictionary if monitoring/disturbance is supported.
- Add PDO registers to the dictionary for EtherCAT drives.
- IXXAT missing DLLs logs are ignored.

### Fixed
- Bug that prevented the slaves to reach Operational state after the PDO exchange is re-started.
- Recover the CoE communication after a power-cycle. The network status listener must be turned on in order for it to work.

## [7.2.0] - 2024-03-13

### Add
- Motor enable and disable features in the virtual drive.
- Emulate control loops in the virtual drive.
- Support to Python 3.9 to 3.12.
- EtherCAT PDO module.
- Store and restore functionalities for subnode 0.
- Add functionalities to update ECAT state machine
- Add send_receive_processdata function
- Add scan_slaves_info method

### Fixed
- Raise exception when ECAT SDO write/read is wrong

### Deprecated
- Support to Python 3.6 to 3.8.

### Changed
- The PCAN transceiver bus is automatically reset when the bus-off state is reached.
- Emergency (EMCY) messages are discarded when using the CoE protocol.
- The enums are represented using dicts in the Register class.

## [7.1.1] - 2024-01-03

### Added
- Missing EtherCAT protocol documentation.

### Fixed
- Import Ingenialink does not raise an error if WinPcap is not installed, but ethercat features are disabled.

## [7.1.0] - 2023-11-28

### Add
- Support for multi-drive in CANopen's NetStatusListener.
- EtherCAT communication via CoE (SDOs).
- Add image attribute to dictionary class.
- Add EthercatDictionary class.
- Add EthercatRegister class.
- Create EtherCAT PDOs example script.

### Fixed
- Fix CANopen load_firmware function.
- Set product name correctly if no dictionary is provided.
- Docstrings from Register constructor and its subclasses are updated.
- CanopenRegister and EthernetRegister have the same signature.
- Add PySOEM to setup.py.
- Exception error when trying to write an int to a register of dtype float.
- Fix acquisition data variable initialization in Poller class.
- Unexpected closing when disconnecting from an EtherCAT (SDOs) drive if servo status listener is active.
- Avoid crashes in the Poller due to read timeouts.
- Poller timer thread not closing after the poller is finished.
- Improve the enable and disable methods of the Servo class.
- Unexpected VCIErrors.

### Changed
- Raise ILValueError when the disturbance data does not fit in a register.

### Deprecated 
- Support to Python 3.6 and 3.7.

## [7.0.4] - 2023-10-11

### Fixed
- Reread when ethernet read a wrong address
- Read strings until NULL character

## [7.0.3] - 2023-09-05

### Add
- Virtual drive.

### Changed
- convert_bytes_to_dtype raises an ILValueError string bytes are wrong
- Wait EoE starts before connect drive
- Remove EDS file path param from CANopen connection. It is no longer necessary.

### Fixed
- Catch EoE service deinit error when disconnecting the drive.
- Log exceptions in read_coco_moco_register function correctly.


## [7.0.2] - 2023-05-22
### Changed
- Read a register instead of doing a ping in the Ethernet's NetStatusListener
- Use inspect instead of pkg_resources to find the path to the FoE application.
- Call FoE application with utf-8 encoding.

### Fixed
- Capture all the ingenialink exceptions in servo status listener
- Truncate NACK error code to a int32

## [7.0.1] - 2023-04-04
### Fixed
- Recover old Monitoring/Disturbance compatibility
- Fix ServoStatusListener for multiaxis

## [7.0.0] - 2023-03-31
### Add
- Interface a Network class with SOEM service
- Add multi-slaves support to EoE service
- Implement stop EoE service feature
- Create mapped register property
- Create project toml file
- Use FoE application to load FW in windows

### Changed
- Update the load_FWs script to only use ingenialink.
- Improve the load_FWs script when using canopen protocol.

### Removed
- Remove numpy from requirements
- Remove binding to the [ingenialink](https://github.com/ingeniamc/ingenialink) C library.
- Move virtual drive from tests to ingenialink.

### Fixed
- NACK error code formatting.
- Fix pytest tests launch
- Wrong float range

## [6.5.1] - 2023-01-17
### Fixed
- Truncate received data in ethernet by the expected data length.
- Don't add PartNumber to the configuration file if it does not exist in the dictionary.
- CAN load firmware error if net_status_listener is disabled.

## [6.5.0] - 2023-01-04
### Added
- Tests are separated by communication protocol.
- Pull request template.

### Changed
- Re-organize the tests by protocol and add a no-connection mark to separate test that do not need a servo connected.
- Remove enums_count as an argument to create a Register.
- Convert enums type from list[dict] to dict.
- Ethernet communication is done using Python's standard library.
- Ethernet network now supports connection to multiple devices.
- Improved tests.
- Improved code formatting.
- Configuration file only stores registers that are stored in non-volatile memory and have access type RW.

### Deprecated 
- TCP support for ethernet devices.


## [6.4.0] - 2022-07-13
### Added
- Support monitoring/disturbance with CANopen protocol.
- Check for IP address validity in change_tcp_ip_parameters function.

### Changed
- On multiaxis drives the function load_configuration now allows to load the configuration of one axis into another.
- Set Ingenialink-C library log level to warning by default.
- Raise ILError on IPB monitoring/disturbance functions when an operation is not successful.

### Deprecated 
- monitoring_data function in ipb/servo use monitoring_channel_data instead.
- All serial protocol functions.<|MERGE_RESOLUTION|>--- conflicted
+++ resolved
@@ -9,11 +9,8 @@
 - Support to socketcan so the canopen communication can be used in Linux.
 - Default value and description attributes to registers.
 - Read/write functionalities for bit register type.
-<<<<<<< HEAD
+- Method to set the PDO watchdog time.
 - FoE binary compiled for Linux machines.
-=======
-- Method to set the PDO watchdog time.
->>>>>>> c3f48fd8
 
 ### Changed
 - Dictionary class properties, such as subnodes and interface.
