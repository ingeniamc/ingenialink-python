# Changelog

## [Unreleased]

### Add
- Support for multi-drive in CANopen's NetStatusListener.
- EtherCAT communication via CoE (SDOs).
<<<<<<< HEAD
- Create EtherCAT PDOs example script.
=======
- Add image attribute to dictionary class.
>>>>>>> 889772e1

### Fixed
- Fix CANopen load_firmware function.
- Set product name correctly if no dictionary is provided.
- Docstrings from Register constructor and its subclasses are updated.
- CanopenRegister and EthernetRegister have the same signature.

### Changed
- Raise ILValueError when the disturbance data does not fit in a register.

## [7.0.4] - 2023-10-11

### Fixed
- Reread when ethernet read a wrong address
- Read strings until NULL character

## [7.0.3] - 2023-09-05

### Add
- Virtual drive.

### Changed
- convert_bytes_to_dtype raises an ILValueError string bytes are wrong
- Wait EoE starts before connect drive
- Remove EDS file path param from CANopen connection. It is no longer necessary.

### Fixed
- Catch EoE service deinit error when disconnecting the drive.
- Log exceptions in read_coco_moco_register function correctly.


## [7.0.2] - 2023-05-22
### Changed
- Read a register instead of doing a ping in the Ethernet's NetStatusListener
- Use inspect instead of pkg_resources to find the path to the FoE application.
- Call FoE application with utf-8 encoding.

### Fixed
- Capture all the ingenialink exceptions in servo status listener
- Truncate NACK error code to a int32

## [7.0.1] - 2023-04-04
### Fixed
- Recover old Monitoring/Disturbance compatibility
- Fix ServoStatusListener for multiaxis

## [7.0.0] - 2023-03-31
### Add
- Interface a Network class with SOEM service
- Add multi-slaves support to EoE service
- Implement stop EoE service feature
- Create mapped register property
- Create project toml file
- Use FoE application to load FW in windows

### Changed
- Update the load_FWs script to only use ingenialink.
- Improve the load_FWs script when using canopen protocol.

### Removed
- Remove numpy from requirements
- Remove binding to the [ingenialink](https://github.com/ingeniamc/ingenialink) C library.
- Move virtual drive from tests to ingenialink.

### Fixed
- NACK error code formatting.
- Fix pytest tests launch
- Wrong float range

## [6.5.1] - 2023-01-17
### Fixed
- Truncate received data in ethernet by the expected data length.
- Don't add PartNumber to the configuration file if it does not exist in the dictionary.
- CAN load firmware error if net_status_listener is disabled.

## [6.5.0] - 2023-01-04
### Added
- Tests are separated by communication protocol.
- Pull request template.

### Changed
- Re-organize the tests by protocol and add a no-connection mark to separate test that do not need a servo connected.
- Remove enums_count as an argument to create a Register.
- Convert enums type from list[dict] to dict.
- Ethernet communication is done using Python's standard library.
- Ethernet network now supports connection to multiple devices.
- Improved tests.
- Improved code formatting.
- Configuration file only stores registers that are stored in non-volatile memory and have access type RW.

### Deprecated 
- TCP support for ethernet devices.


## [6.4.0] - 2022-07-13
### Added
- Support monitoring/disturbance with CANopen protocol.
- Check for IP address validity in change_tcp_ip_parameters function.

### Changed
- On multiaxis drives the function load_configuration now allows to load the configuration of one axis into another.
- Set Ingenialink-C library log level to warning by default.
- Raise ILError on IPB monitoring/disturbance functions when an operation is not successful.

### Deprecated 
- monitoring_data function in ipb/servo use monitoring_channel_data instead.
- All serial protocol functions.<|MERGE_RESOLUTION|>--- conflicted
+++ resolved
@@ -5,11 +5,8 @@
 ### Add
 - Support for multi-drive in CANopen's NetStatusListener.
 - EtherCAT communication via CoE (SDOs).
-<<<<<<< HEAD
+- Add image attribute to dictionary class.
 - Create EtherCAT PDOs example script.
-=======
-- Add image attribute to dictionary class.
->>>>>>> 889772e1
 
 ### Fixed
 - Fix CANopen load_firmware function.
