# Changelog

<<<<<<< HEAD
## [Unreleased]

### Fixed
- Fix CANopen load_firmware function.
- Set product name correctly if no dictionary is provided.
=======
## [7.0.4] - 2023-10-11

### Fixed
- Reread when ethernet read a wrong address
- Read strings until NULL character
>>>>>>> 1b59f377

## [7.0.3] - 2023-09-05

### Add
- Virtual drive.

### Changed
- convert_bytes_to_dtype raises an ILValueError string bytes are wrong
- Wait EoE starts before connect drive
- Remove EDS file path param from CANopen connection. It is no longer necessary.

### Fixed
- Catch EoE service deinit error when disconnecting the drive.
- Log exceptions in read_coco_moco_register function correctly.


## [7.0.2] - 2023-05-22
### Changed
- Read a register instead of doing a ping in the Ethernet's NetStatusListener
- Use inspect instead of pkg_resources to find the path to the FoE application.
- Call FoE application with utf-8 encoding.

### Fixed
- Capture all the ingenialink exceptions in servo status listener
- Truncate NACK error code to a int32

## [7.0.1] - 2023-04-04
### Fixed
- Recover old Monitoring/Disturbance compatibility
- Fix ServoStatusListener for multiaxis

## [7.0.0] - 2023-03-31
### Add
- Interface a Network class with SOEM service
- Add multi-slaves support to EoE service
- Implement stop EoE service feature
- Create mapped register property
- Create project toml file
- Use FoE application to load FW in windows

### Changed
- Update the load_FWs script to only use ingenialink.
- Improve the load_FWs script when using canopen protocol.

### Removed
- Remove numpy from requirements
- Remove binding to the [ingenialink](https://github.com/ingeniamc/ingenialink) C library.
- Move virtual drive from tests to ingenialink.

### Fixed
- NACK error code formatting.
- Fix pytest tests launch
- Wrong float range

## [6.5.1] - 2023-01-17
### Fixed
- Truncate received data in ethernet by the expected data length.
- Don't add PartNumber to the configuration file if it does not exist in the dictionary.
- CAN load firmware error if net_status_listener is disabled.

## [6.5.0] - 2023-01-04
### Added
- Tests are separated by communication protocol.
- Pull request template.

### Changed
- Re-organize the tests by protocol and add a no-connection mark to separate test that do not need a servo connected.
- Remove enums_count as an argument to create a Register.
- Convert enums type from list[dict] to dict.
- Ethernet communication is done using Python's standard library.
- Ethernet network now supports connection to multiple devices.
- Improved tests.
- Improved code formatting.
- Configuration file only stores registers that are stored in non-volatile memory and have access type RW.

### Deprecated 
- TCP support for ethernet devices.


## [6.4.0] - 2022-07-13
### Added
- Support monitoring/disturbance with CANopen protocol.
- Check for IP address validity in change_tcp_ip_parameters function.

### Changed
- On multiaxis drives the function load_configuration now allows to load the configuration of one axis into another.
- Set Ingenialink-C library log level to warning by default.
- Raise ILError on IPB monitoring/disturbance functions when an operation is not successful.

### Deprecated 
- monitoring_data function in ipb/servo use monitoring_channel_data instead.
- All serial protocol functions.<|MERGE_RESOLUTION|>--- conflicted
+++ resolved
@@ -1,18 +1,16 @@
 # Changelog
 
-<<<<<<< HEAD
 ## [Unreleased]
 
 ### Fixed
 - Fix CANopen load_firmware function.
 - Set product name correctly if no dictionary is provided.
-=======
+
 ## [7.0.4] - 2023-10-11
 
 ### Fixed
 - Reread when ethernet read a wrong address
 - Read strings until NULL character
->>>>>>> 1b59f377
 
 ## [7.0.3] - 2023-09-05
 
