# Changelog

## [Unreleased]

<<<<<<< HEAD
### Changed
- Raise an exception when a CAN transceiver's driver is not installed.
=======
### Fix
- SDO Error after a store/restore parameters operation.
>>>>>>> d3b9f475

## [7.3.2] - 2024-06-05

### Added
- Set RPDOMap values by byte string.
- Function to check if a configuration has been applied to the drive.
- EtherCAT connection example script.

### Changed
- The signature of the load_firmware method of EthercatNetwork is changed to add the boot_in_app argument.
- The polling sampling precision of the Poller is improved.

### Fixed
- Issue when connecting to the virtual drive using an EVE CANopen dictionary.
- Issue when the KVASER transceiver was disconnected.

## [7.3.1] - 2024-05-10

### Fixed
- Bug that when the path to the FoE binary has blank spaces.
- The Interface attribute format in the configuration file.
- CANopen communication re-establishment after a power cycle.
- Exception when scanning drives using an IXXAT tranceiver.

## [7.3.0] - 2024-04-23

### Add
- Dictionary V3 support
- ILWrongWorkingCount exception raised when the working count in PDO is not the expected one.
- Register type for monitoring/disturbance data.
- Support for merging dictionary instances. (It can only be used for merging COM-KIT and CORE dictionaries.)
- Support to socketcan so the canopen communication can be used in Linux.
- Default value and description attributes to registers.
- Read/write functionalities for bit register type.
- Method to set the PDO watchdog time.
- FoE binary compiled for Linux machines.

### Changed
- Dictionary class properties, such as subnodes and interface.
- Add monitoring/disturbance registers to the dictionary if monitoring/disturbance is supported.
- Add PDO registers to the dictionary for EtherCAT drives.
- IXXAT missing DLLs logs are ignored.

### Fixed
- Bug that prevented the slaves to reach Operational state after the PDO exchange is re-started.
- Recover the CoE communication after a power-cycle. The network status listener must be turned on in order for it to work.

## [7.2.0] - 2024-03-13

### Add
- Motor enable and disable features in the virtual drive.
- Emulate control loops in the virtual drive.
- Support to Python 3.9 to 3.12.
- EtherCAT PDO module.
- Store and restore functionalities for subnode 0.
- Add functionalities to update ECAT state machine
- Add send_receive_processdata function
- Add scan_slaves_info method

### Fixed
- Raise exception when ECAT SDO write/read is wrong

### Deprecated
- Support to Python 3.6 to 3.8.

### Changed
- The PCAN transceiver bus is automatically reset when the bus-off state is reached.
- Emergency (EMCY) messages are discarded when using the CoE protocol.
- The enums are represented using dicts in the Register class.

## [7.1.1] - 2024-01-03

### Added
- Missing EtherCAT protocol documentation.

### Fixed
- Import Ingenialink does not raise an error if WinPcap is not installed, but ethercat features are disabled.

## [7.1.0] - 2023-11-28

### Add
- Support for multi-drive in CANopen's NetStatusListener.
- EtherCAT communication via CoE (SDOs).
- Add image attribute to dictionary class.
- Add EthercatDictionary class.
- Add EthercatRegister class.
- Create EtherCAT PDOs example script.

### Fixed
- Fix CANopen load_firmware function.
- Set product name correctly if no dictionary is provided.
- Docstrings from Register constructor and its subclasses are updated.
- CanopenRegister and EthernetRegister have the same signature.
- Add PySOEM to setup.py.
- Exception error when trying to write an int to a register of dtype float.
- Fix acquisition data variable initialization in Poller class.
- Unexpected closing when disconnecting from an EtherCAT (SDOs) drive if servo status listener is active.
- Avoid crashes in the Poller due to read timeouts.
- Poller timer thread not closing after the poller is finished.
- Improve the enable and disable methods of the Servo class.
- Unexpected VCIErrors.

### Changed
- Raise ILValueError when the disturbance data does not fit in a register.

### Deprecated 
- Support to Python 3.6 and 3.7.

## [7.0.4] - 2023-10-11

### Fixed
- Reread when ethernet read a wrong address
- Read strings until NULL character

## [7.0.3] - 2023-09-05

### Add
- Virtual drive.

### Changed
- convert_bytes_to_dtype raises an ILValueError string bytes are wrong
- Wait EoE starts before connect drive
- Remove EDS file path param from CANopen connection. It is no longer necessary.

### Fixed
- Catch EoE service deinit error when disconnecting the drive.
- Log exceptions in read_coco_moco_register function correctly.


## [7.0.2] - 2023-05-22
### Changed
- Read a register instead of doing a ping in the Ethernet's NetStatusListener
- Use inspect instead of pkg_resources to find the path to the FoE application.
- Call FoE application with utf-8 encoding.

### Fixed
- Capture all the ingenialink exceptions in servo status listener
- Truncate NACK error code to a int32

## [7.0.1] - 2023-04-04
### Fixed
- Recover old Monitoring/Disturbance compatibility
- Fix ServoStatusListener for multiaxis

## [7.0.0] - 2023-03-31
### Add
- Interface a Network class with SOEM service
- Add multi-slaves support to EoE service
- Implement stop EoE service feature
- Create mapped register property
- Create project toml file
- Use FoE application to load FW in windows

### Changed
- Update the load_FWs script to only use ingenialink.
- Improve the load_FWs script when using canopen protocol.

### Removed
- Remove numpy from requirements
- Remove binding to the [ingenialink](https://github.com/ingeniamc/ingenialink) C library.
- Move virtual drive from tests to ingenialink.

### Fixed
- NACK error code formatting.
- Fix pytest tests launch
- Wrong float range

## [6.5.1] - 2023-01-17
### Fixed
- Truncate received data in ethernet by the expected data length.
- Don't add PartNumber to the configuration file if it does not exist in the dictionary.
- CAN load firmware error if net_status_listener is disabled.

## [6.5.0] - 2023-01-04
### Added
- Tests are separated by communication protocol.
- Pull request template.

### Changed
- Re-organize the tests by protocol and add a no-connection mark to separate test that do not need a servo connected.
- Remove enums_count as an argument to create a Register.
- Convert enums type from list[dict] to dict.
- Ethernet communication is done using Python's standard library.
- Ethernet network now supports connection to multiple devices.
- Improved tests.
- Improved code formatting.
- Configuration file only stores registers that are stored in non-volatile memory and have access type RW.

### Deprecated 
- TCP support for ethernet devices.


## [6.4.0] - 2022-07-13
### Added
- Support monitoring/disturbance with CANopen protocol.
- Check for IP address validity in change_tcp_ip_parameters function.

### Changed
- On multiaxis drives the function load_configuration now allows to load the configuration of one axis into another.
- Set Ingenialink-C library log level to warning by default.
- Raise ILError on IPB monitoring/disturbance functions when an operation is not successful.

### Deprecated 
- monitoring_data function in ipb/servo use monitoring_channel_data instead.
- All serial protocol functions.<|MERGE_RESOLUTION|>--- conflicted
+++ resolved
@@ -2,13 +2,11 @@
 
 ## [Unreleased]
 
-<<<<<<< HEAD
 ### Changed
 - Raise an exception when a CAN transceiver's driver is not installed.
-=======
+
 ### Fix
 - SDO Error after a store/restore parameters operation.
->>>>>>> d3b9f475
 
 ## [7.3.2] - 2024-06-05
 
