# Changelog

## [Unreleased]
<<<<<<< HEAD

### Fixed
- Recover from a disconnection while PDOs were active.
=======
### Fixed
- Avoid mapping a PDO map twice.
>>>>>>> 546d469c

## [7.4.0] - 2025-12-3
### Added
- Method to subscribe to emergency messages.
- Method to subscribe to register value updates.
- Add is_node_id_dependent property to CanopenRegister
- Methods to get/set the MAC Address of Ethernet drives.
- Methods to read and update registers by bitfield
- Add get_dictionary_description in DictionaryFactory

### Fixed
- Restore CoE communication after a power cycle.
- Catch exception on disconnection when the PCAN is in bus-off state.
- Default of byteArray512 are in bytes

### Changed
- CiA 301 PDO related registers are not saved to the configuration file. 
- Remove an unnecessary argument for a servo status listener callback.
- DictionaryV2 raises an exception if the interface does not match.

## [7.3.5] - 2025-08-23

### Added
- Coco product code attribute to the Dictionary class.
- Enable working with FSoE PDOs and regular PDOs at the same time.

### Changed
- Set the default values of the firmware version, product code, revision number, and part number of the dictionary class to None.
- Store nack error code on NACK exceptions

### Fixed
- Update RPDO values before send process data

## [7.3.4] - 2024-08-08

### Fixed
- CANopen multiple drive connection with Kvaser

## [7.3.3] - 2024-07-15

### Added
- Methods to read/write to the ESC EEPROM.

### Changed
- Raise an exception when a CAN transceiver's driver is not installed.
- Add optional password for the FOE bootloader.
- Add strict mode to the load configuration method.

### Fixed
- SDO Error after a store/restore parameters operation.
- EoE service initialization error when a slave cannot reach the PreOp state. 
- EoE connection recovery after a power cycle.
- Stop the servo status listener when a EtherCAT drive cannot reach the PreOp state.

### Added 
- Support to dictionaries V3 in the virtual drive.
- Arguments in examples and tests.
- Retry sending an Ethernet request after a communication timeout.

## [7.3.2] - 2024-06-05

### Added
- Set RPDOMap values by byte string.
- Function to check if a configuration has been applied to the drive.
- EtherCAT connection example script.
- Typing in examples.

### Changed
- The signature of the load_firmware method of EthercatNetwork is changed to add the boot_in_app argument.
- The polling sampling precision of the Poller is improved.

### Fixed
- Issue when connecting to the virtual drive using an EVE CANopen dictionary.
- Issue when the KVASER transceiver was disconnected.

## [7.3.1] - 2024-05-10

### Fixed
- Bug that when the path to the FoE binary has blank spaces.
- The Interface attribute format in the configuration file.
- CANopen communication re-establishment after a power cycle.
- Exception when scanning drives using an IXXAT tranceiver.

## [7.3.0] - 2024-04-23

### Add
- Dictionary V3 support
- ILWrongWorkingCount exception raised when the working count in PDO is not the expected one.
- Register type for monitoring/disturbance data.
- Support for merging dictionary instances. (It can only be used for merging COM-KIT and CORE dictionaries.)
- Support to socketcan so the canopen communication can be used in Linux.
- Default value and description attributes to registers.
- Read/write functionalities for bit register type.
- Method to set the PDO watchdog time.
- FoE binary compiled for Linux machines.

### Changed
- Dictionary class properties, such as subnodes and interface.
- Add monitoring/disturbance registers to the dictionary if monitoring/disturbance is supported.
- Add PDO registers to the dictionary for EtherCAT drives.
- IXXAT missing DLLs logs are ignored.

### Fixed
- Bug that prevented the slaves to reach Operational state after the PDO exchange is re-started.
- Recover the CoE communication after a power-cycle. The network status listener must be turned on in order for it to work.

## [7.2.0] - 2024-03-13

### Add
- Motor enable and disable features in the virtual drive.
- Emulate control loops in the virtual drive.
- Support to Python 3.9 to 3.12.
- EtherCAT PDO module.
- Store and restore functionalities for subnode 0.
- Add functionalities to update ECAT state machine
- Add send_receive_processdata function
- Add scan_slaves_info method

### Fixed
- Raise exception when ECAT SDO write/read is wrong

### Deprecated
- Support to Python 3.6 to 3.8.

### Changed
- The PCAN transceiver bus is automatically reset when the bus-off state is reached.
- Emergency (EMCY) messages are discarded when using the CoE protocol.
- The enums are represented using dicts in the Register class.

## [7.1.1] - 2024-01-03

### Added
- Missing EtherCAT protocol documentation.

### Fixed
- Import Ingenialink does not raise an error if WinPcap is not installed, but ethercat features are disabled.

## [7.1.0] - 2023-11-28

### Add
- Support for multi-drive in CANopen's NetStatusListener.
- EtherCAT communication via CoE (SDOs).
- Add image attribute to dictionary class.
- Add EthercatDictionary class.
- Add EthercatRegister class.
- Create EtherCAT PDOs example script.

### Fixed
- Fix CANopen load_firmware function.
- Set product name correctly if no dictionary is provided.
- Docstrings from Register constructor and its subclasses are updated.
- CanopenRegister and EthernetRegister have the same signature.
- Add PySOEM to setup.py.
- Exception error when trying to write an int to a register of dtype float.
- Fix acquisition data variable initialization in Poller class.
- Unexpected closing when disconnecting from an EtherCAT (SDOs) drive if servo status listener is active.
- Avoid crashes in the Poller due to read timeouts.
- Poller timer thread not closing after the poller is finished.
- Improve the enable and disable methods of the Servo class.
- Unexpected VCIErrors.

### Changed
- Raise ILValueError when the disturbance data does not fit in a register.

### Deprecated 
- Support to Python 3.6 and 3.7.

## [7.0.4] - 2023-10-11

### Fixed
- Reread when ethernet read a wrong address
- Read strings until NULL character

## [7.0.3] - 2023-09-05

### Add
- Virtual drive.

### Changed
- convert_bytes_to_dtype raises an ILValueError string bytes are wrong
- Wait EoE starts before connect drive
- Remove EDS file path param from CANopen connection. It is no longer necessary.

### Fixed
- Catch EoE service deinit error when disconnecting the drive.
- Log exceptions in read_coco_moco_register function correctly.


## [7.0.2] - 2023-05-22
### Changed
- Read a register instead of doing a ping in the Ethernet's NetStatusListener
- Use inspect instead of pkg_resources to find the path to the FoE application.
- Call FoE application with utf-8 encoding.

### Fixed
- Capture all the ingenialink exceptions in servo status listener
- Truncate NACK error code to a int32

## [7.0.1] - 2023-04-04
### Fixed
- Recover old Monitoring/Disturbance compatibility
- Fix ServoStatusListener for multiaxis

## [7.0.0] - 2023-03-31
### Add
- Interface a Network class with SOEM service
- Add multi-slaves support to EoE service
- Implement stop EoE service feature
- Create mapped register property
- Create project toml file
- Use FoE application to load FW in windows

### Changed
- Update the load_FWs script to only use ingenialink.
- Improve the load_FWs script when using canopen protocol.

### Removed
- Remove numpy from requirements
- Remove binding to the [ingenialink](https://github.com/ingeniamc/ingenialink) C library.
- Move virtual drive from tests to ingenialink.

### Fixed
- NACK error code formatting.
- Fix pytest tests launch
- Wrong float range

## [6.5.1] - 2023-01-17
### Fixed
- Truncate received data in ethernet by the expected data length.
- Don't add PartNumber to the configuration file if it does not exist in the dictionary.
- CAN load firmware error if net_status_listener is disabled.

## [6.5.0] - 2023-01-04
### Added
- Tests are separated by communication protocol.
- Pull request template.

### Changed
- Re-organize the tests by protocol and add a no-connection mark to separate test that do not need a servo connected.
- Remove enums_count as an argument to create a Register.
- Convert enums type from list[dict] to dict.
- Ethernet communication is done using Python's standard library.
- Ethernet network now supports connection to multiple devices.
- Improved tests.
- Improved code formatting.
- Configuration file only stores registers that are stored in non-volatile memory and have access type RW.

### Deprecated 
- TCP support for ethernet devices.


## [6.4.0] - 2022-07-13
### Added
- Support monitoring/disturbance with CANopen protocol.
- Check for IP address validity in change_tcp_ip_parameters function.

### Changed
- On multiaxis drives the function load_configuration now allows to load the configuration of one axis into another.
- Set Ingenialink-C library log level to warning by default.
- Raise ILError on IPB monitoring/disturbance functions when an operation is not successful.

### Deprecated 
- monitoring_data function in ipb/servo use monitoring_channel_data instead.
- All serial protocol functions.<|MERGE_RESOLUTION|>--- conflicted
+++ resolved
@@ -1,14 +1,9 @@
 # Changelog
 
 ## [Unreleased]
-<<<<<<< HEAD
-
-### Fixed
+### Fixed
+- Avoid mapping a PDO map twice.
 - Recover from a disconnection while PDOs were active.
-=======
-### Fixed
-- Avoid mapping a PDO map twice.
->>>>>>> 546d469c
 
 ## [7.4.0] - 2025-12-3
 ### Added
