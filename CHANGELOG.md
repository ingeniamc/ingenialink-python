--- conflicted
+++ resolved
@@ -2,14 +2,10 @@
 
 ## [Unreleased]
 
-<<<<<<< HEAD
 ### Changed
 - Raise an exception when a CAN transceiver's driver is not installed.
 
-### Fix
-=======
-### Fixed
->>>>>>> c6cc8c05
+### Fixed
 - SDO Error after a store/restore parameters operation.
 - EoE service initialization error when a slave cannot reach the PreOp state. 
 
