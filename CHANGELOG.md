# Changelog

## [Unreleased]

### Added
- Methods to read/write to the ESC EEPROM.

### Changed
- Raise an exception when a CAN transceiver's driver is not installed.
<<<<<<< HEAD
- Store nack error code on NACK exceptions
=======
- Add optional password for the FOE bootloader.
>>>>>>> c8ad9d8e

### Fixed
- SDO Error after a store/restore parameters operation.
- EoE service initialization error when a slave cannot reach the PreOp state. 
- EoE connection recovery after a power cycle.
- Stop the servo status listener when a EtherCAT drive cannot reach the PreOp state.

### Added 
- Support to dictionaries V3 in the virtual drive.
- Arguments in examples and tests.
- Retry sending an Ethernet request after a communication timeout.

## [7.3.2] - 2024-06-05

### Added
- Set RPDOMap values by byte string.
- Function to check if a configuration has been applied to the drive.
- EtherCAT connection example script.
- Typing in examples.

### Changed
- The signature of the load_firmware method of EthercatNetwork is changed to add the boot_in_app argument.
- The polling sampling precision of the Poller is improved.

### Fixed
- Issue when connecting to the virtual drive using an EVE CANopen dictionary.
- Issue when the KVASER transceiver was disconnected.

## [7.3.1] - 2024-05-10

### Fixed
- Bug that when the path to the FoE binary has blank spaces.
- The Interface attribute format in the configuration file.
- CANopen communication re-establishment after a power cycle.
- Exception when scanning drives using an IXXAT tranceiver.

## [7.3.0] - 2024-04-23

### Add
- Dictionary V3 support
- ILWrongWorkingCount exception raised when the working count in PDO is not the expected one.
- Register type for monitoring/disturbance data.
- Support for merging dictionary instances. (It can only be used for merging COM-KIT and CORE dictionaries.)
- Support to socketcan so the canopen communication can be used in Linux.
- Default value and description attributes to registers.
- Read/write functionalities for bit register type.
- Method to set the PDO watchdog time.
- FoE binary compiled for Linux machines.

### Changed
- Dictionary class properties, such as subnodes and interface.
- Add monitoring/disturbance registers to the dictionary if monitoring/disturbance is supported.
- Add PDO registers to the dictionary for EtherCAT drives.
- IXXAT missing DLLs logs are ignored.

### Fixed
- Bug that prevented the slaves to reach Operational state after the PDO exchange is re-started.
- Recover the CoE communication after a power-cycle. The network status listener must be turned on in order for it to work.

## [7.2.0] - 2024-03-13

### Add
- Motor enable and disable features in the virtual drive.
- Emulate control loops in the virtual drive.
- Support to Python 3.9 to 3.12.
- EtherCAT PDO module.
- Store and restore functionalities for subnode 0.
- Add functionalities to update ECAT state machine
- Add send_receive_processdata function
- Add scan_slaves_info method

### Fixed
- Raise exception when ECAT SDO write/read is wrong

### Deprecated
- Support to Python 3.6 to 3.8.

### Changed
- The PCAN transceiver bus is automatically reset when the bus-off state is reached.
- Emergency (EMCY) messages are discarded when using the CoE protocol.
- The enums are represented using dicts in the Register class.

## [7.1.1] - 2024-01-03

### Added
- Missing EtherCAT protocol documentation.

### Fixed
- Import Ingenialink does not raise an error if WinPcap is not installed, but ethercat features are disabled.

## [7.1.0] - 2023-11-28

### Add
- Support for multi-drive in CANopen's NetStatusListener.
- EtherCAT communication via CoE (SDOs).
- Add image attribute to dictionary class.
- Add EthercatDictionary class.
- Add EthercatRegister class.
- Create EtherCAT PDOs example script.

### Fixed
- Fix CANopen load_firmware function.
- Set product name correctly if no dictionary is provided.
- Docstrings from Register constructor and its subclasses are updated.
- CanopenRegister and EthernetRegister have the same signature.
- Add PySOEM to setup.py.
- Exception error when trying to write an int to a register of dtype float.
- Fix acquisition data variable initialization in Poller class.
- Unexpected closing when disconnecting from an EtherCAT (SDOs) drive if servo status listener is active.
- Avoid crashes in the Poller due to read timeouts.
- Poller timer thread not closing after the poller is finished.
- Improve the enable and disable methods of the Servo class.
- Unexpected VCIErrors.

### Changed
- Raise ILValueError when the disturbance data does not fit in a register.

### Deprecated 
- Support to Python 3.6 and 3.7.

## [7.0.4] - 2023-10-11

### Fixed
- Reread when ethernet read a wrong address
- Read strings until NULL character

## [7.0.3] - 2023-09-05

### Add
- Virtual drive.

### Changed
- convert_bytes_to_dtype raises an ILValueError string bytes are wrong
- Wait EoE starts before connect drive
- Remove EDS file path param from CANopen connection. It is no longer necessary.

### Fixed
- Catch EoE service deinit error when disconnecting the drive.
- Log exceptions in read_coco_moco_register function correctly.


## [7.0.2] - 2023-05-22
### Changed
- Read a register instead of doing a ping in the Ethernet's NetStatusListener
- Use inspect instead of pkg_resources to find the path to the FoE application.
- Call FoE application with utf-8 encoding.

### Fixed
- Capture all the ingenialink exceptions in servo status listener
- Truncate NACK error code to a int32

## [7.0.1] - 2023-04-04
### Fixed
- Recover old Monitoring/Disturbance compatibility
- Fix ServoStatusListener for multiaxis

## [7.0.0] - 2023-03-31
### Add
- Interface a Network class with SOEM service
- Add multi-slaves support to EoE service
- Implement stop EoE service feature
- Create mapped register property
- Create project toml file
- Use FoE application to load FW in windows

### Changed
- Update the load_FWs script to only use ingenialink.
- Improve the load_FWs script when using canopen protocol.

### Removed
- Remove numpy from requirements
- Remove binding to the [ingenialink](https://github.com/ingeniamc/ingenialink) C library.
- Move virtual drive from tests to ingenialink.

### Fixed
- NACK error code formatting.
- Fix pytest tests launch
- Wrong float range

## [6.5.1] - 2023-01-17
### Fixed
- Truncate received data in ethernet by the expected data length.
- Don't add PartNumber to the configuration file if it does not exist in the dictionary.
- CAN load firmware error if net_status_listener is disabled.

## [6.5.0] - 2023-01-04
### Added
- Tests are separated by communication protocol.
- Pull request template.

### Changed
- Re-organize the tests by protocol and add a no-connection mark to separate test that do not need a servo connected.
- Remove enums_count as an argument to create a Register.
- Convert enums type from list[dict] to dict.
- Ethernet communication is done using Python's standard library.
- Ethernet network now supports connection to multiple devices.
- Improved tests.
- Improved code formatting.
- Configuration file only stores registers that are stored in non-volatile memory and have access type RW.

### Deprecated 
- TCP support for ethernet devices.


## [6.4.0] - 2022-07-13
### Added
- Support monitoring/disturbance with CANopen protocol.
- Check for IP address validity in change_tcp_ip_parameters function.

### Changed
- On multiaxis drives the function load_configuration now allows to load the configuration of one axis into another.
- Set Ingenialink-C library log level to warning by default.
- Raise ILError on IPB monitoring/disturbance functions when an operation is not successful.

### Deprecated 
- monitoring_data function in ipb/servo use monitoring_channel_data instead.
- All serial protocol functions.<|MERGE_RESOLUTION|>--- conflicted
+++ resolved
@@ -7,11 +7,8 @@
 
 ### Changed
 - Raise an exception when a CAN transceiver's driver is not installed.
-<<<<<<< HEAD
+- Add optional password for the FOE bootloader.
 - Store nack error code on NACK exceptions
-=======
-- Add optional password for the FOE bootloader.
->>>>>>> c8ad9d8e
 
 ### Fixed
 - SDO Error after a store/restore parameters operation.
