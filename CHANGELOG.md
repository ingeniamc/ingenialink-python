# Changelog

## [Unreleased]
### Added
- Implement the scan method for Ethernet networks.

### Deprecated
- Changed `Enums` names to follow CapWords convention. Old names are still supported, but will soon be deprecated.

<<<<<<< HEAD
### Changed
- Change dictionary registers groups to objects
- Parse CanOpen object type from xdf v3 dictionaries
=======
### Added
- Created ConfigurationFile class, used in load_configuration, save_configuration and check_configuration
>>>>>>> ae116e61

## [7.4.1] - 2025-01-28
### Fixed
- Avoid mapping a PDO map twice.
- Recover from a disconnection while PDOs were active.

### Changed
- Virtual monitoring and disturbance disabled for old disturbance.
- FoE using PySOEM.

## [7.4.0] - 2024-12-3
### Added
- Method to subscribe to emergency messages.
- Method to subscribe to register value updates.
- Add is_node_id_dependent property to CanopenRegister
- Methods to get/set the MAC Address of Ethernet drives.
- Methods to read and update registers by bitfield
- Add get_dictionary_description in DictionaryFactory

### Fixed
- Restore CoE communication after a power cycle.
- Catch exception on disconnection when the PCAN is in bus-off state.
- Default of byteArray512 are in bytes

### Changed
- CiA 301 PDO related registers are not saved to the configuration file. 
- Remove an unnecessary argument for a servo status listener callback.
- DictionaryV2 raises an exception if the interface does not match.

## [7.3.5] - 2024-08-23

### Added
- Coco product code attribute to the Dictionary class.
- Enable working with FSoE PDOs and regular PDOs at the same time.

### Changed
- Set the default values of the firmware version, product code, revision number, and part number of the dictionary class to None.
- Store nack error code on NACK exceptions

### Fixed
- Update RPDO values before send process data

## [7.3.4] - 2024-08-08

### Fixed
- CANopen multiple drive connection with Kvaser

## [7.3.3] - 2024-07-15

### Added
- Methods to read/write to the ESC EEPROM.

### Changed
- Raise an exception when a CAN transceiver's driver is not installed.
- Add optional password for the FOE bootloader.
- Add strict mode to the load configuration method.

### Fixed
- SDO Error after a store/restore parameters operation.
- EoE service initialization error when a slave cannot reach the PreOp state. 
- EoE connection recovery after a power cycle.
- Stop the servo status listener when a EtherCAT drive cannot reach the PreOp state.

### Added 
- Support to dictionaries V3 in the virtual drive.
- Arguments in examples and tests.
- Retry sending an Ethernet request after a communication timeout.

## [7.3.2] - 2024-06-05

### Added
- Set RPDOMap values by byte string.
- Function to check if a configuration has been applied to the drive.
- EtherCAT connection example script.
- Typing in examples.

### Changed
- The signature of the load_firmware method of EthercatNetwork is changed to add the boot_in_app argument.
- The polling sampling precision of the Poller is improved.

### Fixed
- Issue when connecting to the virtual drive using an EVE CANopen dictionary.
- Issue when the KVASER transceiver was disconnected.

## [7.3.1] - 2024-05-10

### Fixed
- Bug that when the path to the FoE binary has blank spaces.
- The Interface attribute format in the configuration file.
- CANopen communication re-establishment after a power cycle.
- Exception when scanning drives using an IXXAT tranceiver.

## [7.3.0] - 2024-04-23

### Add
- Dictionary V3 support
- ILWrongWorkingCount exception raised when the working count in PDO is not the expected one.
- Register type for monitoring/disturbance data.
- Support for merging dictionary instances. (It can only be used for merging COM-KIT and CORE dictionaries.)
- Support to socketcan so the canopen communication can be used in Linux.
- Default value and description attributes to registers.
- Read/write functionalities for bit register type.
- Method to set the PDO watchdog time.
- FoE binary compiled for Linux machines.

### Changed
- Dictionary class properties, such as subnodes and interface.
- Add monitoring/disturbance registers to the dictionary if monitoring/disturbance is supported.
- Add PDO registers to the dictionary for EtherCAT drives.
- IXXAT missing DLLs logs are ignored.

### Fixed
- Bug that prevented the slaves to reach Operational state after the PDO exchange is re-started.
- Recover the CoE communication after a power-cycle. The network status listener must be turned on in order for it to work.

## [7.2.0] - 2024-03-13

### Add
- Motor enable and disable features in the virtual drive.
- Emulate control loops in the virtual drive.
- Support to Python 3.9 to 3.12.
- EtherCAT PDO module.
- Store and restore functionalities for subnode 0.
- Add functionalities to update ECAT state machine
- Add send_receive_processdata function
- Add scan_slaves_info method

### Fixed
- Raise exception when ECAT SDO write/read is wrong

### Deprecated
- Support to Python 3.6 to 3.8.

### Changed
- The PCAN transceiver bus is automatically reset when the bus-off state is reached.
- Emergency (EMCY) messages are discarded when using the CoE protocol.
- The enums are represented using dicts in the Register class.

## [7.1.1] - 2024-01-03

### Added
- Missing EtherCAT protocol documentation.

### Fixed
- Import Ingenialink does not raise an error if WinPcap is not installed, but ethercat features are disabled.

## [7.1.0] - 2023-11-28

### Add
- Support for multi-drive in CANopen's NetStatusListener.
- EtherCAT communication via CoE (SDOs).
- Add image attribute to dictionary class.
- Add EthercatDictionary class.
- Add EthercatRegister class.
- Create EtherCAT PDOs example script.

### Fixed
- Fix CANopen load_firmware function.
- Set product name correctly if no dictionary is provided.
- Docstrings from Register constructor and its subclasses are updated.
- CanopenRegister and EthernetRegister have the same signature.
- Add PySOEM to setup.py.
- Exception error when trying to write an int to a register of dtype float.
- Fix acquisition data variable initialization in Poller class.
- Unexpected closing when disconnecting from an EtherCAT (SDOs) drive if servo status listener is active.
- Avoid crashes in the Poller due to read timeouts.
- Poller timer thread not closing after the poller is finished.
- Improve the enable and disable methods of the Servo class.
- Unexpected VCIErrors.

### Changed
- Raise ILValueError when the disturbance data does not fit in a register.

### Deprecated 
- Support to Python 3.6 and 3.7.

## [7.0.4] - 2023-10-11

### Fixed
- Reread when ethernet read a wrong address
- Read strings until NULL character

## [7.0.3] - 2023-09-05

### Add
- Virtual drive.

### Changed
- convert_bytes_to_dtype raises an ILValueError string bytes are wrong
- Wait EoE starts before connect drive
- Remove EDS file path param from CANopen connection. It is no longer necessary.

### Fixed
- Catch EoE service deinit error when disconnecting the drive.
- Log exceptions in read_coco_moco_register function correctly.


## [7.0.2] - 2023-05-22
### Changed
- Read a register instead of doing a ping in the Ethernet's NetStatusListener
- Use inspect instead of pkg_resources to find the path to the FoE application.
- Call FoE application with utf-8 encoding.

### Fixed
- Capture all the ingenialink exceptions in servo status listener
- Truncate NACK error code to a int32

## [7.0.1] - 2023-04-04
### Fixed
- Recover old Monitoring/Disturbance compatibility
- Fix ServoStatusListener for multiaxis

## [7.0.0] - 2023-03-31
### Add
- Interface a Network class with SOEM service
- Add multi-slaves support to EoE service
- Implement stop EoE service feature
- Create mapped register property
- Create project toml file
- Use FoE application to load FW in windows

### Changed
- Update the load_FWs script to only use ingenialink.
- Improve the load_FWs script when using canopen protocol.

### Removed
- Remove numpy from requirements
- Remove binding to the [ingenialink](https://github.com/ingeniamc/ingenialink) C library.
- Move virtual drive from tests to ingenialink.

### Fixed
- NACK error code formatting.
- Fix pytest tests launch
- Wrong float range

## [6.5.1] - 2023-01-17
### Fixed
- Truncate received data in ethernet by the expected data length.
- Don't add PartNumber to the configuration file if it does not exist in the dictionary.
- CAN load firmware error if net_status_listener is disabled.

## [6.5.0] - 2023-01-04
### Added
- Tests are separated by communication protocol.
- Pull request template.

### Changed
- Re-organize the tests by protocol and add a no-connection mark to separate test that do not need a servo connected.
- Remove enums_count as an argument to create a Register.
- Convert enums type from list[dict] to dict.
- Ethernet communication is done using Python's standard library.
- Ethernet network now supports connection to multiple devices.
- Improved tests.
- Improved code formatting.
- Configuration file only stores registers that are stored in non-volatile memory and have access type RW.

### Deprecated 
- TCP support for ethernet devices.


## [6.4.0] - 2022-07-13
### Added
- Support monitoring/disturbance with CANopen protocol.
- Check for IP address validity in change_tcp_ip_parameters function.

### Changed
- On multiaxis drives the function load_configuration now allows to load the configuration of one axis into another.
- Set Ingenialink-C library log level to warning by default.
- Raise ILError on IPB monitoring/disturbance functions when an operation is not successful.

### Deprecated 
- monitoring_data function in ipb/servo use monitoring_channel_data instead.
- All serial protocol functions.<|MERGE_RESOLUTION|>--- conflicted
+++ resolved
@@ -7,14 +7,12 @@
 ### Deprecated
 - Changed `Enums` names to follow CapWords convention. Old names are still supported, but will soon be deprecated.
 
-<<<<<<< HEAD
 ### Changed
 - Change dictionary registers groups to objects
 - Parse CanOpen object type from xdf v3 dictionaries
-=======
+
 ### Added
 - Created ConfigurationFile class, used in load_configuration, save_configuration and check_configuration
->>>>>>> ae116e61
 
 ## [7.4.1] - 2025-01-28
 ### Fixed
