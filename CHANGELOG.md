# Changelog

## [Unreleased]
### Added
- Method to subscribe to emergency messages.
- Method to subscribe to register value updates.
- Add is_node_id_dependent property to CanopenRegister
<<<<<<< HEAD
- Methods to read and update registers by bitfield
=======
- Methods to get/set the MAC Address of Ethernet drives.
>>>>>>> b5af08cf

### Fixed
- Restore CoE communication after a power cycle.
- Catch exception on disconnection when the PCAN is in bus-off state.
- Default of byteArray512 are in bytes

### Changed
- CiA 301 PDO related registers are not saved to the configuration file. 
- Remove an unnecessary argument for a servo status listener callback.

## [7.3.5] - 2025-08-23

### Added
- Coco product code attribute to the Dictionary class.
- Enable working with FSoE PDOs and regular PDOs at the same time.

### Changed
- Set the default values of the firmware version, product code, revision number, and part number of the dictionary class to None.
- Store nack error code on NACK exceptions

### Fixed
- Update RPDO values before send process data

## [7.3.4] - 2024-08-08

### Fixed
- CANopen multiple drive connection with Kvaser

## [7.3.3] - 2024-07-15

### Added
- Methods to read/write to the ESC EEPROM.

### Changed
- Raise an exception when a CAN transceiver's driver is not installed.
- Add optional password for the FOE bootloader.
- Add strict mode to the load configuration method.

### Fixed
- SDO Error after a store/restore parameters operation.
- EoE service initialization error when a slave cannot reach the PreOp state. 
- EoE connection recovery after a power cycle.
- Stop the servo status listener when a EtherCAT drive cannot reach the PreOp state.

### Added 
- Support to dictionaries V3 in the virtual drive.
- Arguments in examples and tests.
- Retry sending an Ethernet request after a communication timeout.

## [7.3.2] - 2024-06-05

### Added
- Set RPDOMap values by byte string.
- Function to check if a configuration has been applied to the drive.
- EtherCAT connection example script.
- Typing in examples.

### Changed
- The signature of the load_firmware method of EthercatNetwork is changed to add the boot_in_app argument.
- The polling sampling precision of the Poller is improved.

### Fixed
- Issue when connecting to the virtual drive using an EVE CANopen dictionary.
- Issue when the KVASER transceiver was disconnected.

## [7.3.1] - 2024-05-10

### Fixed
- Bug that when the path to the FoE binary has blank spaces.
- The Interface attribute format in the configuration file.
- CANopen communication re-establishment after a power cycle.
- Exception when scanning drives using an IXXAT tranceiver.

## [7.3.0] - 2024-04-23

### Add
- Dictionary V3 support
- ILWrongWorkingCount exception raised when the working count in PDO is not the expected one.
- Register type for monitoring/disturbance data.
- Support for merging dictionary instances. (It can only be used for merging COM-KIT and CORE dictionaries.)
- Support to socketcan so the canopen communication can be used in Linux.
- Default value and description attributes to registers.
- Read/write functionalities for bit register type.
- Method to set the PDO watchdog time.
- FoE binary compiled for Linux machines.

### Changed
- Dictionary class properties, such as subnodes and interface.
- Add monitoring/disturbance registers to the dictionary if monitoring/disturbance is supported.
- Add PDO registers to the dictionary for EtherCAT drives.
- IXXAT missing DLLs logs are ignored.

### Fixed
- Bug that prevented the slaves to reach Operational state after the PDO exchange is re-started.
- Recover the CoE communication after a power-cycle. The network status listener must be turned on in order for it to work.

## [7.2.0] - 2024-03-13

### Add
- Motor enable and disable features in the virtual drive.
- Emulate control loops in the virtual drive.
- Support to Python 3.9 to 3.12.
- EtherCAT PDO module.
- Store and restore functionalities for subnode 0.
- Add functionalities to update ECAT state machine
- Add send_receive_processdata function
- Add scan_slaves_info method

### Fixed
- Raise exception when ECAT SDO write/read is wrong

### Deprecated
- Support to Python 3.6 to 3.8.

### Changed
- The PCAN transceiver bus is automatically reset when the bus-off state is reached.
- Emergency (EMCY) messages are discarded when using the CoE protocol.
- The enums are represented using dicts in the Register class.

## [7.1.1] - 2024-01-03

### Added
- Missing EtherCAT protocol documentation.

### Fixed
- Import Ingenialink does not raise an error if WinPcap is not installed, but ethercat features are disabled.

## [7.1.0] - 2023-11-28

### Add
- Support for multi-drive in CANopen's NetStatusListener.
- EtherCAT communication via CoE (SDOs).
- Add image attribute to dictionary class.
- Add EthercatDictionary class.
- Add EthercatRegister class.
- Create EtherCAT PDOs example script.

### Fixed
- Fix CANopen load_firmware function.
- Set product name correctly if no dictionary is provided.
- Docstrings from Register constructor and its subclasses are updated.
- CanopenRegister and EthernetRegister have the same signature.
- Add PySOEM to setup.py.
- Exception error when trying to write an int to a register of dtype float.
- Fix acquisition data variable initialization in Poller class.
- Unexpected closing when disconnecting from an EtherCAT (SDOs) drive if servo status listener is active.
- Avoid crashes in the Poller due to read timeouts.
- Poller timer thread not closing after the poller is finished.
- Improve the enable and disable methods of the Servo class.
- Unexpected VCIErrors.

### Changed
- Raise ILValueError when the disturbance data does not fit in a register.

### Deprecated 
- Support to Python 3.6 and 3.7.

## [7.0.4] - 2023-10-11

### Fixed
- Reread when ethernet read a wrong address
- Read strings until NULL character

## [7.0.3] - 2023-09-05

### Add
- Virtual drive.

### Changed
- convert_bytes_to_dtype raises an ILValueError string bytes are wrong
- Wait EoE starts before connect drive
- Remove EDS file path param from CANopen connection. It is no longer necessary.

### Fixed
- Catch EoE service deinit error when disconnecting the drive.
- Log exceptions in read_coco_moco_register function correctly.


## [7.0.2] - 2023-05-22
### Changed
- Read a register instead of doing a ping in the Ethernet's NetStatusListener
- Use inspect instead of pkg_resources to find the path to the FoE application.
- Call FoE application with utf-8 encoding.

### Fixed
- Capture all the ingenialink exceptions in servo status listener
- Truncate NACK error code to a int32

## [7.0.1] - 2023-04-04
### Fixed
- Recover old Monitoring/Disturbance compatibility
- Fix ServoStatusListener for multiaxis

## [7.0.0] - 2023-03-31
### Add
- Interface a Network class with SOEM service
- Add multi-slaves support to EoE service
- Implement stop EoE service feature
- Create mapped register property
- Create project toml file
- Use FoE application to load FW in windows

### Changed
- Update the load_FWs script to only use ingenialink.
- Improve the load_FWs script when using canopen protocol.

### Removed
- Remove numpy from requirements
- Remove binding to the [ingenialink](https://github.com/ingeniamc/ingenialink) C library.
- Move virtual drive from tests to ingenialink.

### Fixed
- NACK error code formatting.
- Fix pytest tests launch
- Wrong float range

## [6.5.1] - 2023-01-17
### Fixed
- Truncate received data in ethernet by the expected data length.
- Don't add PartNumber to the configuration file if it does not exist in the dictionary.
- CAN load firmware error if net_status_listener is disabled.

## [6.5.0] - 2023-01-04
### Added
- Tests are separated by communication protocol.
- Pull request template.

### Changed
- Re-organize the tests by protocol and add a no-connection mark to separate test that do not need a servo connected.
- Remove enums_count as an argument to create a Register.
- Convert enums type from list[dict] to dict.
- Ethernet communication is done using Python's standard library.
- Ethernet network now supports connection to multiple devices.
- Improved tests.
- Improved code formatting.
- Configuration file only stores registers that are stored in non-volatile memory and have access type RW.

### Deprecated 
- TCP support for ethernet devices.


## [6.4.0] - 2022-07-13
### Added
- Support monitoring/disturbance with CANopen protocol.
- Check for IP address validity in change_tcp_ip_parameters function.

### Changed
- On multiaxis drives the function load_configuration now allows to load the configuration of one axis into another.
- Set Ingenialink-C library log level to warning by default.
- Raise ILError on IPB monitoring/disturbance functions when an operation is not successful.

### Deprecated 
- monitoring_data function in ipb/servo use monitoring_channel_data instead.
- All serial protocol functions.<|MERGE_RESOLUTION|>--- conflicted
+++ resolved
@@ -5,11 +5,8 @@
 - Method to subscribe to emergency messages.
 - Method to subscribe to register value updates.
 - Add is_node_id_dependent property to CanopenRegister
-<<<<<<< HEAD
+- Methods to get/set the MAC Address of Ethernet drives.
 - Methods to read and update registers by bitfield
-=======
-- Methods to get/set the MAC Address of Ethernet drives.
->>>>>>> b5af08cf
 
 ### Fixed
 - Restore CoE communication after a power cycle.
