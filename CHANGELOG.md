# Changelog

## [Unreleased]

### Add
- Support for multi-drive in CANopen's NetStatusListener.
- EtherCAT communication via CoE (SDOs).
- Add image attribute to dictionary class.
<<<<<<< HEAD
- Create EtherCAT PDOs example script.
=======
- Add EthercatDictionary class.
- Add EthercatRegister class.
>>>>>>> 9e5bee27

### Fixed
- Fix CANopen load_firmware function.
- Set product name correctly if no dictionary is provided.
- Docstrings from Register constructor and its subclasses are updated.
- CanopenRegister and EthernetRegister have the same signature.
- Add PySOEM to setup.py.

### Changed
- Raise ILValueError when the disturbance data does not fit in a register.

## [7.0.4] - 2023-10-11

### Fixed
- Reread when ethernet read a wrong address
- Read strings until NULL character

## [7.0.3] - 2023-09-05

### Add
- Virtual drive.

### Changed
- convert_bytes_to_dtype raises an ILValueError string bytes are wrong
- Wait EoE starts before connect drive
- Remove EDS file path param from CANopen connection. It is no longer necessary.

### Fixed
- Catch EoE service deinit error when disconnecting the drive.
- Log exceptions in read_coco_moco_register function correctly.


## [7.0.2] - 2023-05-22
### Changed
- Read a register instead of doing a ping in the Ethernet's NetStatusListener
- Use inspect instead of pkg_resources to find the path to the FoE application.
- Call FoE application with utf-8 encoding.

### Fixed
- Capture all the ingenialink exceptions in servo status listener
- Truncate NACK error code to a int32

## [7.0.1] - 2023-04-04
### Fixed
- Recover old Monitoring/Disturbance compatibility
- Fix ServoStatusListener for multiaxis

## [7.0.0] - 2023-03-31
### Add
- Interface a Network class with SOEM service
- Add multi-slaves support to EoE service
- Implement stop EoE service feature
- Create mapped register property
- Create project toml file
- Use FoE application to load FW in windows

### Changed
- Update the load_FWs script to only use ingenialink.
- Improve the load_FWs script when using canopen protocol.

### Removed
- Remove numpy from requirements
- Remove binding to the [ingenialink](https://github.com/ingeniamc/ingenialink) C library.
- Move virtual drive from tests to ingenialink.

### Fixed
- NACK error code formatting.
- Fix pytest tests launch
- Wrong float range

## [6.5.1] - 2023-01-17
### Fixed
- Truncate received data in ethernet by the expected data length.
- Don't add PartNumber to the configuration file if it does not exist in the dictionary.
- CAN load firmware error if net_status_listener is disabled.

## [6.5.0] - 2023-01-04
### Added
- Tests are separated by communication protocol.
- Pull request template.

### Changed
- Re-organize the tests by protocol and add a no-connection mark to separate test that do not need a servo connected.
- Remove enums_count as an argument to create a Register.
- Convert enums type from list[dict] to dict.
- Ethernet communication is done using Python's standard library.
- Ethernet network now supports connection to multiple devices.
- Improved tests.
- Improved code formatting.
- Configuration file only stores registers that are stored in non-volatile memory and have access type RW.

### Deprecated 
- TCP support for ethernet devices.


## [6.4.0] - 2022-07-13
### Added
- Support monitoring/disturbance with CANopen protocol.
- Check for IP address validity in change_tcp_ip_parameters function.

### Changed
- On multiaxis drives the function load_configuration now allows to load the configuration of one axis into another.
- Set Ingenialink-C library log level to warning by default.
- Raise ILError on IPB monitoring/disturbance functions when an operation is not successful.

### Deprecated 
- monitoring_data function in ipb/servo use monitoring_channel_data instead.
- All serial protocol functions.<|MERGE_RESOLUTION|>--- conflicted
+++ resolved
@@ -6,12 +6,9 @@
 - Support for multi-drive in CANopen's NetStatusListener.
 - EtherCAT communication via CoE (SDOs).
 - Add image attribute to dictionary class.
-<<<<<<< HEAD
-- Create EtherCAT PDOs example script.
-=======
 - Add EthercatDictionary class.
 - Add EthercatRegister class.
->>>>>>> 9e5bee27
+- Create EtherCAT PDOs example script.
 
 ### Fixed
 - Fix CANopen load_firmware function.
