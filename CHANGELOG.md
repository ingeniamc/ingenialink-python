# Changelog

<<<<<<< HEAD
## [Unreleased]
### Changed
- Use inspect instead of pkg_resources to find the path to the FoE application.

=======
## [Unreleased] 
### Changed
- Read a register instead of doing a ping in the Ethernet's NetStatusListener
>>>>>>> 60e6ff80

## [7.0.1] - 2023-04-04
### Fixed
- Recover old Monitoring/Disturbance compatibility
- Fix ServoStatusListener for multiaxis

## [7.0.0] - 2023-03-31
### Add
- Interface a Network class with SOEM service
- Add multi-slaves support to EoE service
- Implement stop EoE service feature
- Create mapped register property
- Create project toml file
- Use FoE application to load FW in windows

### Changed
- Update the load_FWs script to only use ingenialink.
- Improve the load_FWs script when using canopen protocol.

### Removed
- Remove numpy from requirements
- Remove binding to the [ingenialink](https://github.com/ingeniamc/ingenialink) C library.

### Fixed
- NACK error code formatting.
- Fix pytest tests launch
- Wrong float range

## [6.5.1] - 2023-01-17
### Fixed
- Truncate received data in ethernet by the expected data length.
- Don't add PartNumber to the configuration file if it does not exist in the dictionary.
- CAN load firmware error if net_status_listener is disabled.

## [6.5.0] - 2023-01-04
### Added
- Tests are separated by communication protocol.
- Pull request template.

### Changed
- Re-organize the tests by protocol and add a no-connection mark to separate test that do not need a servo connected.
- Remove enums_count as an argument to create a Register.
- Convert enums type from list[dict] to dict.
- Ethernet communication is done using Python's standard library.
- Ethernet network now supports connection to multiple devices.
- Improved tests.
- Improved code formatting.
- Configuration file only stores registers that are stored in non-volatile memory and have access type RW.

### Deprecated 
- TCP support for ethernet devices.


## [6.4.0] - 2022-07-13
### Added
- Support monitoring/disturbance with CANopen protocol.
- Check for IP address validity in change_tcp_ip_parameters function.

### Changed
- On multiaxis drives the function load_configuration now allows to load the configuration of one axis into another.
- Set Ingenialink-C library log level to warning by default.
- Raise ILError on IPB monitoring/disturbance functions when an operation is not successful.

### Deprecated 
- monitoring_data function in ipb/servo use monitoring_channel_data instead.
- All serial protocol functions.<|MERGE_RESOLUTION|>--- conflicted
+++ resolved
@@ -1,15 +1,10 @@
 # Changelog
 
-<<<<<<< HEAD
-## [Unreleased]
-### Changed
-- Use inspect instead of pkg_resources to find the path to the FoE application.
-
-=======
 ## [Unreleased] 
 ### Changed
 - Read a register instead of doing a ping in the Ethernet's NetStatusListener
->>>>>>> 60e6ff80
+- Use inspect instead of pkg_resources to find the path to the FoE application.
+
 
 ## [7.0.1] - 2023-04-04
 ### Fixed
