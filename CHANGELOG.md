--- conflicted
+++ resolved
@@ -2,11 +2,8 @@
 
 ## [Unreleased]
 ### Added
-<<<<<<< HEAD
+- Method to subscribe to emergency messages.
 - Method to subscribe to register value updates.
-=======
-- Method to subscribe to emergency messages.
->>>>>>> a4855248
 
 ### Fixed
 - Restore CoE communication after a power cycle.
