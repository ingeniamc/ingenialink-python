--- conflicted
+++ resolved
@@ -1,22 +1,14 @@
 # Changelog
 
 ## [Unreleased]
-<<<<<<< HEAD
-
 ### Added
 
 ### Changed
 - Re-organize the tests by protocol and add a no-protocol mark to separate test that do not need a servo connected.
-
+- Remove enums_count as an argument to create a Register.
+- Convert enums type from list[dict] to dict.
 ### Deprecated 
 
-=======
-### Added
-
-### Changed
-- Remove enums_count as an argument to create a Register.
-- Convert enums type from list[dict] to dict.
->>>>>>> d14909c0
 
 ## [6.4.0] - 2022-07-13
 ### Added
