# Changelog

## [Unreleased]

### Add
- Support for multi-drive in CANopen's NetStatusListener.
<<<<<<< HEAD
- Add image attribute to dictionary class.
=======
- EtherCAT communication via CoE (SDOs).
>>>>>>> 3d7fca9d

### Fixed
- Fix CANopen load_firmware function.
- Set product name correctly if no dictionary is provided.
- Docstrings from Register constructor and its subclasses are updated.
- CanopenRegister and EthernetRegister have the same signature.

### Changed
- Raise ILValueError when the disturbance data does not fit in a register.

## [7.0.4] - 2023-10-11

### Fixed
- Reread when ethernet read a wrong address
- Read strings until NULL character

## [7.0.3] - 2023-09-05

### Add
- Virtual drive.

### Changed
- convert_bytes_to_dtype raises an ILValueError string bytes are wrong
- Wait EoE starts before connect drive
- Remove EDS file path param from CANopen connection. It is no longer necessary.

### Fixed
- Catch EoE service deinit error when disconnecting the drive.
- Log exceptions in read_coco_moco_register function correctly.


## [7.0.2] - 2023-05-22
### Changed
- Read a register instead of doing a ping in the Ethernet's NetStatusListener
- Use inspect instead of pkg_resources to find the path to the FoE application.
- Call FoE application with utf-8 encoding.

### Fixed
- Capture all the ingenialink exceptions in servo status listener
- Truncate NACK error code to a int32

## [7.0.1] - 2023-04-04
### Fixed
- Recover old Monitoring/Disturbance compatibility
- Fix ServoStatusListener for multiaxis

## [7.0.0] - 2023-03-31
### Add
- Interface a Network class with SOEM service
- Add multi-slaves support to EoE service
- Implement stop EoE service feature
- Create mapped register property
- Create project toml file
- Use FoE application to load FW in windows

### Changed
- Update the load_FWs script to only use ingenialink.
- Improve the load_FWs script when using canopen protocol.

### Removed
- Remove numpy from requirements
- Remove binding to the [ingenialink](https://github.com/ingeniamc/ingenialink) C library.
- Move virtual drive from tests to ingenialink.

### Fixed
- NACK error code formatting.
- Fix pytest tests launch
- Wrong float range

## [6.5.1] - 2023-01-17
### Fixed
- Truncate received data in ethernet by the expected data length.
- Don't add PartNumber to the configuration file if it does not exist in the dictionary.
- CAN load firmware error if net_status_listener is disabled.

## [6.5.0] - 2023-01-04
### Added
- Tests are separated by communication protocol.
- Pull request template.

### Changed
- Re-organize the tests by protocol and add a no-connection mark to separate test that do not need a servo connected.
- Remove enums_count as an argument to create a Register.
- Convert enums type from list[dict] to dict.
- Ethernet communication is done using Python's standard library.
- Ethernet network now supports connection to multiple devices.
- Improved tests.
- Improved code formatting.
- Configuration file only stores registers that are stored in non-volatile memory and have access type RW.

### Deprecated 
- TCP support for ethernet devices.


## [6.4.0] - 2022-07-13
### Added
- Support monitoring/disturbance with CANopen protocol.
- Check for IP address validity in change_tcp_ip_parameters function.

### Changed
- On multiaxis drives the function load_configuration now allows to load the configuration of one axis into another.
- Set Ingenialink-C library log level to warning by default.
- Raise ILError on IPB monitoring/disturbance functions when an operation is not successful.

### Deprecated 
- monitoring_data function in ipb/servo use monitoring_channel_data instead.
- All serial protocol functions.<|MERGE_RESOLUTION|>--- conflicted
+++ resolved
@@ -4,11 +4,8 @@
 
 ### Add
 - Support for multi-drive in CANopen's NetStatusListener.
-<<<<<<< HEAD
+- EtherCAT communication via CoE (SDOs).
 - Add image attribute to dictionary class.
-=======
-- EtherCAT communication via CoE (SDOs).
->>>>>>> 3d7fca9d
 
 ### Fixed
 - Fix CANopen load_firmware function.
