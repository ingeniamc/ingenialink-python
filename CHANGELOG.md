--- conflicted
+++ resolved
@@ -1,6 +1,5 @@
 # Changelog
 
-<<<<<<< HEAD
 ## Unreleased
 ### Added
 - Added generic dictionaries specific for communication protocols.
@@ -16,14 +15,11 @@
 ### Changed
 - Added Safety Cyclic types for xdf v3 dictionaries.
 
+## [7.4.4] - 2025-07-08
+### Fixed
+- PyPI publishing.
+
 ## [7.4.3]
-=======
-## [7.4.4] - 2025-07-08
-### Fixed
-- PyPI publishing.
-
-## [7.4.3] - 2025-07-08
->>>>>>> 099e83bc
 ### Fixed
 - Safety registers/modules availability.
 
