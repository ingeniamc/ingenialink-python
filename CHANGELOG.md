--- conflicted
+++ resolved
@@ -5,11 +5,8 @@
 ### Fixed
 - Fix CANopen load_firmware function.
 - Set product name correctly if no dictionary is provided.
-<<<<<<< HEAD
+- Docstrings from Register constructor and its subclasses are updated.
 - CanopenRegister and EthernetRegister have the same signature.
-=======
-- Docstrings from Register constructor and its subclasses are updated.
->>>>>>> 140bb628
 
 ## [7.0.4] - 2023-10-11
 
