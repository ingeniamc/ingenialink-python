# Changelog

## [Unreleased]

### Add
<<<<<<< HEAD
- EtherCAT communication via CoE (SDOs).
=======
- Support for multi-drive in CANopen's NetStatusListener.
>>>>>>> 8cc168ce

### Fixed
- Fix CANopen load_firmware function.
- Set product name correctly if no dictionary is provided.
- Docstrings from Register constructor and its subclasses are updated.
- CanopenRegister and EthernetRegister have the same signature.

## [7.0.4] - 2023-10-11

### Fixed
- Reread when ethernet read a wrong address
- Read strings until NULL character

## [7.0.3] - 2023-09-05

### Add
- Virtual drive.

### Changed
- convert_bytes_to_dtype raises an ILValueError string bytes are wrong
- Wait EoE starts before connect drive
- Remove EDS file path param from CANopen connection. It is no longer necessary.

### Fixed
- Catch EoE service deinit error when disconnecting the drive.
- Log exceptions in read_coco_moco_register function correctly.


## [7.0.2] - 2023-05-22
### Changed
- Read a register instead of doing a ping in the Ethernet's NetStatusListener
- Use inspect instead of pkg_resources to find the path to the FoE application.
- Call FoE application with utf-8 encoding.

### Fixed
- Capture all the ingenialink exceptions in servo status listener
- Truncate NACK error code to a int32

## [7.0.1] - 2023-04-04
### Fixed
- Recover old Monitoring/Disturbance compatibility
- Fix ServoStatusListener for multiaxis

## [7.0.0] - 2023-03-31
### Add
- Interface a Network class with SOEM service
- Add multi-slaves support to EoE service
- Implement stop EoE service feature
- Create mapped register property
- Create project toml file
- Use FoE application to load FW in windows

### Changed
- Update the load_FWs script to only use ingenialink.
- Improve the load_FWs script when using canopen protocol.

### Removed
- Remove numpy from requirements
- Remove binding to the [ingenialink](https://github.com/ingeniamc/ingenialink) C library.
- Move virtual drive from tests to ingenialink.

### Fixed
- NACK error code formatting.
- Fix pytest tests launch
- Wrong float range

## [6.5.1] - 2023-01-17
### Fixed
- Truncate received data in ethernet by the expected data length.
- Don't add PartNumber to the configuration file if it does not exist in the dictionary.
- CAN load firmware error if net_status_listener is disabled.

## [6.5.0] - 2023-01-04
### Added
- Tests are separated by communication protocol.
- Pull request template.

### Changed
- Re-organize the tests by protocol and add a no-connection mark to separate test that do not need a servo connected.
- Remove enums_count as an argument to create a Register.
- Convert enums type from list[dict] to dict.
- Ethernet communication is done using Python's standard library.
- Ethernet network now supports connection to multiple devices.
- Improved tests.
- Improved code formatting.
- Configuration file only stores registers that are stored in non-volatile memory and have access type RW.

### Deprecated 
- TCP support for ethernet devices.


## [6.4.0] - 2022-07-13
### Added
- Support monitoring/disturbance with CANopen protocol.
- Check for IP address validity in change_tcp_ip_parameters function.

### Changed
- On multiaxis drives the function load_configuration now allows to load the configuration of one axis into another.
- Set Ingenialink-C library log level to warning by default.
- Raise ILError on IPB monitoring/disturbance functions when an operation is not successful.

### Deprecated 
- monitoring_data function in ipb/servo use monitoring_channel_data instead.
- All serial protocol functions.<|MERGE_RESOLUTION|>--- conflicted
+++ resolved
@@ -3,11 +3,8 @@
 ## [Unreleased]
 
 ### Add
-<<<<<<< HEAD
+- Support for multi-drive in CANopen's NetStatusListener.
 - EtherCAT communication via CoE (SDOs).
-=======
-- Support for multi-drive in CANopen's NetStatusListener.
->>>>>>> 8cc168ce
 
 ### Fixed
 - Fix CANopen load_firmware function.
