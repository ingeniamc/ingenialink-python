--- conflicted
+++ resolved
@@ -56,16 +56,7 @@
 deps =
     wheel==0.42.0
 commands =
-<<<<<<< HEAD
-    python setup.py {posargs:build sdist bdist_wheel}
-=======
     python setup.py {posargs:build sdist bdist_wheel}
 
-[testenv:firmware]
-description = update firmware
-commands =
-    python -m tests.resources.Scripts.load_FWs {posargs}
-
 [run]
-relative_files=True
->>>>>>> 4226baff
+relative_files=True