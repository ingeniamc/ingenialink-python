[tox]
requires =
    tox>=4
env_list = build, docs, format, type, py{39,310,311,312}

[testenv]
description = run unit tests
skip_install = {env:TOX_SKIP_INSTALL:false}
install_command = pip install --trusted-host=pypi.ingenia {opts} {packages}
set_env =
  PIP_EXTRA_INDEX_URL = {env:PIP_EXTRA_INDEX_URL:http://pypi.ingenia/simple/}
deps =
    {env:INGENIALINK_WHEEL_PATH:}
    pytest==8.4.1
    pytest-env==1.1.5
    pytest-cov==2.12.1
    pytest-mock==3.6.1
    pytest-console-scripts==1.4.1
    twisted==24.11.0
    summit-testing-framework==0.1.4+pr30b62
commands =
    python -I -m pytest {posargs:tests} --import-mode=importlib --cov={envsitepackagesdir}/ingenialink --junitxml=pytest_reports/junit-{envname}.xml --junit-prefix={envname}


[testenv:coverage]
description = combine and export coverage report
skip_install = true
deps =
    pytest==7.0.1
    pytest-cov==2.12.1
commands =
    python -I -m coverage combine {posargs}
    python -I -m coverage xml --include='*/ingenialink/*'

[testenv:format]
description = check format
skip_install = true
deps =
    ruff==0.9.2
commands =
    ruff format --check --exclude ingenialink/_version.py {posargs:ingenialink tests virtual_drive}
    ruff check --exclude ingenialink/_version.py {posargs:ingenialink tests virtual_drive}

[testenv:type]
description = run type checks
deps =
    mypy==1.10.0
commands =
    mypy {posargs:ingenialink virtual_drive examples}

[testenv:docs]
description = build documentation
deps =
    sphinx==7.3.7
    sphinx-rtd-theme==2.0.0
    sphinxcontrib-bibtex==2.6.2
    nbsphinx==0.9.4
    m2r2==0.3.3
    jinja2==3.1.4
commands =
    python -I -m sphinx -b html {posargs:docs _docs}

[testenv:build]
description = build wheels
skip_install = true
env_dir = {toxworkdir}/{env:TOX_BUILD_ENV_DIR:build}
deps =
    wheel==0.42.0
    twine==6.0.1
    cython==3.0.11
<<<<<<< HEAD
    build==1.2.2
    setuptools >= 42; python_version >= '3.12'
=======
    setuptools==75.6.0
>>>>>>> a1ba5d2e
basepython = {env:TOX_PYTHON_VERSION:py39}
commands =
    python -m build
    twine check {env:TOX_DIST_DIR:dist}/*

[run]
relative_files=True<|MERGE_RESOLUTION|>--- conflicted
+++ resolved
@@ -68,12 +68,8 @@
     wheel==0.42.0
     twine==6.0.1
     cython==3.0.11
-<<<<<<< HEAD
     build==1.2.2
-    setuptools >= 42; python_version >= '3.12'
-=======
     setuptools==75.6.0
->>>>>>> a1ba5d2e
 basepython = {env:TOX_PYTHON_VERSION:py39}
 commands =
     python -m build
