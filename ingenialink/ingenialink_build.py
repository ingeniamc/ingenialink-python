import sys
import re
import os
from os.path import join, exists
from distutils.spawn import find_executable
from subprocess import check_call

from cffi import FFI


_SRC_DIR = '_deps'
_BUILD_DIR = '_build'
_INSTALL_DIR = '_install'

_INC_DIR = join(_INSTALL_DIR, 'include')
_LIB_DIR = join(_INSTALL_DIR, 'lib')

if 'SERCOMM_DIR' in os.environ:
    _SER_URL = None
    _SER_SRC = os.environ['SERCOMM_DIR']
else:
    _SER_URL = 'https://github.com/ingeniamc/sercomm'
    _SER_VER = '1.3.1'
    _SER_SRC = join(_SRC_DIR, 'sercomm')

_SER_BUILD = join(_BUILD_DIR, 'sercomm')

if 'INGENIALINK_DIR' in os.environ:
    _IL_URL = None
    _IL_SRC = os.environ['INGENIALINK_DIR']
else:
    _IL_URL = 'https://github.com/ingeniamc/ingenialink'
<<<<<<< HEAD
    _IL_VER = 'next'
=======
    _IL_VER = '3.5.1'
>>>>>>> 133b8232
    _IL_SRC = join(_SRC_DIR, 'ingenialink')
_IL_BUILD = join(_BUILD_DIR, 'ingenialink')

if sys.platform == 'win32':
    if sys.version_info >= (3, 5):
        _CMAKE_GENERATOR = 'Visual Studio 14 2015'
    elif sys.version_info >= (3, 3):
        _CMAKE_GENERATOR = 'Visual Studio 10 2010'
    elif sys.version_info >= (2, 7):
        _CMAKE_GENERATOR = 'Visual Studio 9 2008'
    else:
        raise ImportError('Unsupported Python version')

    if sys.maxsize > 2**32:
        _CMAKE_GENERATOR += ' Win64'
else:
    _CMAKE_GENERATOR = 'Unix Makefiles'


def _build_deps():
    """ Obtain and build dependencies (sercomm and ingenialink). """

    # check for Git & CMake
    git = find_executable('git')
    if not git:
        raise FileNotFoundError('Git is not installed or in PATH')

    cmake = find_executable('cmake')
    if not cmake:
        raise FileNotFoundError('CMake is not installed or in PATH')

    # clone, build and install (locally) libsercomm
    if not exists(_SER_SRC) and _SER_URL:
        check_call([git, 'clone', '-b', _SER_VER, _SER_URL, _SER_SRC])

    check_call([cmake, '-H' + _SER_SRC, '-B' + _SER_BUILD,
                '-G', _CMAKE_GENERATOR,
                '-DCMAKE_BUILD_TYPE=Release',
                '-DCMAKE_INSTALL_PREFIX=' + _INSTALL_DIR,
                '-DBUILD_SHARED_LIBS=OFF', '-DWITH_PIC=ON'])
    check_call([cmake, '--build', _SER_BUILD, '--config', 'Release',
                '--target', 'install'])

    # clone, build and install (locally) libingenialink
    if not exists(_IL_SRC) and _IL_URL:
        check_call([git, 'clone', '-b', _IL_VER, _IL_URL, _IL_SRC])

    check_call([cmake, '-H' + _IL_SRC, '-B' + _IL_BUILD,
                '-G', _CMAKE_GENERATOR,
                '-DCMAKE_BUILD_TYPE=Release',
                '-DCMAKE_INSTALL_PREFIX=' + _INSTALL_DIR,
                '-DBUILD_SHARED_LIBS=OFF', '-DWITH_PIC=ON'])
    check_call([cmake, '--build', _IL_BUILD, '--config', 'Release',
                '--target', 'install'])


def _gen_cffi_header():
    """ Generate cffi header.

        All ingenialink headers are joined into a single one, and, all
        cffi non-compatibe portions removed.

        Returns:
            str: cffi header.
    """

    remove = ['IL_EXPORT',
              'IL_BEGIN_DECL',
              'IL_END_DECL',
              '#ifdef.*',
              '#ifndef.*',
              '#endif.*',
              '#define PUBLIC.*',
              '#include.*',
              '.+foreach.+\n.*']

    headers = [join(_INC_DIR, 'ingenialink', 'const.h'),
               join(_INC_DIR, 'ingenialink', 'err.h'),
               join(_INC_DIR, 'ingenialink', 'registers.h'),
               join(_INC_DIR, 'ingenialink', 'net.h'),
               join(_INC_DIR, 'ingenialink', 'servo.h'),
               join(_INC_DIR, 'ingenialink', 'poller.h'),
               join(_INC_DIR, 'ingenialink', 'monitor.h'),
               join(_INC_DIR, 'ingenialink', 'version.h')]

    h_stripped = ''

    for header in headers:
        with open(header) as h:
            h_stripped += re.sub('|'.join(remove), '', h.read())

    return h_stripped


def _get_libs():
    """ Ontain the list of libraries to link against based on platform.

        Returns:
            list: List of libraries.
    """

    libs = ['ingenialink', 'sercomm']

    if sys.platform.startswith('linux'):
        libs.extend(['udev', 'rt', 'pthread'])
    elif sys.platform == 'darwin':
        libs.extend(['pthread'])
    elif sys.platform == 'win32':
        libs.extend(['user32', 'setupapi', 'advapi32'])

    return libs


def _get_link_args():
    """ Ontain the list of extra linker arguments based on platform.

        Returns:
            list: List of extra linker arguments.
    """

    if sys.platform == 'darwin':
        return ['-framework', 'IOKit', '-framework', 'Foundation']

    return []


# build dependencies first
_build_deps()

# cffi builder
ffibuilder = FFI()

ffibuilder.cdef(
    _gen_cffi_header() + '''
    /* callbacks */
    extern "Python" void _on_found_cb(void *ctx, uint8_t node_id);
    extern "Python" void _on_evt_cb(void *ctx, il_net_dev_evt_t on_evt,
                                    const char *port);
    extern "Python" void _on_state_change_cb(void *ctx,
                                             il_servo_state_t state,
                                             int flags);
    extern "Python" void _on_emcy_cb(void *ctx, uint32_t code);
''')

ffibuilder.set_source('ingenialink._ingenialink',
                      r'#include <ingenialink/ingenialink.h>',
                      include_dirs=[_INC_DIR],
                      library_dirs=[_LIB_DIR],
                      libraries=_get_libs(),
                      extra_link_args=_get_link_args())


if __name__ == '__main__':
    ffibuilder.compile(verbose=True)<|MERGE_RESOLUTION|>--- conflicted
+++ resolved
@@ -30,11 +30,7 @@
     _IL_SRC = os.environ['INGENIALINK_DIR']
 else:
     _IL_URL = 'https://github.com/ingeniamc/ingenialink'
-<<<<<<< HEAD
-    _IL_VER = 'next'
-=======
     _IL_VER = '3.5.1'
->>>>>>> 133b8232
     _IL_SRC = join(_SRC_DIR, 'ingenialink')
 _IL_BUILD = join(_BUILD_DIR, 'ingenialink')
 
