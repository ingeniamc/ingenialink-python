from enum import Enum


class ServoState(Enum):
    """Servo states."""

    NRDY = 0
    """Not ready to switch on."""
    DISABLED = 1
    """Switch on disabled."""
    RDY = 2
    """Ready to be switched on."""
    ON = 3
    """Power switched on."""
    ENABLED = 4
    """Enabled."""
    QSTOP = 5
    """Quick stop."""
    FAULTR = 6
    """Fault reactive."""
    FAULT = 7
    """Fault."""


<<<<<<< HEAD
class ServoFlags(Enum):
    """Status Flags."""

    TGT_REACHED = 0x01
    """Target reached."""
    ILIM_ACTIVE = 0x02
    """Internal limit active."""
    HOMING_ATT = 0x04
    """(Homing) attained."""
    HOMING_ERR = 0x08
    """(Homing) error."""
    PV_VZERO = 0x04
    """(PV) Vocity speed is zero."""
    PP_SPACK = 0x04
    """(PP) SP acknowledge."""
    IP_ACTIVE = 0x04
    """(IP) active."""
    CS_FOLLOWS = 0x04
    """(CST/CSV/CSP) follow command value."""
    FERR = 0x08
    """(CST/CSV/CSP/PV) following error."""
    IANGLE_DET = 0x10
    """Initial angle determination finished."""


class ServoMode(Enum):
=======
class SERVO_MODE(Enum):
>>>>>>> 6203cc43
    """Operation Mode."""

    OLV = 0
    """Open loop (vector mode)."""
    OLS = 1
    """Open loop (scalar mode)."""
    PP = 2
    """Profile position mode."""
    VEL = 3
    """Velocity mode."""
    PV = 4
    """Profile velocity mode."""
    PT = 5
    """Profile torque mode."""
    HOMING = 6
    """Homing mode."""
    IP = 7
    """Interpolated position mode."""
    CSP = 8
    """Cyclic sync position mode."""
    CSV = 9
    """Cyclic sync velocity mode."""
    CST = 10
    """Cyclic sync torque mode."""


class ServoUnitsTorque(Enum):
    """Torque Units."""

    NATIVE = 0
    """Native"""
    MN = 1
    """Millinewtons*meter."""
    N = 2
    """Newtons*meter."""


class ServoUnitsPos(Enum):
    """Position Units."""

    NATIVE = 0
    """Native."""
    REV = 1
    """Revolutions."""
    RAD = 2
    """Radians."""
    DEG = 3
    """Degrees."""
    UM = 4
    """Micrometers."""
    MM = 5
    """Millimeters."""
    M = 6
    """Meters."""


class ServoUnitsVel(Enum):
    """Velocity Units."""

    NATIVE = 0
    """Native."""
    RPS = 1
    """Revolutions per second."""
    RPM = 2
    """Revolutions per minute."""
    RAD_S = 3
    """Radians/second."""
    DEG_S = 4
    """Degrees/second."""
    UM_S = 5
    """Micrometers/second."""
    MM_S = 6
    """Millimeters/second."""
    M_S = 7
    """Meters/second."""


class ServoUnitsAcc(Enum):
    """Acceleration Units."""

    NATIVE = 0
    """Native."""
    REV_S2 = 1
    """Revolutions/second^2."""
    RAD_S2 = 2
    """Radians/second^2."""
    DEG_S2 = 3
    """Degrees/second^2."""
    UM_S2 = 4
    """Micrometers/second^2."""
    MM_S2 = 5
    """Millimeters/second^2."""
    M_S2 = 6
    """Meters/second^2."""<|MERGE_RESOLUTION|>--- conflicted
+++ resolved
@@ -22,36 +22,7 @@
     """Fault."""
 
 
-<<<<<<< HEAD
-class ServoFlags(Enum):
-    """Status Flags."""
-
-    TGT_REACHED = 0x01
-    """Target reached."""
-    ILIM_ACTIVE = 0x02
-    """Internal limit active."""
-    HOMING_ATT = 0x04
-    """(Homing) attained."""
-    HOMING_ERR = 0x08
-    """(Homing) error."""
-    PV_VZERO = 0x04
-    """(PV) Vocity speed is zero."""
-    PP_SPACK = 0x04
-    """(PP) SP acknowledge."""
-    IP_ACTIVE = 0x04
-    """(IP) active."""
-    CS_FOLLOWS = 0x04
-    """(CST/CSV/CSP) follow command value."""
-    FERR = 0x08
-    """(CST/CSV/CSP/PV) following error."""
-    IANGLE_DET = 0x10
-    """Initial angle determination finished."""
-
-
 class ServoMode(Enum):
-=======
-class SERVO_MODE(Enum):
->>>>>>> 6203cc43
     """Operation Mode."""
 
     OLV = 0
