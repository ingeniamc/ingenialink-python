import ipaddress
import socket
from enum import Enum

from ingenialink.ethernet.network import EthernetNetwork
from ingenialink.constants import DEFAULT_ETH_CONNECTION_TIMEOUT
from ingenialink.exceptions import ILTimeoutError, ILIOError, ILError


class EoECommand(Enum):
    INIT = "0"
    SCAN = "1"
    CONFIG = "2"
    START = "3"
    STOP = "4"


class EoENetwork(EthernetNetwork):
    """Network for EoE (Ethernet over EtherCAT) communication.

    Args:
        ifname (str): Network interface name.
        connection_timeout (float): Time in seconds of the connection timeout
        to the EoE service.

    """

    def __init__(self, ifname, connection_timeout=DEFAULT_ETH_CONNECTION_TIMEOUT):
        super().__init__()
        self.ifname = ifname
        self._eoe_socket = socket.socket(socket.AF_INET, socket.SOCK_DGRAM)
        self._eoe_socket.settimeout(connection_timeout)
        self._initialize_eoe_service()
        self._eoe_service_started = False

    def connect_to_slave(
        self,
        slave_id,
        ip_address,
        dictionary=None,
        port=1061,
        connection_timeout=DEFAULT_ETH_CONNECTION_TIMEOUT,
        servo_status_listener=False,
        net_status_listener=False,
    ):
        """Connects to a slave through the given network settings.

        Args:
            slave_id (int): EtherCAT slave ID.
            ip_address (str): IP address to be assigned to the slave.
            dictionary (str): Path to the target dictionary file.
            port (int): Port to connect to the slave.
            connection_timeout (float): Time in seconds of the connection timeout.
            servo_status_listener (bool): Toggle the listener of the servo for
                its status, errors, faults, etc.
            net_status_listener (bool): Toggle the listener of the network
                status, connection and disconnection.

        Returns:
            EthernetServo: Instance of the servo connected.

        """
        self._configure_slave(slave_id, ip_address)
<<<<<<< HEAD
        if not self._eoe_service_started:
            self._start_eoe_service()
        return super().connect_to_slave(ip_address, dictionary,
                                        port, connection_timeout,
                                        servo_status_listener,
                                        net_status_listener)
=======
        return super().connect_to_slave(
            ip_address,
            dictionary,
            port,
            connection_timeout,
            servo_status_listener,
            net_status_listener,
        )
>>>>>>> ee8238d6

    def disconnect_from_slave(self, servo):
        super().disconnect_from_slave(servo)
        if len(self.servos) == 0:
            self._eoe_socket.shutdown(socket.SHUT_RDWR)
            self._eoe_socket.close()

    def scan_slaves(self):
        """
        Scan slaves connected to a given network adapter.

        Returns:
            int: Number of detected slaves.

        Raises:
            ILError: If the EoE service fails to perform a scan.

        """
        data = self.ifname + "\0"
        msg = self._build_eoe_command_msg(EoECommand.SCAN.value, data=data.encode("utf-8"))
        r = self._send_command(msg)
        if r < 0:
            raise ILError("Failed to scan slaves")
        return r

    @staticmethod
    def _build_eoe_command_msg(cmd, node=1, data=None):
        """
        Build a message with the following format.

        +----------+----------+----------+
        |    cmd   |   node    |   data  |
        +==========+==========+==========+
        |  1 Byte  |  2 Bytes | 50 Bytes |
        +----------+----------+----------+

        Args:
            cmd (str): Indicates which operation to perform.
            node (int):  Indicates the EtherCAT node ID the command corresponds to.
            data (bytes): Contains the necessary data to perform the desired command.

        Returns:
            bytes: The message to send.

        """
        data = b"\x00" * 50 if data is None else data + b"\x00" * (50 - len(data))
        return cmd.encode("utf-8") + f"{node:02d}\0".encode("utf-8") + data

    def _send_command(self, msg):
        """
        Send command to EoE service.

        Args:
            msg (bytes): Message to send.

        Returns:
            int: Response from the EoE service.

        Raises:
            ILTimeoutError: Timeout while receiving a response from
            the EoE service.
            ILIOError: Error while sending/receiving message.

        """
        try:
            self._eoe_socket.send(msg)
        except socket.error as e:
            raise ILIOError("Error sending message.") from e
        try:
            response = self._eoe_socket.recv(1024)
        except socket.timeout as e:
            raise ILTimeoutError("Timeout while receiving response.") from e
        except socket.error as e:
            raise ILIOError("Error receiving response.") from e
        return int.from_bytes(response, "big")

    def _connect_to_eoe_service(self):
        """Connect to the EoE service."""
        self._eoe_socket.connect(("127.0.0.1", 8888))

    def _initialize_eoe_service(self):
        """Initialize the virtual network interface and
        the packet forwarder.

        Raises:
            ILError: If the EoE service fails to initialize.

        """
        self._connect_to_eoe_service()
        data = self.ifname + "\0"
        msg = self._build_eoe_command_msg(EoECommand.INIT.value, data=data.encode("utf-8"))
        try:
            self._send_command(msg)
        except (ILIOError, ILTimeoutError) as e:
            raise ILError(
                "Failed to initialize the EoE service. " "Please verify it's running."
            ) from e

    def _configure_slave(self, slave_id, ip_address):
        """
        Configure an EtherCAT slave with a given IP.

        Args:
            slave_id (int): EtherCAT slave ID.
            ip_address (str): IP address to be set to the slave.

        Raises:
            ILError: If the EoE service fails to configure a slave.

        """
        ip_int = int(ipaddress.IPv4Address(ip_address))
        ip_bytes = bytes(str(ip_int), "utf-8")
        msg = self._build_eoe_command_msg(EoECommand.CONFIG.value, slave_id, ip_bytes)
        try:
            self._send_command(msg)
        except (ILIOError, ILTimeoutError) as e:
            raise ILError(f"Failed to configure slave {slave_id} with IP " f"{ip_address}.") from e

    def _start_eoe_service(self):
        """Starts the EoE service

        Raises:
           ILError: If the EoE service fails to start.

        """
        self._eoe_service_started = True
        msg = self._build_eoe_command_msg(EoECommand.START.value)
        try:
            self._send_command(msg)
        except (ILIOError, ILTimeoutError) as e:
            raise ILError("Failed to start the EoE service.") from e<|MERGE_RESOLUTION|>--- conflicted
+++ resolved
@@ -61,14 +61,8 @@
 
         """
         self._configure_slave(slave_id, ip_address)
-<<<<<<< HEAD
         if not self._eoe_service_started:
             self._start_eoe_service()
-        return super().connect_to_slave(ip_address, dictionary,
-                                        port, connection_timeout,
-                                        servo_status_listener,
-                                        net_status_listener)
-=======
         return super().connect_to_slave(
             ip_address,
             dictionary,
@@ -77,10 +71,10 @@
             servo_status_listener,
             net_status_listener,
         )
->>>>>>> ee8238d6
 
     def disconnect_from_slave(self, servo):
         super().disconnect_from_slave(servo)
+        # TODO: stop the EoE service once it's implemented
         if len(self.servos) == 0:
             self._eoe_socket.shutdown(socket.SHUT_RDWR)
             self._eoe_socket.close()
