import ipaddress
import socket
from enum import Enum

from ingenialink.ethernet.network import EthernetNetwork
from ingenialink.constants import DEFAULT_ETH_CONNECTION_TIMEOUT
from ingenialink.exceptions import ILTimeoutError, ILIOError, ILError
from ingenialink.constants import EOE_MSG_DATA_SIZE, EOE_MSG_NODE_SIZE


class EoECommand(Enum):
    INIT = "0"
    SCAN = "1"
    CONFIG = "2"
    START = "3"
    STOP = "4"


class EoENetwork(EthernetNetwork):
    """Network for EoE (Ethernet over EtherCAT) communication.

    Args:
        ifname (str): Network interface name.
        connection_timeout (float): Time in seconds of the connection timeout
        to the EoE service.

    """

    def __init__(self, ifname, connection_timeout=DEFAULT_ETH_CONNECTION_TIMEOUT):
        super().__init__()
        self.ifname = ifname
        self._eoe_socket = socket.socket(socket.AF_INET, socket.SOCK_DGRAM)
        self._eoe_socket.settimeout(connection_timeout)
        self._initialize_eoe_service()
        self._eoe_service_started = False

    def connect_to_slave(
        self,
        slave_id,
        ip_address,
        dictionary=None,
        port=1061,
        connection_timeout=DEFAULT_ETH_CONNECTION_TIMEOUT,
        servo_status_listener=False,
        net_status_listener=False,
    ):
        """Connects to a slave through the given network settings.

        Args:
            slave_id (int): EtherCAT slave ID.
            ip_address (str): IP address to be assigned to the slave.
            dictionary (str): Path to the target dictionary file.
            port (int): Port to connect to the slave.
            connection_timeout (float): Time in seconds of the connection timeout.
            servo_status_listener (bool): Toggle the listener of the servo for
                its status, errors, faults, etc.
            net_status_listener (bool): Toggle the listener of the network
                status, connection and disconnection.

        Returns:
            EthernetServo: Instance of the servo connected.

        """
        self._configure_slave(slave_id, ip_address)
        if not self._eoe_service_started:
            self._start_eoe_service()
        return super().connect_to_slave(
            ip_address,
            dictionary,
            port,
            connection_timeout,
            servo_status_listener,
            net_status_listener,
        )

    def disconnect_from_slave(self, servo):
        super().disconnect_from_slave(servo)
        # TODO: stop the EoE service once it's implemented
        if len(self.servos) == 0:
            self._eoe_socket.shutdown(socket.SHUT_RDWR)
            self._eoe_socket.close()

    def scan_slaves(self):
        """
        Scan slaves connected to a given network adapter.

        Returns:
            int: Number of detected slaves.

        Raises:
            ILError: If the EoE service fails to perform a scan.

        """
        data = self.ifname + "\0"
        msg = self._build_eoe_command_msg(EoECommand.SCAN.value, data=data.encode("utf-8"))
        r = self._send_command(msg)
        if r < 0:
            raise ILError("Failed to scan slaves")
        return r

    @staticmethod
    def _build_eoe_command_msg(cmd, node=1, data=None):
        """
        Build a message with the following format.

        +----------+----------+----------+
        |    cmd   |   node    |   data  |
        +==========+==========+==========+
        |  1 Byte  |  2 Bytes | 50 Bytes |
        +----------+----------+----------+

        Args:
            cmd (str): Indicates which operation to perform.
            node (int):  Indicates the EtherCAT node ID the command corresponds to.
            data (bytes): Contains the necessary data to perform the desired command.

        Returns:
            bytes: The message to send.

        """
<<<<<<< HEAD
        if data is None:
            data = bytes()
        cmd_field = cmd.encode('utf-8')
        node_field = f'{node:0{EOE_MSG_NODE_SIZE}d}'.encode('utf-8')
        null_terminator = b'\x00'
        data_field = data + b'\x00' * (EOE_MSG_DATA_SIZE - len(data))
        return cmd_field + node_field + null_terminator + data_field
=======
        data = b"\x00" * 50 if data is None else data + b"\x00" * (50 - len(data))
        return cmd.encode("utf-8") + f"{node:02d}\0".encode("utf-8") + data
>>>>>>> 460c8863

    def _send_command(self, msg):
        """
        Send command to EoE service.

        Args:
            msg (bytes): Message to send.

        Returns:
            int: Response from the EoE service.

        Raises:
            ILTimeoutError: Timeout while receiving a response from
            the EoE service.
            ILIOError: Error while sending/receiving message.

        """
        try:
            self._eoe_socket.send(msg)
        except socket.error as e:
            raise ILIOError("Error sending message.") from e
        try:
            response = self._eoe_socket.recv(1024)
        except socket.timeout as e:
            raise ILTimeoutError("Timeout while receiving response.") from e
        except socket.error as e:
            raise ILIOError("Error receiving response.") from e
        return int.from_bytes(response, "big")

    def _connect_to_eoe_service(self):
        """Connect to the EoE service."""
        self._eoe_socket.connect(("127.0.0.1", 8888))

    def _initialize_eoe_service(self):
        """Initialize the virtual network interface and
        the packet forwarder.

        Raises:
            ILError: If the EoE service fails to initialize.

        """
        self._connect_to_eoe_service()
        data = self.ifname + "\0"
        msg = self._build_eoe_command_msg(EoECommand.INIT.value, data=data.encode("utf-8"))
        try:
            self._send_command(msg)
        except (ILIOError, ILTimeoutError) as e:
            raise ILError(
                "Failed to initialize the EoE service. " "Please verify it's running."
            ) from e

    def _configure_slave(self, slave_id, ip_address):
        """
        Configure an EtherCAT slave with a given IP.

        Args:
            slave_id (int): EtherCAT slave ID.
            ip_address (str): IP address to be set to the slave.

        Raises:
            ILError: If the EoE service fails to configure a slave.

        """
        ip_int = int(ipaddress.IPv4Address(ip_address))
        ip_bytes = bytes(str(ip_int), "utf-8")
        msg = self._build_eoe_command_msg(EoECommand.CONFIG.value, slave_id, ip_bytes)
        try:
            self._send_command(msg)
        except (ILIOError, ILTimeoutError) as e:
            raise ILError(f"Failed to configure slave {slave_id} with IP " f"{ip_address}.") from e

    def _start_eoe_service(self):
        """Starts the EoE service

        Raises:
           ILError: If the EoE service fails to start.

        """
        self._eoe_service_started = True
        msg = self._build_eoe_command_msg(EoECommand.START.value)
        try:
            self._send_command(msg)
        except (ILIOError, ILTimeoutError) as e:
            raise ILError("Failed to start the EoE service.") from e<|MERGE_RESOLUTION|>--- conflicted
+++ resolved
@@ -118,18 +118,13 @@
             bytes: The message to send.
 
         """
-<<<<<<< HEAD
         if data is None:
             data = bytes()
-        cmd_field = cmd.encode('utf-8')
-        node_field = f'{node:0{EOE_MSG_NODE_SIZE}d}'.encode('utf-8')
-        null_terminator = b'\x00'
-        data_field = data + b'\x00' * (EOE_MSG_DATA_SIZE - len(data))
+        cmd_field = cmd.encode("utf-8")
+        node_field = f"{node:0{EOE_MSG_NODE_SIZE}d}".encode("utf-8")
+        null_terminator = b"\x00"
+        data_field = data + b"\x00" * (EOE_MSG_DATA_SIZE - len(data))
         return cmd_field + node_field + null_terminator + data_field
-=======
-        data = b"\x00" * 50 if data is None else data + b"\x00" * (50 - len(data))
-        return cmd.encode("utf-8") + f"{node:02d}\0".encode("utf-8") + data
->>>>>>> 460c8863
 
     def _send_command(self, msg):
         """
