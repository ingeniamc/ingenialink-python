from abc import abstractmethod
from typing import TYPE_CHECKING, Callable, ClassVar, Literal, Optional, TypeVar, Union

import bitarray
from typing_extensions import override

from ingenialink.bitfield import BitField
from ingenialink.canopen.dictionary import CanopenDictionary
from ingenialink.canopen.register import CanopenRegister
from ingenialink.enums.register import RegAccess, RegCyclicType, RegDtype
from ingenialink.ethercat.register import EthercatRegister
from ingenialink.exceptions import ILError
from ingenialink.servo import Servo
from ingenialink.utils._utils import (
    convert_bytes_to_dtype,
    convert_dtype_to_bytes,
    dtype_length_bits,
)

if TYPE_CHECKING:
    from ingenialink.dictionary import CanOpenObject, Dictionary

BIT_ENDIAN: Literal["little"] = "little"
bitarray._set_default_endian(BIT_ENDIAN)

PADDING_REGISTER_IDENTIFIER = "PADDING"

MAP_REGISTER_BYTES = 4
"""Number of bytes used to store each mapping register information."""

PDO_MAP_ITEM_TYPE = TypeVar("PDO_MAP_ITEM_TYPE", bound="PDOMapItem")


class PDOMapItem:
    """Abstract class to represent a register in the PDO mapping.

    Attributes:
        register: mapped register object. If None the item will padding.
        size_bits: custom register size in bits.

    Raises:
        ValueError: If the register and size_bits are not provided.
        ValueError: If the size_bits value is invalid. Only when the register
        is set to None.

    """

    ACCEPTED_CYCLICS: tuple[RegCyclicType, ...]
    """Accepted cyclic: CYCLIC_TX, CYCLIC_RX, CYCLIC_SI, CYCLIC_SO, CYCLIC_SISO."""

    __LENGTH_BITFIELD = "LENGTH"
    __SUBINDEX_BITFIELD = "SUBINDEX"
    __INDEX_BITFIELD = "INDEX"

    __ITEM_BITFIELDS: ClassVar[dict[str, BitField]] = {
        __LENGTH_BITFIELD: BitField(0, 7),
        __SUBINDEX_BITFIELD: BitField(8, 15),
        __INDEX_BITFIELD: BitField(16, 31),
    }

    def __init__(
        self,
        register: Union[None, EthercatRegister, CanopenRegister] = None,
        size_bits: Optional[int] = None,
    ) -> None:
        if register is None:
            if size_bits is None:
                raise ValueError("The size bits must be set when creating padding items.")
            register = EthercatRegister(
                identifier=PADDING_REGISTER_IDENTIFIER,
                units="",
                subnode=0,
                idx=0x0000,
                subidx=0x00,
                pdo_access=self.ACCEPTED_CYCLICS[0],
                dtype=RegDtype.STR,
                access=RegAccess.RW,
            )
        self.register = register
        self.size_bits = size_bits or dtype_length_bits[register.dtype]
        self._raw_data_bits: Optional[bitarray.bitarray] = None
        self._check_if_mappable()

    def _check_if_mappable(self) -> None:
        """Check if the passed register is mappable. I.e., if the pdo_access information is correct.

        Raises:
            ILError: Tf the register is not mappable.
        """
        if self.register.pdo_access not in self.ACCEPTED_CYCLICS:
            formatted_accepted = ", ".join([str(cyclic) for cyclic in self.ACCEPTED_CYCLICS])

            raise ILError(
                f"Incorrect pdo access for mapping register {self.register.identifier}. "
                f"It should be {formatted_accepted}."
                f" obtained: {self.register.pdo_access}"
            )

    @property
    def raw_data_bits(self) -> bitarray.bitarray:
        """Raw data in bits.

        Returns:
            Raw data in bits

        Raises:
            ILError: If the raw data is empty.

        """
        if self._raw_data_bits is None:
            raise ILError("Raw data is empty.")
        return self._raw_data_bits

    @raw_data_bits.setter
    def raw_data_bits(self, data: bitarray.bitarray) -> None:
        if len(data) != self.size_bits:
            raise ILError(f"Wrong size. Expected {self.size_bits}, obtained {len(data)}")
        if data.endian() != BIT_ENDIAN:
            raise ILError("Bitarray should be little endian.")
        self._raw_data_bits = data

    @property
    def raw_data_bytes(self) -> bytes:
        """Raw data in bytes.

        Returns:
            Raw data in bytes

        Raises:
            ILError: If the raw data is empty.

        """
        if self._raw_data_bits is None:
            raise ILError("Raw data is empty.")
        return self._raw_data_bits.tobytes()

    @raw_data_bytes.setter
    def raw_data_bytes(self, data: bytes) -> None:
        data_bits = bitarray.bitarray(endian=BIT_ENDIAN)
        data_bits.frombytes(data)
        if self.register.identifier == PADDING_REGISTER_IDENTIFIER:
            data_bits = data_bits[: self.size_bits]
        self.raw_data_bits = data_bits

    @property
    def value(self) -> Union[int, float, bool, bytes]:
        """Register value. Converts the raw data bytes into the register value.

        Raises:
            ILError: If the raw data is empty.
            ILError: If the register type is not int or float.

        Returns:
            Register value.
        """
        value: Union[bool, int, float, str, bytes]
        if self.register.identifier == PADDING_REGISTER_IDENTIFIER:
            raise NotImplementedError(
                "The register value must be read by the raw_data_bytes attribute."
            )
        if self.register.dtype == RegDtype.BOOL:
            value = self.raw_data_bits.any()
        else:
            value = convert_bytes_to_dtype(self.raw_data_bytes, self.register.dtype)
        if not isinstance(value, (int, float, bool)):
            raise ILError("Wrong register value type")
        return value

    @property
    def register_mapping(self) -> int:
        """Arrange register information into PDO mapping format.

        Returns:
            PDO register mapping format.

        """
        return BitField.set_bitfields(
            self.__ITEM_BITFIELDS,
            {
                self.__LENGTH_BITFIELD: self.size_bits,
                self.__SUBINDEX_BITFIELD: self.register.subidx,
                self.__INDEX_BITFIELD: self.register.idx,
            },
        )

    @classmethod
    def from_register_mapping(cls, mapping: int, dictionary: "CanopenDictionary") -> "PDOMapItem":
        """Create a PDOMapItem from a register mapping.

        Args:
            mapping: Register mapping in bytes.
            dictionary: Canopen dictionary to retrieve the registers.

        Returns:
            PDOMapItem instance.
        """
        fields = BitField.parse_bitfields(cls.__ITEM_BITFIELDS, mapping)
        size_bits = fields[cls.__LENGTH_BITFIELD]
        index = fields[cls.__INDEX_BITFIELD]
        subindex = fields[cls.__SUBINDEX_BITFIELD]

        if index == 0 and subindex == 0:
            # This is a padding register, return a padding item.
            return cls(size_bits=size_bits)

        try:
            register = dictionary.get_register_by_index_subindex(index, subindex)
        except KeyError:
            register = EthercatRegister(
                identifier="UNKNOWN_REGISTER",
                units="",
                subnode=0,
                idx=index,
                subidx=subindex,
                pdo_access=cls.ACCEPTED_CYCLICS[0],
                dtype=RegDtype.STR,
                access=RegAccess.RW,
            )
        return cls(register, size_bits)

    def __repr__(self) -> str:
        """String representation of the PDOMapItem class.

        Returns:
            str: String representation of the PDOMapItem instance.
        """
        return (
            f"<{self.__class__.__name__} {self.register.identifier} "
            f"({self.size_bits} bits) at 0x{id(self):X} >"
        )


class RPDOMapItem(PDOMapItem):
    """Class to represent RPDO mapping items."""

    ACCEPTED_CYCLICS = (
        RegCyclicType.RX,
        RegCyclicType.SAFETY_OUTPUT,
        RegCyclicType.SAFETY_INPUT_OUTPUT,
    )

    def __init__(
        self,
        register: Union[None, EthercatRegister, CanopenRegister] = None,
        size_bits: Optional[int] = None,
    ) -> None:
        super().__init__(register, size_bits)

    @override
    @property
    def value(self) -> Union[int, float, bytes]:
        return super().value

    @value.setter
    def value(self, value: Union[int, float, bool]) -> None:
        if self.register.identifier == PADDING_REGISTER_IDENTIFIER:
            raise NotImplementedError(
                "The register value must be set by the raw_data_bytes attribute."
            )
        if isinstance(value, bool):
            raw_data_bits = bitarray.bitarray(endian=BIT_ENDIAN)
            raw_data_bits.append(value)
            self.raw_data_bits = raw_data_bits
        else:
            raw_data_bytes = convert_dtype_to_bytes(value, self.register.dtype)
            self.raw_data_bytes = raw_data_bytes


class TPDOMapItem(PDOMapItem):
    """Class to represent TPDO mapping items."""

    ACCEPTED_CYCLICS = (
        RegCyclicType.TX,
        RegCyclicType.SAFETY_INPUT,
        RegCyclicType.SAFETY_INPUT_OUTPUT,
    )


PDO_MAP_TYPE = TypeVar("PDO_MAP_TYPE", bound="PDOMap")


class PDOMap:
    """Abstract class that contains PDO mapping information."""

    _PDO_MAP_ITEM_CLASS = PDOMapItem

    def __init__(self, is_dirty: bool = True) -> None:
        self.__items: list[PDOMapItem] = []
        self.__map_register_index: Optional[int] = None
        self.__map_object: Optional[CanOpenObject] = None
        self.__slave: Optional[PDOServo] = None
        self.__is_dirty = is_dirty

    @property
    def slave(self) -> Optional["PDOServo"]:
        """Servo to which this PDO is mapped, None if it's not mapped to any servo."""
        return self.__slave

    @slave.setter
    def slave(self, slave: Optional["PDOServo"]) -> None:
        self.__slave = slave

    def __check_servo_is_in_preoperational_state(self) -> None:
        if self.slave is not None:
            self.slave.check_servo_is_in_preoperational_state()

    def create_item(
        self, register: Union[EthercatRegister, CanopenRegister], size_bits: Optional[int] = None
    ) -> PDOMapItem:
        """Create a new PDOMapItem.

        WARNING: This operation can not be done if the servo is not in pre-operational state.

        Args:
            register: Register object.
            size_bits: Register size in bits.

        Returns:
            PDO Map item.
        """
        self.__check_servo_is_in_preoperational_state()
        item = self._PDO_MAP_ITEM_CLASS(register, size_bits)
        return item

    @staticmethod
    def create_item_from_register_uid(
        uid: str,
        dictionary: "Dictionary",
        axis: Optional[int] = None,
        value: Optional[Union[int, float]] = None,
    ) -> Union[RPDOMapItem, TPDOMapItem]:
        """Create a PDOMapItem from a register uid.

        Args:
            uid: register uid to be mapped.
            dictionary: servo dictionary to retrieve the registers.
            axis: servo axis. Defaults to None.
                Should be specified if multiaxis, None otherwise.
            value: Initial value for an RPDO register.

        Returns:
            PDOMapItem instance.

        Raises:
            ValueError: If there is a type mismatch retrieving the register object.
            ValueError: if the pdo access type is not supported.
            AttributeError: If an initial value is not provided for an RPDO register.
        """
        # Retrieve the register from the dictionary using the uid
        register = dictionary.get_register(uid, axis)
        if not isinstance(register, (EthercatRegister, CanopenRegister)):
            raise ValueError("Expected register type to be EthercatRegister or CanopenRegister.")
        if register.pdo_access == RegCyclicType.RX:
            pdo_map_item = RPDOMapItem(register)
            if value is None:
                raise AttributeError("A initial value is required for a RPDO.")
            pdo_map_item.value = value
            return pdo_map_item
        elif register.pdo_access == RegCyclicType.TX:
            return TPDOMapItem(register)
        raise ValueError(f"Unexpected PDO access type: {register.pdo_access}")

    def add_item(self, item: PDOMapItem) -> None:
        """Append a new item.

        WARNING: This operation can not be done if the servo is not in pre-operational state.

        Args:
            item: Item to be added.

        Raises:
            ValueError: If the item is not of the expected type.
        """
        self.__check_servo_is_in_preoperational_state()
<<<<<<< HEAD
        self.__is_dirty = True
=======
        if not isinstance(item, self._PDO_MAP_ITEM_CLASS):
            raise ValueError(
                f"Expected {self._PDO_MAP_ITEM_CLASS}, got {type(item)}. "
                "Cannot add item to the map."
            )
>>>>>>> 5a36d18e
        self.__items.append(item)

    def add_registers(
        self,
        registers: Union[
            Union[EthercatRegister, CanopenRegister], list[Union[EthercatRegister, CanopenRegister]]
        ],
    ) -> None:
        """Add a register or a list of registers in bulk.

        It creates a new item for each register and adds it the items attribute.

        WARNING: This operation can not be done if the servo is not in pre-operational state.

        Args:
            registers: Register object or list of Registers.
        """
        self.__check_servo_is_in_preoperational_state()
        self.__is_dirty = True
        if not isinstance(registers, list):
            registers = [registers]
        for register in registers:
            item = self.create_item(register)
            self.add_item(item)

    @property
    def items(self) -> list[PDOMapItem]:
        """List of items.

        Returns:
            List of items.
        """
        return self.__items

    @property
    def map_register_index_bytes(self) -> bytes:
        """Index of the mapping register in bytes.

        Returns:
            Index of the mapping register in bytes.

        Raises:
            ValueError: If map_register_index is None
        """
        if self.map_register_index is None:
            raise ValueError("map_register_index is None")
        else:
            return self.map_register_index.to_bytes(2, BIT_ENDIAN)

    @property
    def map_register_index(self) -> Optional[int]:
        """Index of the mapping register. None if it is not mapped in the slave.

        Returns:
            Index of the mapping register.
        """
        return self.__map_register_index

    @map_register_index.setter
    def map_register_index(self, index: int) -> None:
        if self.map_object is not None and self.map_object.idx != index:
            raise ValueError(
                "The map_object index does not match the map_register_index. "
                f"Expected {self.map_object.idx}, got {index}."
            )

        self.__map_register_index = index

    @property
    def map_object(self) -> Optional["CanOpenObject"]:
        """CanOpen object of the mapping register.

        Returns:
            CanOpen object of the mapping register.
        """
        return self.__map_object

    @map_object.setter
    def map_object(self, map_obj: "CanOpenObject") -> None:
        """Set the CanOpen object of the mapping register."""
        self.__map_object = map_obj
        self.__map_register_index = map_obj.idx

    def map_register_values(self) -> dict[CanopenRegister, Optional[int]]:
        """Returns a dictionary with the mapping of the register items.

        Associates which pdo mapping value will have each map register
        Unused mapping registers will return as None.

        This method does not write the mapping to the slave,
        or express what the mapping on the slave should be.
        Use PDOMap.write_to_slave method instead

        Raises:
            ValueError: If the map_object is None.
                The map_object must be set before calling this method.

        Returns:
            dictionary with mapping register as keys and mapping value or None as values.
        """
        if self.map_object is None:
            raise ValueError("The map_object must be set.")

        items_iter = iter(self.items)

        mapping: dict[CanopenRegister, Optional[int]] = {}

        for map_register in self.map_object.registers:
            if map_register.subidx == 0:
                # Used to store the number of items
                mapping[map_register] = len(self.items)
                continue
            try:
                mapping[map_register] = next(items_iter).register_mapping
            except StopIteration:
                # Element of the pdo object mapping unused
                mapping[map_register] = None

        return mapping

    @property
    def data_length_bits(self) -> int:
        """Length of the map in bits.

        Returns:
            Length of the map in bits.
        """
        return sum(item.size_bits for item in self.items)

    @property
    def data_length_bytes(self) -> int:
        """Length of the map in bytes.

        Returns:
            Length of the map in bytes.
        """
        return bitarray.bits2bytes(self.data_length_bits)

    @property
    def items_mapping(self) -> bytearray:
        """Returns all register item mappings concatenated.

        Returns:
            int: _description_
        """
        map_bytes = bytearray()
        for pdo_map_item in self.items:
            map_bytes += pdo_map_item.register_mapping.to_bytes(MAP_REGISTER_BYTES, BIT_ENDIAN)
        return map_bytes

    def to_pdo_value(self) -> bytes:
        """Convert the PDOMap to the full pdo value (accessed via complete access).

        Returns:
            Value of the pdo mapping in bytes.
        """
        return (
            len(self.items).to_bytes(
                length=1, byteorder=BIT_ENDIAN
            )  # First byte is the number of items
            + b"\x00"  # Second byte is padding
            + self.items_mapping
        )

    @classmethod
    def from_pdo_value(
        cls: type[PDO_MAP_TYPE],
        value: bytes,
        map_obj: "CanOpenObject",
        dictionary: "CanopenDictionary",
        is_dirty: bool,
    ) -> PDO_MAP_TYPE:
        """Create a PDOMap from the full pdo value (accessed via complete access).

        Args:
            value: Value of the pdo mapping in bytes.
            map_obj: Mapping Canopen object.
            dictionary: Canopen dictionary to retrieve the registers.
            is_dirty: If the map has been modified since last read and not written to the slave.

        Returns:
            PDOMap instance.
        """
        pdo_map = cls(is_dirty=is_dirty)
        pdo_map.map_object = map_obj

        # First element of 8 bits, indicates the number of elements in the mapping.
        n_elements = value[0]

        # Second byte is padding

        for i in range(n_elements):
            # Start reading from the third byte
            item_map = int.from_bytes(
                value[2 + i * MAP_REGISTER_BYTES : 2 + (i + 1) * MAP_REGISTER_BYTES], BIT_ENDIAN
            )
            item = cls._PDO_MAP_ITEM_CLASS.from_register_mapping(item_map, dictionary)
            pdo_map.add_item(item)

        return pdo_map

    @classmethod
    def from_pdo_items(
        cls: type[PDO_MAP_TYPE], items: Union[PDO_MAP_ITEM_TYPE, list[PDO_MAP_ITEM_TYPE]]
    ) -> PDO_MAP_TYPE:
        """Create a PDOMap from a list of PDOMapItems.

        Args:
            items: List of PDOMapItems.
            dictionary: Canopen dictionary to retrieve the registers.

        Returns:
            PDOMap instance.

        Raises:
            ValueError: If the items are not of the expected type.
        """
        pdo_map = cls()
        if not isinstance(items, list):
            items = [items]
        for item in items:
            if not isinstance(item, cls._PDO_MAP_ITEM_CLASS):
                raise ValueError(f"Expected item to be of type {cls._PDO_MAP_ITEM_CLASS}.")
            pdo_map.add_item(item)
        return pdo_map

    @property
    def is_editable(self) -> bool:
        """Check if the PDOMap is editable.

        Raises:
            ValueError: If the map_object is None.
                The map_object must be set to check if the map is editable.

        Returns:
            bool: True if the PDOMap is editable, False otherwise.
        """
        if self.map_object is None:
            raise ValueError("The map_object must be set to check if the map is editable")

        return self.map_object.registers[0].access.allows_write

    @property
    def is_dirty(self) -> bool:
        """Check if the PDOMap has been modified since last read and not written to the slave.

        Returns:
            bool: True if the PDOMap is dirty, False otherwise.
        """
        return self.__is_dirty

    def write_to_slave(
        self, max_pdo_items_for_padding: Optional[int] = None, padding: bool = False
    ) -> None:
        """Write the PDOMap to the slave.

        WARNING: This operation can not be done if the servo is not in pre-operational state.

        Args:
            max_pdo_items_for_padding: Maximum number of items for padding. If set, it will pad the
                PDOMap with empty items to reach this number. If None, no padding is done.
            padding: If True, it will force to zero the unused items in the PDOMap.

        Raises:
            ValueError: If the slave is not set or the map_register_index is None.

        """
        self.__check_servo_is_in_preoperational_state()
        if self.__slave is None:
            raise ValueError("To write the PDOMap to the slave, the slave must be set.")
        if self.map_register_index is None:
            raise ValueError(
                "To write the PDOMap to the slave, the map_register_index must be set."
            )

        reg = self.__slave.dictionary.get_register_by_index_subindex(
            self.map_register_index, subindex=0
        )
        value = self.to_pdo_value()
        if padding:
            if self.map_object is None:
                raise ValueError("The map_object must be set to pad the PDOMap.")
            max_pdo_items_for_padding = len(self.map_object.registers) - 1
        if max_pdo_items_for_padding:
            unused_items = max_pdo_items_for_padding - len(self.__items)
            value += b"\x00" * (unused_items * MAP_REGISTER_BYTES)
        self.__slave.write_complete_access(reg, value)
        self.__is_dirty = False

    def set_item_bytes(self, data_bytes: bytes) -> None:
        """Set the items raw data from a byte array.

        Args:
            data_bytes: Byte array.

        Raises:
            ILError: If the length of the received data does not coincide.
        """
        if len(data_bytes) != self.data_length_bytes:
            raise ILError(
                f"The length of the data array is incorrect. Expected {self.data_length_bytes},"
                f" obtained {len(data_bytes)}"
            )
        data_bits = bitarray.bitarray(endian=BIT_ENDIAN)
        data_bits.frombytes(data_bytes)

        offset = 0
        for item in self.items:
            item.raw_data_bits = data_bits[offset : item.size_bits + offset]
            offset += item.size_bits

    def get_item_bits(self) -> bitarray.bitarray:
        """Return the concatenated items raw data (in bits).

        Raises:
            ILError: Raw data is empty.
            ILError: If the length of the bit array is incorrect.

        Returns:
            Concatenated items raw data in bits.
        """
        data_bits = bitarray.bitarray(endian=BIT_ENDIAN)
        try:
            for item in self.items:
                data_bits += item.raw_data_bits
        except ILError:
            raise ILError(f"PDO item {item.register.identifier} does not have data stored.")

        if len(data_bits) != self.data_length_bits:
            raise ILError(
                "The length in bits of the data array is incorrect. Expected"
                f" {self.data_length_bits}, obtained {len(data_bits)}"
            )
        return data_bits

    def get_item_bytes(self) -> bytes:
        """Return the concatenated items raw data (in bytes).

        Returns:
            Concatenated items raw data in bytes.
        """
        item_bits = self.get_item_bits()
        return item_bits.tobytes()

    def get_text_representation(self, item_space: int = 40) -> str:
        """Get a text representation of the map.

        Returns:
            str: Text representation of the map.
        """
        grid = [["Item", "Position bytes..bits", "Size bytes..bits"]]

        position_bits = 0
        for item in self.items:
            uid = item.register.identifier
            if uid is None:
                uid = "Unknown register"
            grid.append([
                uid,
                f"{position_bits // 8}..{position_bits % 8}",
                f"{item.size_bits // 8}..{item.size_bits % 8}",
            ])

            position_bits += item.size_bits

        return "\n".join([f"{row[0]:<{item_space}} | {row[1]:<20} | {row[2]:<20}" for row in grid])


class RPDOMap(PDOMap):
    """Class to store RPDO mapping information."""

    _PDO_MAP_ITEM_CLASS = RPDOMapItem


class TPDOMap(PDOMap):
    """Class to store TPDO mapping information."""

    _PDO_MAP_ITEM_CLASS = TPDOMapItem


class PDOServo(Servo):
    """Abstract class to implement PDOs in a Servo class."""

    AVAILABLE_PDOS = 2

    ETG_COMMS_RPDO_ASSIGN_TOTAL = "ETG_COMMS_RPDO_ASSIGN_TOTAL"
    ETG_COMMS_RPDO_ASSIGN_1 = "ETG_COMMS_RPDO_ASSIGN_1"

    ETG_COMMS_TPDO_ASSIGN_TOTAL = "ETG_COMMS_TPDO_ASSIGN_TOTAL"
    ETG_COMMS_TPDO_ASSIGN_1 = "ETG_COMMS_TPDO_ASSIGN_1"

    def __init__(
        self,
        target: Union[int, str],
        dictionary_path: str,
        servo_status_listener: bool = False,
        disconnect_callback: Optional[Callable[[Servo], None]] = None,
    ):
        super().__init__(
            target, dictionary_path, servo_status_listener, disconnect_callback=disconnect_callback
        )
        # Index of the pdo map -> PDO Map instance
        self._rpdo_maps: dict[int, RPDOMap] = {}
        self._tpdo_maps: dict[int, TPDOMap] = {}

    @property  # type: ignore[misc]
    def dictionary(self) -> CanopenDictionary:  # type: ignore[override]
        """Canopen dictionary."""
        return self._dictionary  # type: ignore[return-value]

    @abstractmethod
    def check_servo_is_in_preoperational_state(self) -> None:
        """Checks if the servo is in preoperational state.

        Raises:
            ILEcatStateError: if servo is not in preoperational state.
        """
        raise NotImplementedError

    def reset_rpdo_mapping(self) -> None:
        """Delete the RPDO mapping stored in the servo slave.

        WARNING: This operation can not be done if the servo is not in pre-operational state.
        """
        self.check_servo_is_in_preoperational_state()
        self.write(self.ETG_COMMS_RPDO_ASSIGN_TOTAL, 0, subnode=0)
        self._rpdo_maps.clear()

    def reset_tpdo_mapping(self) -> None:
        """Delete the TPDO mapping stored in the servo slave.

        WARNING: This operation can not be done if the servo is not in pre-operational state.
        """
        self.check_servo_is_in_preoperational_state()
        self.write(self.ETG_COMMS_TPDO_ASSIGN_TOTAL, 0, subnode=0)
        self._tpdo_maps.clear()

    def map_rpdos(self) -> None:
        """Map the RPDO registers into the servo slave.

        It writes the RPDO maps into the slave,
        saves the RPDO maps in the _rpdo_maps attribute
        and adds them to the PDO Assign object.

        WARNING: This operation can not be done if the servo is not in pre-operational state.

        Raises:
            ILError: If there are no available PDOs.
        """
        self.check_servo_is_in_preoperational_state()
        if len(self._rpdo_maps) > self.AVAILABLE_PDOS:
            raise ILError(
                f"Could not map the RPDO maps, received {len(self._rpdo_maps)} PDOs and only"
                f" {self.AVAILABLE_PDOS} are available"
            )
        self.write(self.ETG_COMMS_RPDO_ASSIGN_TOTAL, len(self._rpdo_maps), subnode=0)
        rpdo_assigns = b""
        for rpdo_map in self._rpdo_maps.values():
            if rpdo_map.is_editable and rpdo_map.is_dirty:
                rpdo_map.write_to_slave()
            rpdo_assigns += rpdo_map.map_register_index_bytes
        self.write_complete_access(self.ETG_COMMS_RPDO_ASSIGN_1, rpdo_assigns, subnode=0)

    def map_tpdos(self) -> None:
        """Map the TPDO registers into the servo slave.

        It writes the TPDO maps into the slave,
        saves the TPDO maps in the _tpdo_maps attribute
        and adds them to the PDO Assign object

        WARNING: This operation can not be done if the servo is not in pre-operational state.

        Raises:
            ILError: If there are no available PDOs.
        """
        self.check_servo_is_in_preoperational_state()
        if len(self._tpdo_maps) > self.AVAILABLE_PDOS:
            raise ILError(
                f"Could not map the TPDO maps, received {len(self._tpdo_maps)} PDOs and only"
                f" {self.AVAILABLE_PDOS} are available"
            )
        self.write(self.ETG_COMMS_TPDO_ASSIGN_TOTAL, len(self._tpdo_maps), subnode=0)
        tpdo_assigns = b""
        for tpdo_map in self._tpdo_maps.values():
            if tpdo_map.is_editable and tpdo_map.is_dirty:
                tpdo_map.write_to_slave()
            tpdo_assigns += tpdo_map.map_register_index_bytes
        self.write_complete_access(self.ETG_COMMS_TPDO_ASSIGN_1, tpdo_assigns, subnode=0)

    def map_pdos(self, slave_index: int) -> None:  # noqa: ARG002
        """Map RPDO and TPDO register into the slave.

        WARNING: This operation can not be done if the servo is not in pre-operational state.

        Args:
            slave_index: salve index.
        """
        self.check_servo_is_in_preoperational_state()
        self.map_tpdos()
        self.map_rpdos()

    def reset_pdo_mapping(self) -> None:
        """Reset the RPDO and TPDO mapping in the slave.

        WARNING: This operation can not be done if the servo is not in pre-operational state.
        """
        self.reset_rpdo_mapping()
        self.reset_tpdo_mapping()

    def remove_rpdo_map(
        self, rpdo_map: Optional[RPDOMap] = None, rpdo_map_index: Optional[int] = None
    ) -> None:
        """Remove a RPDOMap from the RPDOMap list.

        WARNING: This operation can not be done if the servo is not in pre-operational state.

        Args:
            rpdo_map: The RPDOMap instance to be removed.
            rpdo_map_index: The map index of the RPDOMap list to be removed.

        Raises:
            ValueError: If the RPDOMap instance is not in the RPDOMap list.
        """
        self.check_servo_is_in_preoperational_state()
        if rpdo_map_index is None and rpdo_map is None:
            raise ValueError("The RPDOMap instance or the map index should be provided.")
        if rpdo_map is not None:
            if rpdo_map not in self._rpdo_maps.values():
                raise ValueError("The RPDOMap instance is not in the RPDOMaps")
            self._rpdo_maps = {
                idx: rmap for idx, rmap in self._rpdo_maps.items() if rmap is not rpdo_map
            }
            return
        if rpdo_map_index is not None:
            del self._rpdo_maps[rpdo_map_index]

    def remove_tpdo_map(
        self, tpdo_map: Optional[TPDOMap] = None, tpdo_map_index: Optional[int] = None
    ) -> None:
        """Remove a TPDOMap from the TPDOMap list.

        Args:
            tpdo_map: The TPDOMap instance to be removed.
            tpdo_map_index: The map index of the TPDOMap list to be removed.

        Raises:
            ValueError: If the TPDOMap instance is not in the TPDOMap list.

        """
        if tpdo_map_index is None and tpdo_map is None:
            raise ValueError("The TPDOMap instance or the map index should be provided.")
        if tpdo_map is not None:
            if tpdo_map not in self._tpdo_maps.values():
                raise ValueError("The TPDOMap instance is not in the TPDOMaps")
            self._tpdo_maps = {
                idx: tmap for idx, tmap in self._tpdo_maps.items() if tmap is not tpdo_map
            }
            return
        if tpdo_map_index is not None:
            self._tpdo_maps.pop(tpdo_map_index)

    def set_pdo_map_to_slave(self, rpdo_maps: list[RPDOMap], tpdo_maps: list[TPDOMap]) -> None:
        """Callback called by the slave to configure the map.

        Args:
            rpdo_maps: List of RPDO maps.
            tpdo_maps: List of TPDO maps.
        """
        raise NotImplementedError

    def process_pdo_inputs(self) -> None:
        """Process the PDO inputs.

        It should call _process_rpdo method to obtain the bytes to be sent to the slave.
        """
        raise NotImplementedError

    def generate_pdo_outputs(self) -> None:
        """Process the PDO outputs.

        It should call _process_tpdo method using the received bytes as argument.
        """
        raise NotImplementedError

    def _process_tpdo(self, input_data: bytes) -> None:
        """Convert the TPDO values from bytes to the registers data type.

        Args:
            input_data: Concatenated received data bytes.

        """
        for idx in sorted(self._tpdo_maps):
            tpdo_map = self._tpdo_maps[idx]
            map_bytes = input_data[: tpdo_map.data_length_bytes]
            tpdo_map.set_item_bytes(map_bytes)
            input_data = input_data[tpdo_map.data_length_bytes :]

    def _process_rpdo(self) -> bytes:
        """Retrieve the RPDO raw data from each map.

        Returns:
            Concatenated data bytes to be sent.
        """
        output = bytearray()
        for idx in sorted(self._rpdo_maps):
            output += self._rpdo_maps[idx].get_item_bytes()
        return bytes(output)<|MERGE_RESOLUTION|>--- conflicted
+++ resolved
@@ -372,15 +372,12 @@
             ValueError: If the item is not of the expected type.
         """
         self.__check_servo_is_in_preoperational_state()
-<<<<<<< HEAD
-        self.__is_dirty = True
-=======
         if not isinstance(item, self._PDO_MAP_ITEM_CLASS):
             raise ValueError(
                 f"Expected {self._PDO_MAP_ITEM_CLASS}, got {type(item)}. "
                 "Cannot add item to the map."
             )
->>>>>>> 5a36d18e
+        self.__is_dirty = True
         self.__items.append(item)
 
     def add_registers(
