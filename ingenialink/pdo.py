--- conflicted
+++ resolved
@@ -293,13 +293,8 @@
         servo_status_listener: bool = False,
     ):
         super().__init__(target, dictionary_path, servo_status_listener)
-<<<<<<< HEAD
-=======
         self._rpdo_maps: List[RPDOMap] = []
         self._tpdo_maps: List[TPDOMap] = []
-        self.reset_rpdo_mapping()
-        self.reset_tpdo_mapping()
->>>>>>> f5c76e29
 
     def reset_rpdo_mapping(self) -> None:
         """Delete the RPDO mapping stored in the servo drive."""
