import functools
import struct
import warnings
import xml.etree.ElementTree as ET
from enum import Enum
from typing import TYPE_CHECKING, Any, Callable, Dict, Optional, Tuple, Union

import ingenialogger

from ingenialink.enums.register import REG_DTYPE
from ingenialink.exceptions import ILValueError

if TYPE_CHECKING:
    from ingenialink.servo import Servo


logger = ingenialogger.get_logger(__name__)

POLLING_MAX_TRIES = 5  # Seconds

dtype_value: Dict[REG_DTYPE, Tuple[int, bool]] = {
    REG_DTYPE.U8: (1, False),
    REG_DTYPE.S8: (1, True),
    REG_DTYPE.U16: (2, False),
    REG_DTYPE.S16: (2, True),
    REG_DTYPE.U32: (4, False),
    REG_DTYPE.S32: (4, True),
    REG_DTYPE.U64: (8, False),
    REG_DTYPE.S64: (8, True),
    REG_DTYPE.FLOAT: (4, True),
    REG_DTYPE.BOOL: (1, False),
}

dtype_length_bits: Dict[REG_DTYPE, int] = {
    REG_DTYPE.U8: 8,
    REG_DTYPE.S8: 8,
    REG_DTYPE.U16: 16,
    REG_DTYPE.S16: 16,
    REG_DTYPE.U32: 32,
    REG_DTYPE.S32: 32,
    REG_DTYPE.U64: 64,
    REG_DTYPE.S64: 64,
    REG_DTYPE.FLOAT: 32,
    REG_DTYPE.BOOL: 1,
}

VALID_BIT_REGISTER_VALUES = [0, 1, True, False]


def deprecated(
    custom_msg: Optional[str] = None, new_func_name: Optional[str] = None
) -> Callable[..., Any]:
    """This is a decorator which can be used to mark functions as deprecated.
    It will result in a warning being emitted when the function is used. We use
    this decorator instead of any deprecation library because all libraries raise
    a DeprecationWarning but since by default this warning is hidden, we use this
    decorator to manually activate DeprecationWarning and turning it off after
    the warn has been done."""

    def wrap(func: Callable[..., Any]) -> Callable[..., Any]:
        @functools.wraps(func)
        def wrapped_method(*args: Any, **kwargs: Any) -> Any:
            warnings.simplefilter("always", DeprecationWarning)  # Turn off filter
            msg = 'Call to deprecated function "{}".'.format(func.__name__)
            if new_func_name:
                msg += ' Please, use "{}" function instead.'.format(new_func_name)
            if custom_msg:
                msg = custom_msg
            warnings.warn(msg, category=DeprecationWarning, stacklevel=2)
            warnings.simplefilter("ignore", DeprecationWarning)  # Reset filter
            return func(*args, **kwargs)

        return wrapped_method

    return wrap


def to_ms(s: Union[int, float]) -> int:
    """Convert from seconds to milliseconds.

    Args:
        s: Value in seconds.

    Returns:
        Value in milliseconds.
    """
    return int(s * 1e3)


def remove_xml_subelement(element: ET.Element, subelement: ET.Element) -> None:
    """Removes a subelement from the given element the element contains the subelement

    Args:
        element: Element to be extracted from.
        subelement: Element to be extracted.
    """
    if subelement is not None and subelement in element:
        element.remove(subelement)


def pop_element(dictionary: Dict[str, Any], element: str) -> None:
    """Pops an element from a dictionary only if it is contained in it

    Args:
        dictionary: Dictionary containing all the elements
        element: Element to be popped from the dictionary.
    """
    if element in dictionary:
        dictionary.pop(element)


def cleanup_register(register: ET.Element) -> None:
    """Cleans a ElementTree register to remove all
    unnecessary fields for a configuration file

    Args:
        register: Register to be cleaned.
    """
    labels = register.find("./Labels")
    range = register.find("./Range")
    enums = register.find("./Enumerations")

    if labels:
        remove_xml_subelement(register, labels)
    if enums:
        remove_xml_subelement(register, enums)
    if range:
        remove_xml_subelement(register, range)

    pop_element(register.attrib, "desc")
    pop_element(register.attrib, "cat_id")
    pop_element(register.attrib, "cyclic")
    pop_element(register.attrib, "units")
    pop_element(register.attrib, "address_type")

    register.text = ""


def get_drive_identification(
    servo: "Servo", subnode: Optional[int] = None
) -> Tuple[Optional[int], Optional[int]]:
    """Gets the identification information of a given subnode.

    Args:
        servo: Instance of the servo Class.
        subnode: subnode to be targeted.

    Returns:
        int, Product code and revision number of the targeted subnode.
    """
    prod_code = None
    re_number = None
    try:
        if subnode is None or subnode == 0:
            prod_code = int(servo.read("DRV_ID_PRODUCT_CODE_COCO", 0))
            re_number = int(servo.read("DRV_ID_REVISION_NUMBER_COCO", 0))
        else:
            prod_code = int(servo.read("DRV_ID_PRODUCT_CODE", subnode=subnode))
            re_number = int(servo.read("DRV_ID_REVISION_NUMBER", subnode))
    except Exception as e:
        pass

    return prod_code, re_number


def convert_ip_to_int(ip: str) -> int:
    """Converts a string type IP to its integer value.

    Args:
        ip: IP to be converted.

    """
    split_ip = ip.split(".")
    drive_ip1 = int(split_ip[0]) << 24
    drive_ip2 = int(split_ip[1]) << 16
    drive_ip3 = int(split_ip[2]) << 8
    drive_ip4 = int(split_ip[3])
    return drive_ip1 + drive_ip2 + drive_ip3 + drive_ip4


def convert_int_to_ip(int_ip: int) -> str:
    """Converts an integer type IP to its string form.

    Args:
        int_ip: IP to be converted.

    """
    drive_ip1 = (int_ip >> 24) & 0x000000FF
    drive_ip2 = (int_ip >> 16) & 0x000000FF
    drive_ip3 = (int_ip >> 8) & 0x000000FF
    drive_ip4 = int_ip & 0x000000FF
    return "{}.{}.{}.{}".format(drive_ip1, drive_ip2, drive_ip3, drive_ip4)


class INT_SIZES(Enum):
    """Integer sizes."""

    S8_MIN = -128
    S16_MIN = -32767 - 1
    S32_MIN = -2147483647 - 1
    S64_MIN = 9223372036854775807 - 1

    S8_MAX = 127
    S16_MAX = 32767
    S32_MAX = 2147483647
    S64_MAX = 9223372036854775807

    U8_MAX = 255
    U16_MAX = 65535
    U32_MAX = 4294967295
    U64_MAX = 18446744073709551615


def convert_bytes_to_dtype(data: bytes, dtype: REG_DTYPE) -> Union[float, int, str]:
    """Convert data in bytes to corresponding dtype.

    Args:
        data: data to convert
        dtype: output dtype

    Raises:
        ILValueError: If data can't be decoded in utf-8
    """
    signed = False
    if dtype in dtype_value:
        bytes_length, signed = dtype_value[dtype]
        data = data[:bytes_length]

    if dtype == REG_DTYPE.FLOAT:
        [value] = struct.unpack("f", data)
        if not isinstance(value, float):
            raise ILValueError(f"Data could not be converted to float. Obtained: {value}")
    elif dtype == REG_DTYPE.STR:
        try:
            value = data.split(b"\x00")[0].decode("utf-8")
        except UnicodeDecodeError as e:
            raise ILValueError(f"Can't decode {e.object!r} to utf-8 string") from e
    else:
        value = int.from_bytes(data, "little", signed=signed)
    if dtype == REG_DTYPE.BOOL:
        value = bool(value)
    if not isinstance(value, (int, float, str)):
        raise ILValueError(f"Bad data type: {type(value)}")
    return value


def convert_dtype_to_bytes(data: Union[int, float, str, bytes], dtype: REG_DTYPE) -> bytes:
    """Convert data in dtype to bytes.
    Args:
        data: Data to convert.
        dtype: Data type.
    """
<<<<<<< HEAD
    if (
        dtype == REG_DTYPE.BOOL
        and data not in VALID_BIT_REGISTER_VALUES
        and not isinstance(data, bytes)
    ):
        raise ValueError(f"Invalid value. Expected values: {VALID_BIT_REGISTER_VALUES}, got {data}")
    if dtype == REG_DTYPE.DOMAIN:
=======
    if dtype == REG_DTYPE.BYTE_ARRAY_512:
>>>>>>> 77ce6e65
        if not isinstance(data, bytes):
            raise ValueError(f"Expected data of type bytes, but got {type(data)}")
        return data
    if dtype == REG_DTYPE.FLOAT:
        if not isinstance(data, (float, int)):
            raise ValueError(f"Expected data of type float, but got {type(data)}")
        return struct.pack("f", float(data))
    if dtype == REG_DTYPE.STR:
        if not isinstance(data, str):
            raise ValueError(f"Expected data of type string, but  got {type(data)}")
        return data.encode("utf_8")
    if not isinstance(data, int):
        raise ValueError(f"Expected data of type int, but {type(data)}")
    bytes_length, signed = dtype_value[dtype]
    data_bytes = data.to_bytes(bytes_length, byteorder="little", signed=signed)
    return data_bytes<|MERGE_RESOLUTION|>--- conflicted
+++ resolved
@@ -250,17 +250,13 @@
         data: Data to convert.
         dtype: Data type.
     """
-<<<<<<< HEAD
     if (
         dtype == REG_DTYPE.BOOL
         and data not in VALID_BIT_REGISTER_VALUES
         and not isinstance(data, bytes)
     ):
         raise ValueError(f"Invalid value. Expected values: {VALID_BIT_REGISTER_VALUES}, got {data}")
-    if dtype == REG_DTYPE.DOMAIN:
-=======
     if dtype == REG_DTYPE.BYTE_ARRAY_512:
->>>>>>> 77ce6e65
         if not isinstance(data, bytes):
             raise ValueError(f"Expected data of type bytes, but got {type(data)}")
         return data
