--- conflicted
+++ resolved
@@ -378,39 +378,6 @@
     if dtype == REG_DTYPE.DOMAIN:
         return data
     if dtype == REG_DTYPE.FLOAT:
-<<<<<<< HEAD
-        data = float(data)
-    elif dtype != REG_DTYPE.DOMAIN:
-        data = int(data)
-    if dtype == REG_DTYPE.FLOAT:
-        data = struct.pack('f', data)
-    elif dtype != REG_DTYPE.DOMAIN:
-        bytes_length = 2
-        signed = False
-        if dtype == REG_DTYPE.U8:
-            bytes_length = 1
-        elif dtype == REG_DTYPE.S8:
-            bytes_length = 1
-            signed = True
-        elif dtype == REG_DTYPE.U16:
-            bytes_length = 2
-        elif dtype == REG_DTYPE.S16:
-            bytes_length = 2
-            signed = True
-        elif dtype == REG_DTYPE.U32:
-            bytes_length = 4
-        elif dtype == REG_DTYPE.S32:
-            bytes_length = 4
-            signed = True
-        elif dtype == REG_DTYPE.U64:
-            bytes_length = 8
-        elif dtype == REG_DTYPE.S64:
-            bytes_length = 8
-            signed = True
-        data = data.to_bytes(bytes_length,
-                             byteorder='little',
-                             signed=signed)
-=======
         return struct.pack('f', float(data))
     if dtype == REG_DTYPE.STR:
         return data.encode('utf_8')
@@ -420,11 +387,12 @@
         REG_DTYPE.U16: (2, False),
         REG_DTYPE.S16: (2, True),
         REG_DTYPE.U32: (4, False),
-        REG_DTYPE.S32: (4, True)
+        REG_DTYPE.S32: (4, True),
+        REG_DTYPE.U64: (8, False),
+        REG_DTYPE.S64: (8, True)
     }
     bytes_length, signed = __dtype_value[dtype]
     data = data.to_bytes(bytes_length,
                          byteorder='little',
                          signed=signed)
->>>>>>> 7b4d9537
     return data