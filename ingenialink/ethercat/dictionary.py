from functools import cached_property
from typing import Optional
from xml.etree import ElementTree

import ingenialogger

from ingenialink.canopen.dictionary import CanopenDictionary
from ingenialink.constants import (
    CANOPEN_ADDRESS_OFFSET,
    CANOPEN_SUBNODE_0_ADDRESS_OFFSET,
    MAP_ADDRESS_OFFSET,
)
from ingenialink.dictionary import (
    DictionarySafetyModule,
    DictionaryV2,
    DictionaryV3,
    Interface,
)
from ingenialink.enums.register import (
    RegAccess,
    RegAddressType,
    RegCyclicType,
    RegDtype,
)
from ingenialink.ethercat.register import EthercatRegister
from ingenialink.register import MonDistV3

logger = ingenialogger.get_logger(__name__)


class EthercatDictionary(CanopenDictionary):
    """Base class for EtherCAT dictionaries."""

    interface = Interface.ECAT


class EthercatDictionaryV2(EthercatDictionary, DictionaryV2):
    """Contains all registers and information of a EtherCAT dictionary.

    Args:
        dictionary_path: Path to the Ingenia dictionary.

    """

    @cached_property
    def _monitoring_disturbance_registers(self) -> list[EthercatRegister]:
        return [
            EthercatRegister(
                identifier="MON_DATA_VALUE",
                units="",
                subnode=0,
                idx=0x58B2,
                subidx=0x01,
                pdo_access=RegCyclicType.CONFIG,
                dtype=RegDtype.BYTE_ARRAY_512,
                access=RegAccess.RO,
            ),
            EthercatRegister(
                identifier="DIST_DATA_VALUE",
                units="",
                subnode=0,
                idx=0x58B4,
                subidx=0x01,
                pdo_access=RegCyclicType.CONFIG,
                dtype=RegDtype.BYTE_ARRAY_512,
                access=RegAccess.WO,
            ),
        ]

    @cached_property
    def _safety_registers(self) -> list[EthercatRegister]:
        return [
            EthercatRegister(
                identifier="FSOE_MANUF_SAFETY_ADDRESS",
                idx=0x4193,
                subidx=0x00,
                dtype=RegDtype.U16,
                access=RegAccess.RW,
                subnode=1,
            ),
            EthercatRegister(
                identifier="MDP_CONFIGURED_MODULE_1",
                idx=0xF030,
                subidx=0x01,
                dtype=RegDtype.U32,
                access=RegAccess.RW,
                subnode=0,
            ),
            EthercatRegister(
                identifier="FSOE_SAFE_INPUTS_MAP",
                idx=0x46D2,
                subidx=0x00,
                dtype=RegDtype.U16,
                access=RegAccess.RW,
                subnode=1,
            ),
            EthercatRegister(
                identifier="FSOE_SS1_TIME_TO_STO_1",
                idx=0x6651,
                subidx=0x01,
                dtype=RegDtype.U16,
                access=RegAccess.RW,
                subnode=1,
            ),
            EthercatRegister(
                identifier="ETG_COMMS_RPDO_MAP256_TOTAL",
                idx=0x1700,
                subidx=0,
                dtype=RegDtype.U8,
                access=RegAccess.RO,  # XDF V2 only supports phase I, where the pdo map is read-only
                subnode=1,
            ),
            EthercatRegister(
                identifier="ETG_COMMS_TPDO_MAP256_TOTAL",
                idx=0x1B00,
                subidx=0,
                dtype=RegDtype.U8,
                access=RegAccess.RO,  # XDF V2 only supports phase I, where the pdo map is read-only
                subnode=1,
            ),
        ]

    @cached_property
    def _safety_modules(self) -> list[DictionarySafetyModule]:
        def __module_ident(module_idx: int) -> int:
            if self.product_code is None:
                raise ValueError("Module ident cannot be calculated, product code missing.")
            return (self.product_code & 0x7F00000) + module_idx

        return [
            DictionarySafetyModule(
                uses_sra=False,
                module_ident=__module_ident(0),
                application_parameters=[
                    DictionarySafetyModule.ApplicationParameter(uid="FSOE_SAFE_INPUTS_MAP"),
                    DictionarySafetyModule.ApplicationParameter(uid="FSOE_SS1_TIME_TO_STO_1"),
                ],
            ),
            DictionarySafetyModule(
                uses_sra=True,
                module_ident=__module_ident(1),
                application_parameters=[
                    DictionarySafetyModule.ApplicationParameter(uid="FSOE_SAFE_INPUTS_MAP"),
                    DictionarySafetyModule.ApplicationParameter(uid="FSOE_SS1_TIME_TO_STO_1"),
                ],
            ),
        ]

    @cached_property
    def __pdo_registers(self) -> list[EthercatRegister]:
        return [
            EthercatRegister(
                identifier="ETG_COMMS_RPDO_ASSIGN_TOTAL",
                units="",
                subnode=0,
                idx=0x1C12,
                subidx=0x00,
                dtype=RegDtype.S32,
                access=RegAccess.RW,
                address_type=RegAddressType.NVM_NONE,
            ),
            EthercatRegister(
                identifier="ETG_COMMS_RPDO_ASSIGN_1",
                units="",
                subnode=0,
                idx=0x1C12,
                subidx=0x01,
                dtype=RegDtype.S32,
                access=RegAccess.RW,
                address_type=RegAddressType.NVM_NONE,
            ),
            EthercatRegister(
                identifier="ETG_COMMS_RPDO_MAP1_TOTAL",
                units="",
                subnode=0,
                idx=0x1600,
                subidx=0x00,
                dtype=RegDtype.S32,
                access=RegAccess.RW,
                address_type=RegAddressType.NVM_NONE,
            ),
            EthercatRegister(
                identifier="ETG_COMMS_RPDO_MAP1_1",
                units="",
                subnode=0,
                idx=0x1600,
                subidx=0x01,
                dtype=RegDtype.STR,
                access=RegAccess.RW,
                address_type=RegAddressType.NVM_NONE,
            ),
            EthercatRegister(
                identifier="ETG_COMMS_TPDO_ASSIGN_TOTAL",
                units="",
                subnode=0,
                idx=0x1C13,
                subidx=0x00,
                dtype=RegDtype.S32,
                access=RegAccess.RW,
                address_type=RegAddressType.NVM_NONE,
            ),
            EthercatRegister(
                identifier="ETG_COMMS_TPDO_ASSIGN_1",
                units="",
                subnode=0,
                idx=0x1C13,
                subidx=0x01,
                dtype=RegDtype.S32,
                access=RegAccess.RW,
                address_type=RegAddressType.NVM_NONE,
            ),
            EthercatRegister(
                identifier="ETG_COMMS_TPDO_MAP1_TOTAL",
                units="",
                subnode=0,
                idx=0x1A00,
                subidx=0x00,
                dtype=RegDtype.S32,
                access=RegAccess.RW,
                address_type=RegAddressType.NVM_NONE,
            ),
            EthercatRegister(
                identifier="ETG_COMMS_TPDO_MAP1_1",
                units="",
                subnode=0,
                idx=0x1A00,
                subidx=0x01,
                dtype=RegDtype.STR,
                access=RegAccess.RW,
                address_type=RegAddressType.NVM_NONE,
            ),
        ]

    @staticmethod
    def __get_cia_offset(subnode: int) -> int:
        """Get the CiA offset for the register based on the subnode.

        Args:
            subnode: register subnode.

        Returns:
            The CiA offset for the register.
        """
        return (
            CANOPEN_SUBNODE_0_ADDRESS_OFFSET
            if subnode == 0
            else CANOPEN_ADDRESS_OFFSET + MAP_ADDRESS_OFFSET * (subnode - 1)
        )

    def _read_xdf_register(self, register: ElementTree.Element) -> Optional[EthercatRegister]:
        current_read_register = super()._read_xdf_register(register)
        if current_read_register is None:
            return None
        try:
            idx = int(register.attrib["address"], 16) + self.__get_cia_offset(
                current_read_register.subnode
            )
            subidx = 0x00

            monitoring: Optional[MonDistV3] = None
            if current_read_register.pdo_access != RegCyclicType.CONFIG:
                address = idx - (
                    CANOPEN_ADDRESS_OFFSET
                    + (MAP_ADDRESS_OFFSET * (current_read_register.subnode - 1))
                )
                monitoring = MonDistV3(
                    address=address,
                    subnode=current_read_register.subnode,
                    cyclic=current_read_register.pdo_access,
                )

            ethercat_register = EthercatRegister(
                idx,
                subidx,
                current_read_register.dtype,
                current_read_register.access,
                identifier=current_read_register.identifier,
                units=current_read_register.units,
                pdo_access=current_read_register.pdo_access,
                phy=current_read_register.phy,
                subnode=current_read_register.subnode,
                storage=current_read_register.storage,
                reg_range=current_read_register.range,
                labels=current_read_register.labels,
                enums=current_read_register.enums,
                cat_id=current_read_register.cat_id,
                scat_id=current_read_register.scat_id,
                internal_use=current_read_register.internal_use,
                address_type=current_read_register.address_type,
                bitfields=current_read_register.bitfields,
                monitoring=monitoring,
                description=current_read_register.description,
            )

            return ethercat_register

        except KeyError as ke:
            logger.error(
                f"Register with ID {current_read_register.identifier} has not attribute {ke}"
            )
            return None

    def _append_missing_registers(
        self,
    ) -> None:
        """Append missing registers to the dictionary.

        Mainly registers needed for Monitoring/Disturbance and PDOs.

        """
        super()._append_missing_registers()
        for register in self.__pdo_registers:
            if register.identifier is not None:
                self._registers[register.subnode][register.identifier] = register
<<<<<<< HEAD


class EthercatDictionaryV3(EthercatDictionary, DictionaryV3):
    """Contains all registers and information of a EtherCAT dictionary.

    Args:
        dictionary_path: Path to the Ingenia dictionary.

    """
=======
        if self.part_number not in ["DEN-S-NET-E", "EVS-S-NET-E"]:
            return
        self.is_safe = True
        for safety_submodule in self._safety_modules:
            self.safety_modules[safety_submodule.module_ident] = safety_submodule
        for register in self._safety_registers:
            if register.identifier is not None:
                self._registers[register.subnode][register.identifier] = register
>>>>>>> 770c169e
<|MERGE_RESOLUTION|>--- conflicted
+++ resolved
@@ -312,17 +312,6 @@
         for register in self.__pdo_registers:
             if register.identifier is not None:
                 self._registers[register.subnode][register.identifier] = register
-<<<<<<< HEAD
-
-
-class EthercatDictionaryV3(EthercatDictionary, DictionaryV3):
-    """Contains all registers and information of a EtherCAT dictionary.
-
-    Args:
-        dictionary_path: Path to the Ingenia dictionary.
-
-    """
-=======
         if self.part_number not in ["DEN-S-NET-E", "EVS-S-NET-E"]:
             return
         self.is_safe = True
@@ -331,4 +320,12 @@
         for register in self._safety_registers:
             if register.identifier is not None:
                 self._registers[register.subnode][register.identifier] = register
->>>>>>> 770c169e
+
+
+class EthercatDictionaryV3(EthercatDictionary, DictionaryV3):
+    """Contains all registers and information of a EtherCAT dictionary.
+
+    Args:
+        dictionary_path: Path to the Ingenia dictionary.
+
+    """