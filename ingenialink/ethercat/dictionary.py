--- conflicted
+++ resolved
@@ -82,10 +82,7 @@
                 dtype=RegDtype.U16,
                 access=RegAccess.RW,
                 subnode=1,
-<<<<<<< HEAD
-=======
                 labels={"en_US": "Safety address"},
->>>>>>> 099e83bc
                 cat_id="FSOE",
             ),
             EthercatRegister(
@@ -106,12 +103,9 @@
                 cyclic=RegCyclicType.CONFIG,
                 dtype=RegDtype.U16,
                 access=RegAccess.RW,
-<<<<<<< HEAD
-                subnode=1,
-=======
-                subnode=0,
+                subnode=1,
+                cat_id="FSOE",
                 labels={"en_US": "Safe Inputs Map"},
->>>>>>> 099e83bc
                 cat_id="FSOE",
             ),
             EthercatRegister(
@@ -121,8 +115,8 @@
                 cyclic=RegCyclicType.CONFIG,
                 dtype=RegDtype.U16,
                 access=RegAccess.RW,
-<<<<<<< HEAD
-                subnode=1,
+                subnode=0,
+                labels={"en_US": "SS1 Time to STO"},
                 cat_id="FSOE",
             ),
             EthercatRegister(
@@ -169,10 +163,6 @@
                 access=RegAccess.RO,
                 pdo_access=RegCyclicType.SAFETY_INPUT,
                 subnode=1,
-=======
-                subnode=0,
-                labels={"en_US": "SS1 Time to STO"},
->>>>>>> 099e83bc
                 cat_id="FSOE",
             ),
         ]
@@ -398,9 +388,7 @@
         for safety_submodule in self._safety_modules:
             self.safety_modules[safety_submodule.module_ident] = safety_submodule
         for register in self._safety_registers:
-<<<<<<< HEAD
-            if register.identifier is not None:
-                self._registers[register.subnode][register.identifier] = register
+            self._add_register_list(register)
 
 
 class EthercatDictionaryV3(EthercatDictionary, DictionaryV3):
@@ -409,7 +397,4 @@
     Args:
         dictionary_path: Path to the Ingenia dictionary.
 
-    """
-=======
-            self._add_register_list(register)
->>>>>>> 099e83bc
+    """