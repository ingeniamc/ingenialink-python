from enum import Enum
from ..exceptions import *
from ..network import NET_PROT
<<<<<<< HEAD
from ..exceptions import *
from .servo import EthercatServo
from .._ingenialink import lib, ffi
from ingenialink.constants import *
from ingenialink.ipb.network import IPBNetwork
from ingenialink.utils._utils import cstr

import ingenialogger
logger = ingenialogger.get_logger(__name__)

import os
=======
from .servo import EthercatServo
from .._ingenialink import lib, ffi
from ingenialink.ipb.network import IPBNetwork
from ingenialink.network import EEPROM_FILE_FORMAT
from ingenialink.utils._utils import cstr, raise_err


class EEPROM_TOOL_MODE(Enum):
    """EEPROM tool mode."""
    MODE_NONE = 0
    MODE_READBIN = 1
    MODE_READINTEL = 2
    MODE_WRITEBIN = 3
    MODE_WRITEINTEL = 4
    MODE_WRITEALIAS = 5
    MODE_INFO = 6
>>>>>>> 96aaff5b


class EthercatNetwork(IPBNetwork):
    """Network for all EtherCAT communications.

    Args:
        interface_name (str): Interface name to be targeted.

    """
    def __init__(self, interface_name):
        super(EthercatNetwork, self).__init__()
        self.interface_name = interface_name
        """str: Interface name used in the network settings."""

    def load_firmware(self, fw_file, target=1, boot_in_app=True):
        """Loads a given firmware file to a target.

        .. warning::
            Choose the ``boot_in_app`` flag accordingly to your
            servo specifications otherwise the servo could enter
            a blocking state.

        .. warning ::
            It is needed to disconnect the drive(:func:`disconnect_from_slave`)
            after loading the firmware since the `Servo` object's data will
            become obsolete.

        Args:
            target (int): Targeted node ID to be loaded.
            fw_file (str): Path to the firmware file.
            boot_in_app (bool): If summit series -> True.
                                If capitan series -> False.
                                If custom device -> Contact manufacturer.

        Raises:
            ILFirmwareLoadError: The firmware load process fails
            with an error message.

        """
        if not os.path.isfile(fw_file):
            raise FileNotFoundError('Could not find {}.'.format(fw_file))
        try:
            self._cffi_network = ffi.new('il_net_t **')
            _interface_name = cstr(self.interface_name) \
                if self.interface_name else ffi.NULL
            _fw_file = cstr(fw_file) if fw_file else ffi.NULL
            r = lib.il_net_update_firmware(self._cffi_network,
                                           _interface_name,
                                           target,
                                           _fw_file,
                                           boot_in_app)
            if r < 0:
                logger.error('Error updating firmware. '
                             'Error code: {}'.format(r))
                raise ILFirmwareLoadError('Error updating firmware.')
        except Exception as e:
            logger.error(e)
            raise ILFirmwareLoadError('Error updating firmware '
                                      'due to an internal error.')

    def _read_eeprom(self, eeprom_file, slave, file_format):
        """Reads the EEPROM.

        Args:
            eeprom_file (str): Path to the EEPROM file.
            slave (int): Target slave number to be connected
            file_format (EEPROM_FILE_FORMAT): EEPROM tool mode.

        Raises:
            ILError: In case the operation does not succeed.

        """
        if file_format not in EEPROM_FILE_FORMAT:
            raise ILError('Invalid file format')
        if file_format == EEPROM_FILE_FORMAT.BINARY:
            mode = EEPROM_TOOL_MODE.MODE_READBIN
        else:
            mode = EEPROM_TOOL_MODE.MODE_READINTEL

        self._cffi_network = ffi.new('il_net_t **')
        _interface_name = cstr(self.interface_name) if self.interface_name else ffi.NULL
        _eeprom_file = cstr(eeprom_file) if eeprom_file else ffi.NULL

        r = lib.il_net_eeprom_tool(
            self._cffi_network, _interface_name, slave, mode, _eeprom_file)
        if r < 0:
            raise ILError('Failed reading EEPROM file.')

    def _write_eeprom(self, eeprom_file, slave, file_format):
        """Loads an EEPROM file to use as configuration.

        Args:
            eeprom_file (str): Path to the EEPROM file.
            slave (int): Target slave number to be connected
            file_format (EEPROM_FILE_FORMAT): EEPROM tool mode.

        Raises:
            ILError: In case the operation does not succeed.

        """
        if file_format not in EEPROM_FILE_FORMAT:
            raise ILError('Invalid file format')
        if file_format == EEPROM_FILE_FORMAT.BINARY:
            mode = EEPROM_TOOL_MODE.MODE_WRITEBIN
        else:
            mode = EEPROM_TOOL_MODE.MODE_WRITEINTEL

        self._cffi_network = ffi.new('il_net_t **')
        _interface_name = cstr(self.interface_name) if self.interface_name else ffi.NULL
        _eeprom_file = cstr(eeprom_file) if eeprom_file else ffi.NULL

        r = lib.il_net_eeprom_tool(
            self._cffi_network, _interface_name, slave, mode, _eeprom_file)
        if r < 0:
            raise ILError('Failed writing EEPROM file.')

    def _write_eeprom_alias(self, eeprom_file, slave):
        """Writes the configuration station alias.

        Args:
            eeprom_file (str): Path to the EEPROM file.
            slave (int): Target slave number to be connected

        Raises:
            ILError: In case the operation does not succeed.

        """
        self._cffi_network = ffi.new('il_net_t **')
        _interface_name = cstr(self.interface_name) if self.interface_name else ffi.NULL
        _eeprom_file = cstr(eeprom_file) if eeprom_file else ffi.NULL

        r = lib.il_net_eeprom_tool(
            self._cffi_network, _interface_name, slave,
            EEPROM_TOOL_MODE.MODE_WRITEALIAS, _eeprom_file)
        if r < 0:
            raise ILError('Failed writing EEPROM alias.')

    def scan_slaves(self):
        """Scan all the slaves connected in the network.

        Returns:
            list: List of number of slaves connected to the network.

        """
        _interface_name = cstr(self.interface_name) \
            if self.interface_name else ffi.NULL

        number_slaves = lib.il_net_num_slaves_get(_interface_name)
        return [slave + 1 for slave in range(number_slaves)]

    def connect_to_slave(self, target=1, dictionary="", use_eoe_comms=1,
                         reconnection_retries=DEFAULT_MESSAGE_RETRIES,
                         reconnection_timeout=DEFAULT_MESSAGE_TIMEOUT,
                         servo_status_listener=True,
                         net_status_listener=True):
        """Connect a slave through an EtherCAT connection.

        Args:
            target (int): Number of the target slave.
            dictionary (str): Path to the dictionary to be loaded.
            use_eoe_comms (int): Specify which architecture is the target based on.
            reconnection_retries (int): Number of reconnection retried before declaring
            a connected or disconnected stated.
            reconnection_timeout (int): Time in ms of the reconnection timeout.
            servo_status_listener (bool): Toggle the listener of the servo for
            its status, errors, faults, etc.
            net_status_listener (bool): Toggle the listener of the network
            status, connection and disconnection.

        Returns:
            EthercatServo: Instance of the connected servo.

        """
        servo = None
        _interface_name = cstr(self.interface_name) \
            if self.interface_name else ffi.NULL
        _dictionary = cstr(dictionary) if dictionary else ffi.NULL

        _servo = ffi.new('il_servo_t **')
        self._cffi_network = ffi.new('il_net_t **')
        r = lib.il_servo_connect_ecat(3, _interface_name, self._cffi_network,
                                      _servo, _dictionary, 1061,
                                      target, use_eoe_comms)
        if r <= 0:
            _servo = None
            self._cffi_network = None
            raise ILError('Could not find any servos connected.')
        else:
            net_ = ffi.cast('il_net_t *', self._cffi_network[0])
            servo_ = ffi.cast('il_servo_t *', _servo[0])
            servo = EthercatServo(servo_, net_, target, dictionary,
                                  servo_status_listener)
            self._cffi_network = net_
            self.servos.append(servo)

        if net_status_listener:
            self.start_status_listener()

        self.set_reconnection_retries(reconnection_retries)
        self.set_recv_timeout(reconnection_timeout)

        return servo

    def disconnect_from_slave(self, servo):
        """Disconnects the slave from the network.

        Args:
            servo (EthernetServo): Instance of the servo connected.

        """
        # TODO: This stops all connections no only the target servo.
        if servo in self.servos:
            self.servos.remove(servo)
        self.stop_status_listener()
        r = lib.il_net_master_stop(self._cffi_network)
        self._cffi_network = None
        if r < 0:
            raise ILError('Error disconnecting the drive. '
                          'Return code: {}'.format(r))

    @property
    def protocol(self):
        """NET_PROT: Obtain network protocol."""
        return NET_PROT.ECAT<|MERGE_RESOLUTION|>--- conflicted
+++ resolved
@@ -1,24 +1,16 @@
 from enum import Enum
 from ..exceptions import *
 from ..network import NET_PROT
-<<<<<<< HEAD
-from ..exceptions import *
 from .servo import EthercatServo
+from ingenialink.constants import *
 from .._ingenialink import lib, ffi
-from ingenialink.constants import *
+from ingenialink.utils._utils import cstr
 from ingenialink.ipb.network import IPBNetwork
-from ingenialink.utils._utils import cstr
-
+from ingenialink.network import EEPROM_FILE_FORMAT
+
+import os
 import ingenialogger
 logger = ingenialogger.get_logger(__name__)
-
-import os
-=======
-from .servo import EthercatServo
-from .._ingenialink import lib, ffi
-from ingenialink.ipb.network import IPBNetwork
-from ingenialink.network import EEPROM_FILE_FORMAT
-from ingenialink.utils._utils import cstr, raise_err
 
 
 class EEPROM_TOOL_MODE(Enum):
@@ -30,7 +22,6 @@
     MODE_WRITEINTEL = 4
     MODE_WRITEALIAS = 5
     MODE_INFO = 6
->>>>>>> 96aaff5b
 
 
 class EthercatNetwork(IPBNetwork):
