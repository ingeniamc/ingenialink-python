import inspect
import os
import platform
import subprocess
import sys
import time
from collections import OrderedDict, defaultdict
from enum import Enum
from threading import Thread
from typing import Any, Callable, Optional, Union

import ingenialogger

try:
    import pysoem
except ImportError as ex:
    pysoem = None
    pysoem_import_error = ex

from ingenialink import bin as bin_module
from ingenialink.ethercat.servo import EthercatServo
from ingenialink.exceptions import (
    ILError,
    ILFirmwareLoadError,
    ILStateError,
    ILWrongWorkingCountError,
)
from ingenialink.network import NetDevEvt, NetProt, NetState, Network, SlaveInfo

logger = ingenialogger.get_logger(__name__)


class SlaveState(Enum):
    """EtherCAT state enum."""

    NONE_STATE = 0
    INIT_STATE = 1
    PREOP_STATE = 2
    SAFEOP_STATE = 4
    OP_STATE = 8
    ERROR_STATE = 16
    PREOP_ERROR_STATE = PREOP_STATE + ERROR_STATE
    SAFEOP_ERROR_STATE = SAFEOP_STATE + ERROR_STATE


class NetStatusListener(Thread):
    """Network status listener thread to check if the drive is alive.

    Args:
        network: Network instance of the EtherCAT communication.

    """

    def __init__(self, network: "EthercatNetwork", refresh_time: float = 0.25):
        super().__init__()
        self.__network = network
        self.__refresh_time = refresh_time
        self.__stop = False
        self._ecat_master = self.__network._ecat_master

    def run(self) -> None:
        """Check the network status."""
        while not self.__stop:
            self._ecat_master.read_state()
            for servo in self.__network.servos:
                slave_id = servo.slave_id
                servo_state = self.__network.get_servo_state(slave_id)
<<<<<<< HEAD
                is_servo_alive = not servo.slave.state == pysoem.NONE_STATE
                if not is_servo_alive and servo_state == NetState.CONNECTED:
                    self.__network._notify_status(slave_id, NetDevEvt.REMOVED)
                    self.__network._set_servo_state(slave_id, NetState.DISCONNECTED)
=======
                is_servo_alive = servo.slave.state != pysoem.NONE_STATE
                if not is_servo_alive and servo_state == NET_STATE.CONNECTED:
                    self.__network._notify_status(slave_id, NET_DEV_EVT.REMOVED)
                    self.__network._set_servo_state(slave_id, NET_STATE.DISCONNECTED)
>>>>>>> 6203cc43
                if (
                    is_servo_alive
                    and servo_state == NetState.DISCONNECTED
                    and self.__network._recover_from_disconnection()
                ):
                    self.__network._notify_status(slave_id, NetDevEvt.ADDED)
                    self.__network._set_servo_state(slave_id, NetState.CONNECTED)
                time.sleep(self.__refresh_time)

    def stop(self) -> None:
        """Check the network status."""
        self.__stop = True


class EthercatNetwork(Network):
    """Network for all EtherCAT communications.

    Args:
        interface_name: Interface name to be targeted.
        connection_timeout: Time in seconds of the connection timeout.
        overlapping_io_map: Map PDOs to overlapping IO map.

    Raises:
        ImportError: WinPcap is not installed

    """

    FOE_APPLICATION = {
        "win32": {"64bit": "FoE/win_64x/FoEUpdateFirmware.exe"},
        "linux": {"64bit": "FoE/linux/FoEUpdateFirmware"},
    }
    FOE_ERRORS = {
        1: "Can’t read the input file.",
        2: "ECAT slave can’t reach the BOOT mode.",
        3: "No ECAT slave detected",
        4: "Can’t initialize the network adapter",
        5: "Drive can't init. Ensure the FW file is right",
    }
    UNKNOWN_FOE_ERROR = "Unknown error"
    MANUAL_STATE_CHANGE = 1

    DEFAULT_ECAT_CONNECTION_TIMEOUT_S = 1
    ECAT_STATE_CHANGE_TIMEOUT_NS = 50_000
    ECAT_PROCESSDATA_TIMEOUT_S = 0.1

    EXPECTED_WKC_PROCESS_DATA = 3

    DEFAULT_FOE_PASSWORD = 0x70636675

    def __init__(
        self,
        interface_name: str,
        connection_timeout: float = DEFAULT_ECAT_CONNECTION_TIMEOUT_S,
        overlapping_io_map: bool = True,
    ):
        if not pysoem:
            raise pysoem_import_error
        super().__init__()
        self.interface_name: str = interface_name
        self.servos: list[EthercatServo] = []
        self.__listener_net_status: Optional[NetStatusListener] = None
        self.__observers_net_state: dict[int, list[Any]] = defaultdict(list)
        self._connection_timeout: float = connection_timeout
        self._ecat_master: pysoem.CdefMaster = pysoem.Master()
        self._ecat_master.sdo_read_timeout = int(1_000_000 * self._connection_timeout)
        self._ecat_master.sdo_write_timeout = int(1_000_000 * self._connection_timeout)
        self._ecat_master.manual_state_change = self.MANUAL_STATE_CHANGE
        self._overlapping_io_map = overlapping_io_map
        self.__is_master_running = False
        self.__last_init_nodes: list[int] = []

    def scan_slaves(self) -> list[int]:
        """Scans for slaves in the network.

        Scanning of slaves cannot be done if a slave is already
        connected to the network.

        Returns:
            List containing all the detected slaves.

        Raises:
            ILError: If any slaves is already connected.

        """
        if self.servos:
            raise ILError("Some slaves are already connected")
        if not self.__is_master_running:
            self._start_master()
        self.__init_nodes()
        return self.__last_init_nodes

    def scan_slaves_info(self) -> OrderedDict[int, SlaveInfo]:
        """Scans for slaves in the network and return an ordered dict with the slave information.

        Returns:
            Ordered dict with the slave information.

        Raises:
            ILError: If any slave is already connected.

        """
        slave_info: OrderedDict[int, SlaveInfo] = OrderedDict()
        try:
            slaves = self.scan_slaves()
        except ILError:
            return slave_info
        for slave_id in slaves:
            slave = self._ecat_master.slaves[slave_id - 1]
            slave_info[slave_id] = SlaveInfo(slave.id, slave.rev)
        return slave_info

    def __init_nodes(self) -> None:
        """Init all the nodes and set already connected nodes to PreOp state.

        Also fill `__last_init_nodes` attribute.
        """
        nodes = self._ecat_master.config_init()
        if self.servos:
            self._change_nodes_state(self.servos, pysoem.PREOP_STATE)
        self.__last_init_nodes = list(range(1, nodes + 1))

    def connect_to_slave(
        self,
        slave_id: int,
        dictionary: str,
        servo_status_listener: bool = False,
        net_status_listener: bool = False,
    ) -> EthercatServo:
        """Connects to a drive through a given slave number.

        Args:
            slave_id: Targeted slave to be connected.
            dictionary: Path to the dictionary file.
            servo_status_listener: Toggle the listener of the servo for
                its status, errors, faults, etc.
            net_status_listener: Toggle the listener of the network
                status, connection and disconnection.

        Raises:
            ValueError: If the slave ID is not valid.
            ILError: If no slaves are found.
            ILStateError: If slave can not reach PreOp state

        """
        if not isinstance(slave_id, int) or slave_id < 0:
            raise ValueError("Invalid slave ID value")
        if not self.__is_master_running:
            self._start_master()
        if slave_id not in self.__last_init_nodes:
            self.__init_nodes()
        if len(self.__last_init_nodes) == 0:
            raise ILError("Could not find any slaves in the network.")
        if slave_id not in self.__last_init_nodes:
            raise ILError(f"Slave {slave_id} was not found.")
        slave = self._ecat_master.slaves[slave_id - 1]
        servo = EthercatServo(
            slave, slave_id, dictionary, self._connection_timeout, servo_status_listener
        )
        if not self._change_nodes_state(servo, pysoem.PREOP_STATE):
            if servo_status_listener:
                servo.stop_status_listener()
            raise ILStateError("Slave can not reach PreOp state")
        servo.reset_pdo_mapping()
        self.servos.append(servo)
        self._set_servo_state(slave_id, NetState.CONNECTED)
        if net_status_listener:
            self.start_status_listener()
        return servo

    def disconnect_from_slave(self, servo: EthercatServo) -> None:  # type: ignore [override]
        """Disconnects the slave from the network.

        Args:
            servo: Instance of the servo connected.

        """
        servo.stop_status_listener()
        if not self._change_nodes_state(servo, pysoem.INIT_STATE):
            logger.warning("Drive can not reach Init state")
        self.servos.remove(servo)
        if not self.servos:
            self.stop_status_listener()
            self._ecat_master.close()
            self.__is_master_running = False
            self.__last_init_nodes = []

    def config_pdo_maps(self) -> None:
        """Configure the PDO maps.

        It maps the PDO maps of each slave and sets its state to SafeOP.

        """
        if self._overlapping_io_map:
            self._ecat_master.config_overlap_map()
        else:
            self._ecat_master.config_map()

    def start_pdos(self, timeout: float = 1.0) -> None:
        """Set all slaves with mapped PDOs to Operational State.

        Args:
            timeout: timeout in seconds to reach Op state, 1.0 seconds by default.

        Raises:
            ILStateError: If slaves can not reach SafeOp or Op state

        """
        op_servo_list = [servo for servo in self.servos if servo._rpdo_maps or servo._tpdo_maps]
        if not op_servo_list:
            logger.warning("There are no PDOs assigned to any connected slave.")
            return
        try:
            for servo in op_servo_list:
                for rpdo_map in servo._rpdo_maps:
                    rpdo_map.get_item_bytes()
        except ILError as e:
            raise ILError(
                "The RPDO values should be set before starting the PDO exchange process."
            ) from e
        self.config_pdo_maps()
        self._ecat_master.state = pysoem.SAFEOP_STATE
        if not self._change_nodes_state(op_servo_list, pysoem.SAFEOP_STATE):
            raise ILStateError("Drives can not reach SafeOp state")
        self._change_nodes_state(op_servo_list, pysoem.OP_STATE)
        init_time = time.time()
        while not self._check_node_state(op_servo_list, pysoem.OP_STATE):
            self.send_receive_processdata()
            if timeout < time.time() - init_time:
                raise ILStateError("Drives can not reach Op state")

    def stop_pdos(self) -> None:
        """For all slaves in OP or SafeOp state, set state to PreOp."""
        self._ecat_master.read_state()
        op_servo_list = [
            servo
            for servo in self.servos
            if servo.slave.state in [pysoem.OP_STATE, pysoem.SAFEOP_STATE]
        ]
        if len(op_servo_list) == 0:
            return
        if not self._change_nodes_state(op_servo_list, pysoem.INIT_STATE):
            logger.warning("Not all drives could reach the Init state")
        self.__init_nodes()

    def send_receive_processdata(self, timeout: float = ECAT_PROCESSDATA_TIMEOUT_S) -> None:
        """Send and receive PDOs.

        Args:
            timeout: receive processdata timeout in seconds, 0.1 seconds by default.

        Raises:
            ILWrongWorkingCountError: If processdata working count is wrong

        """
        for servo in self.servos:
            servo.generate_pdo_outputs()
        if self._overlapping_io_map:
            self._ecat_master.send_overlap_processdata()
        else:
            self._ecat_master.send_processdata()
        processdata_wkc = self._ecat_master.receive_processdata(timeout=int(timeout * 1_000_000))
        if processdata_wkc != self.EXPECTED_WKC_PROCESS_DATA * (len(self.servos)):
            self._ecat_master.read_state()
            servos_state_msg = ""
            for servo in self.servos:
                servos_state_msg += (
                    f"Slave {servo.slave_id}: state {SlaveState(servo.slave.state).name}"
                )
                if servo.slave.al_status != 0:
                    al_status = pysoem.al_status_code_to_string(servo.slave.al_status)
                    servos_state_msg += f", AL status {al_status}."
                else:
                    servos_state_msg += ". "
            raise ILWrongWorkingCountError(
                f"Processdata working count is wrong, expected: {self._ecat_master.expected_wkc},"
                f" real: {processdata_wkc}. {servos_state_msg}"
            )
        for servo in self.servos:
            servo.process_pdo_inputs()

    def _change_nodes_state(
        self, nodes: Union["EthercatServo", list["EthercatServo"]], target_state: int
    ) -> bool:
        """Set ECAT state to target state for all nodes in list.

        Args:
            nodes: target node or list of nodes
            target_state: target ECAT state

        Returns:
            True if all nodes reached the target state, else False.
        """
        node_list = nodes if isinstance(nodes, list) else [nodes]
        for drive in node_list:
            drive.slave.state = target_state
            drive.slave.write_state()
        return self._check_node_state(nodes, target_state)

    def _check_node_state(
        self, nodes: Union["EthercatServo", list["EthercatServo"]], target_state: int
    ) -> bool:
        """Check ECAT state for all nodes in list.

        Args:
            nodes: target node or list of nodes
            target_state: target ECAT state

        Returns:
            True if all nodes reached the target state, else False.
        """
        node_list = nodes if isinstance(nodes, list) else [nodes]
        self._ecat_master.read_state()

        return all(
            target_state == drive.slave.state_check(target_state, self.ECAT_STATE_CHANGE_TIMEOUT_NS)
            for drive in node_list
        )

    def subscribe_to_status(  # type: ignore [override]
        self, slave_id: int, callback: Callable[[NetDevEvt], None]
    ) -> None:
        """Subscribe to network state changes.

        Args:
            slave_id: Slave ID of the drive to subscribe.
            callback: Callback function.

        """
        if callback in self.__observers_net_state[slave_id]:
            logger.info("Callback already subscribed.")
            return
        self.__observers_net_state[slave_id].append(callback)

    def unsubscribe_from_status(  # type: ignore [override]
        self, slave_id: int, callback: Callable[[str, NetDevEvt], None]
    ) -> None:
        """Unsubscribe from network state changes.

        Args:
            slave_id: Slave ID of the drive to subscribe.
            callback: Callback function.

        """
        if callback not in self.__observers_net_state[slave_id]:
            logger.info("Callback not subscribed.")
            return
        self.__observers_net_state[slave_id].remove(callback)

    def start_status_listener(self) -> None:
        """Start monitoring network events (CONNECTION/DISCONNECTION)."""
        if self.__listener_net_status is None:
            listener = NetStatusListener(self)
            listener.start()
            self.__listener_net_status = listener

    def stop_status_listener(self) -> None:
        """Stops the NetStatusListener from listening to the drive."""
        if self.__listener_net_status is not None:
            self.__listener_net_status.stop()
            self.__listener_net_status.join()
        self.__listener_net_status = None

    def load_firmware(
        self, fw_file: str, boot_in_app: bool, slave_id: int = 1, password: Optional[int] = None
    ) -> None:
        """Loads a given firmware file to a target slave.

        Args:
            fw_file: Path to the firmware file.
            boot_in_app: True if the application includes the bootloader (i.e, ``fw_file`` extension
                is .sfu), False otherwise.
            slave_id: Slave ID to which load the firmware file.
            password: Password to load the firmware file. If ``None`` the default password will be
                used.

        Raises:
            FileNotFoundError: If the firmware file cannot be found.
            ILFirmwareLoadError: If no slave is detected.
            ILFirmwareLoadError: If the FoE write operation is not successful.
            NotImplementedError: If FoE is not implemented for the current OS and architecture
            AttributeError: If the boot_in_app argument is not a boolean.
        """
        if not isinstance(boot_in_app, bool):
            raise AttributeError("The boot_in_app argument should be a boolean.")

        if not os.path.isfile(fw_file):
            raise FileNotFoundError(f"Could not find {fw_file}.")

        if password is None:
            password = self.DEFAULT_FOE_PASSWORD

        arch = platform.architecture()[0]
        sys_name = sys.platform
        app_path = self.FOE_APPLICATION.get(sys_name, {}).get(arch, None)
        if app_path is None:
            raise NotImplementedError(
                "Load FW by ECAT is not implemented for this OS and architecture:"
                f" {sys_name} {arch}"
            )
        exec_path = os.path.join(os.path.dirname(inspect.getfile(bin_module)), app_path)
        logger.debug(f"Call FoE application for {sys_name}-{arch}")
        if sys_name == "linux":
            try:
                subprocess.run(
                    f"chmod 777 {exec_path}",
                    check=True,
                    shell=True,
                    encoding="utf-8",
                )
            except subprocess.CalledProcessError as e:
                raise ILFirmwareLoadError("Could not change the FoE binary permissions.") from e
        try:
            if sys_name == "linux":
                subprocess.run(
                    f"{exec_path} {self.interface_name} {slave_id} {fw_file} "
                    f"{int(boot_in_app)} {password}",
                    check=True,
                    shell=True,
                    encoding="utf-8",
                )
            else:
                subprocess.run(
                    [
                        exec_path,
                        self.interface_name,
                        f"{slave_id}",
                        fw_file,
                        f"{int(boot_in_app)}",
                        f"{password}",
                    ],
                    check=True,
                    shell=True,
                    encoding="utf-8",
                )
        except subprocess.CalledProcessError as e:
            foe_return_error = self.FOE_ERRORS.get(e.returncode, self.UNKNOWN_FOE_ERROR)
            raise ILFirmwareLoadError(
                f"The firmware file could not be loaded correctly. {foe_return_error}"
            ) from e
        logger.info("Firmware updated successfully")

    def _start_master(self) -> None:
        """Start the EtherCAT master."""
        self._ecat_master.open(self.interface_name)
        self.__is_master_running = True

    @property
    def protocol(self) -> NetProt:
        """NetProt: Obtain network protocol."""
        return NetProt.ECAT

    def get_servo_state(self, servo_id: Union[int, str]) -> NetState:
        """Get the state of a servo that's a part of network.

        The state indicates if the servo is connected or disconnected.

        Args:
            servo_id: The servo's slave ID.

        Returns:
            The servo's state.

        """
        if not isinstance(servo_id, int):
            raise ValueError("The servo ID must be an int.")
        return self._servos_state[servo_id]

    def _set_servo_state(self, servo_id: Union[int, str], state: NetState) -> None:
        """Set the state of a servo that's a part of network.

        Args:
            servo_id: The servo's slave ID.
            state: The servo's state.

        """
        self._servos_state[servo_id] = state

    def _notify_status(self, slave_id: int, status: NetDevEvt) -> None:
        """Notify subscribers of a network state change."""
        for callback in self.__observers_net_state[slave_id]:
            callback(status)

    def _recover_from_disconnection(self) -> bool:
        """Recover the CoE communication after a disconnection.

        All the connected slaves need to transitioned to the PreOp state.

        Returns:
            True if all the connected slaves reach the PreOp state.

        """
        self._ecat_master.read_state()
        if self._ecat_master.state == pysoem.PREOP_STATE:
            return True
        self.__init_nodes()
        all_drives_in_preop = self._check_node_state(self.servos, pysoem.PREOP_STATE)
        if all_drives_in_preop:
            log_message = "CoE communication recovered."
        else:
            log_message = (
                "The CoE communication cannot be recovered. Not all slaves reached the PreOp state"
            )
        logger.warning(log_message)
        return all_drives_in_preop<|MERGE_RESOLUTION|>--- conflicted
+++ resolved
@@ -65,17 +65,10 @@
             for servo in self.__network.servos:
                 slave_id = servo.slave_id
                 servo_state = self.__network.get_servo_state(slave_id)
-<<<<<<< HEAD
-                is_servo_alive = not servo.slave.state == pysoem.NONE_STATE
+                is_servo_alive = servo.slave.state != pysoem.NONE_STATE
                 if not is_servo_alive and servo_state == NetState.CONNECTED:
                     self.__network._notify_status(slave_id, NetDevEvt.REMOVED)
                     self.__network._set_servo_state(slave_id, NetState.DISCONNECTED)
-=======
-                is_servo_alive = servo.slave.state != pysoem.NONE_STATE
-                if not is_servo_alive and servo_state == NET_STATE.CONNECTED:
-                    self.__network._notify_status(slave_id, NET_DEV_EVT.REMOVED)
-                    self.__network._set_servo_state(slave_id, NET_STATE.DISCONNECTED)
->>>>>>> 6203cc43
                 if (
                     is_servo_alive
                     and servo_state == NetState.DISCONNECTED
