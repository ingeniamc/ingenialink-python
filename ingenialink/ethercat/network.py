--- conflicted
+++ resolved
@@ -3,11 +3,7 @@
 from collections import OrderedDict, defaultdict
 from enum import Enum
 from threading import Thread
-<<<<<<< HEAD
-from typing import TYPE_CHECKING, Any, Callable, Dict, List, Optional, Union
-=======
-from typing import Any, Callable, Optional, Union
->>>>>>> 6203cc43
+from typing import TYPE_CHECKING, Any, Callable, Optional, Union
 
 import ingenialogger
 
