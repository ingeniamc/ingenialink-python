--- conflicted
+++ resolved
@@ -214,13 +214,7 @@
             return
         if not self._change_nodes_state(op_servo_list, pysoem.SAFEOP_STATE):
             raise ILStateError("Drives can not reach SafeOp state")
-<<<<<<< HEAD
         self.send_receive_processdata()
-=======
-        # TODO Add porcessdata function INGK-799
-        self._ecat_master.send_processdata()
-        self._ecat_master.receive_processdata(timeout=self.ECAT_PROCESSDATA_TIMEOUT_NS)
->>>>>>> ff4f32cf
         self._change_nodes_state(op_servo_list, pysoem.OP_STATE)
 
     def stop_pdos(self) -> None:
