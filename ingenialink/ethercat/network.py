import inspect
import os
import platform
import subprocess
import sys
import time
from collections import OrderedDict, defaultdict
from enum import Enum
from threading import Thread
from typing import TYPE_CHECKING, Any, Callable, Dict, List, Optional, Union

import ingenialogger

try:
    import pysoem
except ImportError as ex:
    pysoem = None
    pysoem_import_error = ex

if TYPE_CHECKING:
    from pysoem import CdefSlave

from ingenialink import bin as bin_module
from ingenialink.ethercat.servo import EthercatServo
from ingenialink.exceptions import ILError, ILFirmwareLoadError, ILStateError, ILWrongWorkingCount
from ingenialink.network import NET_DEV_EVT, NET_PROT, NET_STATE, Network, SlaveInfo

logger = ingenialogger.get_logger(__name__)


class SlaveState(Enum):
    INIT_STATE = 1
    NONE_STATE = 0
    OP_STATE = 8
    PREOP_STATE = 2
    SAFEOP_STATE = 4
    STATE_ERROR = 16
    SAFEOP_ERROR_STATE = SAFEOP_STATE + STATE_ERROR


class NetStatusListener(Thread):
    """Network status listener thread to check if the drive is alive.

    Args:
        network: Network instance of the EtherCAT communication.

    """

    def __init__(self, network: "EthercatNetwork", refresh_time: float = 0.25):
        super(NetStatusListener, self).__init__()
        self.__network = network
        self.__refresh_time = refresh_time
        self.__stop = False
        self._ecat_master = self.__network._ecat_master

    def run(self) -> None:
        while not self.__stop:
            self._ecat_master.read_state()
            for servo in self.__network.servos:
                slave_id = servo.slave_id
                servo_state = self.__network._get_servo_state(slave_id)
                slave_is_alive = servo.slave.state == pysoem.NONE_STATE
                if servo_state == NET_STATE.CONNECTED and slave_is_alive:
                    self.__network._notify_status(slave_id, NET_DEV_EVT.REMOVED)
                    self.__network._set_servo_state(slave_id, NET_STATE.DISCONNECTED)
                if servo_state == NET_STATE.DISCONNECTED and not slave_is_alive:
                    self.__network._notify_status(slave_id, NET_DEV_EVT.ADDED)
                    self.__network._set_servo_state(slave_id, NET_STATE.CONNECTED)
                time.sleep(self.__refresh_time)

    def stop(self) -> None:
        self.__stop = True


class EthercatNetwork(Network):
    """Network for all EtherCAT communications.

    Args:
        interface_name: Interface name to be targeted.
        connection_timeout: Time in seconds of the connection timeout.
        overlapping_io_map: Map PDOs to overlapping IO map.

    Raises:
        ImportError: WinPcap is not installed

    """

    FOE_APPLICATION = {"win32": {"64bit": "FoE/win_64x/FoEUpdateFirmware.exe"}}
    FOE_ERRORS = {
        1: "Can’t read the input file.",
        2: "ECAT slave can’t reach the BOOT mode.",
        3: "No ECAT slave detected",
        4: "Can’t initialize the network adapter",
        5: "Drive can't init. Ensure the FW file is right",
    }
    UNKNOWN_FOE_ERROR = "Unknown error"
    MANUAL_STATE_CHANGE = 1

    DEFAULT_ECAT_CONNECTION_TIMEOUT_S = 1
    ECAT_STATE_CHANGE_TIMEOUT_NS = 50_000
    ECAT_PROCESSDATA_TIMEOUT_S = 0.1

    def __init__(
        self,
        interface_name: str,
        connection_timeout: float = DEFAULT_ECAT_CONNECTION_TIMEOUT_S,
        overlapping_io_map: bool = True,
    ):
        if not pysoem:
            raise pysoem_import_error
        super(EthercatNetwork, self).__init__()
        self.interface_name: str = interface_name
        self.servos: List[EthercatServo] = []
        self.__servos_state: Dict[int, NET_STATE] = {}
        self.__listener_net_status: Optional[NetStatusListener] = None
        self.__observers_net_state: Dict[int, List[Any]] = defaultdict(list)
        self._connection_timeout: float = connection_timeout
        self._ecat_master: pysoem.CdefMaster = pysoem.Master()
        self._ecat_master.sdo_read_timeout = int(1_000_000 * self._connection_timeout)
        self._ecat_master.sdo_write_timeout = int(1_000_000 * self._connection_timeout)
        self._ecat_master.manual_state_change = self.MANUAL_STATE_CHANGE
        self._overlapping_io_map = overlapping_io_map
        self.__is_master_running = False
        self.__last_init_nodes: List[int] = []

    def scan_slaves(self) -> List[int]:
        """Scans for slaves in the network. Scanning of slaves cannot be done if a slave is already
        connected to the network.

        Returns:
            List containing all the detected slaves.

        Raises:
            ILError: If any slaves is already connected.

        """
        if self.servos:
            raise ILError("Some slaves are already connected")
        if not self.__is_master_running:
            self._start_master()
        self.__init_nodes()
        return self.__last_init_nodes

    def scan_slaves_info(self) -> OrderedDict[int, SlaveInfo]:
        """Scans for slaves in the network and return an ordered dict with the slave information.

        Returns:
            Ordered dict with the slave information.

        Raises:
            ILError: If any slave is already connected.

        """
        slave_info: OrderedDict[int, SlaveInfo] = OrderedDict()
        try:
            slaves = self.scan_slaves()
        except ILError:
            return slave_info
        for slave_id in slaves:
            slave = self._ecat_master.slaves[slave_id - 1]
            slave_info[slave_id] = SlaveInfo(slave.id, slave.rev)
        return slave_info

    def __init_nodes(self) -> None:
        """Init all the nodes and set already connected nodes to PreOp state.
        Also fill `__last_init_nodes` attribute.
        """
        self._ecat_master.slaves = []  # That is because of a bug of pysoem
        nodes = self._ecat_master.config_init()
        if self.servos:
            self._change_nodes_state(self.servos, pysoem.PREOP_STATE)
        self.__last_init_nodes = list(range(1, nodes + 1))

    def connect_to_slave(  # type: ignore [override]
        self,
        slave_id: int,
        dictionary: str,
        servo_status_listener: bool = False,
        net_status_listener: bool = False,
    ) -> EthercatServo:
        """Connects to a drive through a given slave number.

        Args:
            slave_id: Targeted slave to be connected.
            dictionary: Path to the dictionary file.
            servo_status_listener: Toggle the listener of the servo for
                its status, errors, faults, etc.
            net_status_listener: Toggle the listener of the network
                status, connection and disconnection.

        Raises:
            ValueError: If the slave ID is not valid.
            ILError: If no slaves are found.
            ILStateError: If slave can not reach PreOp state

        """
        if not isinstance(slave_id, int) or slave_id < 0:
            raise ValueError("Invalid slave ID value")
        if not self.__is_master_running:
            self._start_master()
        if slave_id not in self.__last_init_nodes:
            self.__init_nodes()
        if len(self.__last_init_nodes) == 0:
            raise ILError("Could not find any slaves in the network.")
        if slave_id not in self.__last_init_nodes:
            raise ILError(f"Slave {slave_id} was not found.")
        slave = self._ecat_master.slaves[slave_id - 1]
        servo = EthercatServo(
            slave, slave_id, dictionary, self._connection_timeout, servo_status_listener
        )
        if not self._change_nodes_state(servo, pysoem.PREOP_STATE):
            raise ILStateError("Slave can not reach PreOp state")
        servo.reset_pdo_mapping()
        self.servos.append(servo)
        self._set_servo_state(slave_id, NET_STATE.CONNECTED)
        self.subscribe_to_status(slave_id, self._recover_from_power_cycle)
        if net_status_listener:
            self.start_status_listener()
        servo.slave.add_emergency_callback(self._emcy_callback)
        return servo

    def disconnect_from_slave(self, servo: EthercatServo) -> None:  # type: ignore [override]
        """Disconnects the slave from the network.

        Args:
            servo: Instance of the servo connected.

        """
        servo.stop_status_listener()
        if not self._change_nodes_state(servo, pysoem.INIT_STATE):
            logger.warning("Drive can not reach Init state")
        self.servos.remove(servo)
        if not self.servos:
            self.stop_status_listener()
            self._ecat_master.close()
            self.__is_master_running = False
            self.__last_init_nodes = []

    def config_pdo_maps(self) -> None:
        """Configure the PDO maps.

        It maps the PDO maps of each slave and sets its state to SafeOP.

        """
        if self._overlapping_io_map:
            self._ecat_master.config_overlap_map()
        else:
            self._ecat_master.config_map()

    def start_pdos(self, timeout: float = 1.0) -> None:
        """Set all slaves with mapped PDOs to Operational State.

        Args:
            timeout: timeout in seconds to reach Op state, 1.0 seconds by default.

        Raises:
            ILStateError: If slaves can not reach SafeOp or Op state

        """
        op_servo_list = [servo for servo in self.servos if servo._rpdo_maps or servo._tpdo_maps]
        if not op_servo_list:
            logger.warning("There are no PDOs assigned to any connected slave.")
            return
        try:
            for servo in op_servo_list:
                for rpdo_map in servo._rpdo_maps:
                    rpdo_map.get_item_bytes()
        except ILError as e:
            raise ILError(
                "The RPDO values should be set before starting the PDO exchange process."
            ) from e
        self.config_pdo_maps()
        self._ecat_master.state = pysoem.SAFEOP_STATE
        if not self._change_nodes_state(op_servo_list, pysoem.SAFEOP_STATE):
            raise ILStateError("Drives can not reach SafeOp state")
        self._change_nodes_state(op_servo_list, pysoem.OP_STATE)
        init_time = time.time()
        while not self._check_node_state(op_servo_list, pysoem.OP_STATE):
            self.send_receive_processdata()
            if timeout < time.time() - init_time:
                raise ILStateError("Drives can not reach Op state")

    def stop_pdos(self) -> None:
        """For all slaves in OP or SafeOp state, set state to PreOp"""
        self._ecat_master.read_state()
        op_servo_list = [
            servo
            for servo in self.servos
            if servo.slave.state in [pysoem.OP_STATE, pysoem.SAFEOP_STATE]
        ]
        if not self._change_nodes_state(op_servo_list, pysoem.INIT_STATE):
            logger.warning("Not all drives could reach the Init state")
        self.__init_nodes()

    def send_receive_processdata(self, timeout: float = ECAT_PROCESSDATA_TIMEOUT_S) -> None:
        """Send and receive PDOs

        Args:
            timeout: receive processdata timeout in seconds, 0.1 seconds by default.

        Raises:
            ILWrongWorkingCount: If processdata working count is wrong

        """
        for servo in self.servos:
            servo.process_pdo_inputs()
        if self._overlapping_io_map:
            self._ecat_master.send_overlap_processdata()
        else:
            self._ecat_master.send_processdata()
        processdata_wkc = self._ecat_master.receive_processdata(timeout=int(timeout * 1_000_000))
        if processdata_wkc != self._ecat_master.expected_wkc:
            self._ecat_master.read_state()
            servos_state_msg = ""
            for servo in self.servos:
                servos_state_msg += (
                    f"Slave {servo.slave_id}: state {SlaveState(servo.slave.state).name}"
                )
                if servo.slave.al_status != 0:
                    al_status = pysoem.al_status_code_to_string(servo.slave.al_status)
                    servos_state_msg += f", AL status {al_status}."
                else:
                    servos_state_msg += ". "
            raise ILWrongWorkingCount(
                f"Processdata working count is wrong, expected: {self._ecat_master.expected_wkc},"
                f" real: {processdata_wkc}. {servos_state_msg}"
            )
        for servo in self.servos:
            servo.generate_pdo_outputs()

    def _change_nodes_state(
        self, nodes: Union["EthercatServo", List["EthercatServo"]], target_state: int
    ) -> bool:
        """Set ECAT state to target state for all nodes in list

        Args:
            nodes: target node or list of nodes
            target_state: target ECAT state

        Returns:
            True if all nodes reached the target state, else False.
        """
        node_list = nodes if isinstance(nodes, list) else [nodes]
        for drive in node_list:
            drive.slave.state = target_state
            drive.slave.write_state()
        return self._check_node_state(nodes, target_state)

    def _check_node_state(
        self, nodes: Union["EthercatServo", List["EthercatServo"]], target_state: int
    ) -> bool:
        """Check ECAT state for all nodes in list

        Args:
            nodes: target node or list of nodes
            target_state: target ECAT state

        Returns:
            True if all nodes reached the target state, else False.
        """
        node_list = nodes if isinstance(nodes, list) else [nodes]
        self._ecat_master.read_state()

        return all(
            target_state == drive.slave.state_check(target_state, self.ECAT_STATE_CHANGE_TIMEOUT_NS)
            for drive in node_list
        )

    def subscribe_to_status(  # type: ignore [override]
        self, slave_id: int, callback: Callable[[NET_DEV_EVT], None]
    ) -> None:
        """Subscribe to network state changes.

        Args:
            slave_id: Slave ID of the drive to subscribe.
            callback: Callback function.

        """
        if callback in self.__observers_net_state[slave_id]:
            logger.info("Callback already subscribed.")
            return
        self.__observers_net_state[slave_id].append(callback)

    def unsubscribe_from_status(  # type: ignore [override]
        self, slave_id: int, callback: Callable[[str, NET_DEV_EVT], None]
    ) -> None:
        """Unsubscribe from network state changes.

        Args:
            slave_id: Slave ID of the drive to subscribe.
            callback: Callback function.

        """
        if callback not in self.__observers_net_state[slave_id]:
            logger.info("Callback not subscribed.")
            return
        self.__observers_net_state[slave_id].remove(callback)

    def start_status_listener(self) -> None:  # type: ignore [override]
        """Start monitoring network events (CONNECTION/DISCONNECTION)."""
        if self.__listener_net_status is None:
            listener = NetStatusListener(self)
            listener.start()
            self.__listener_net_status = listener

    def stop_status_listener(self) -> None:  # type: ignore [override]
        """Stops the NetStatusListener from listening to the drive."""
        if self.__listener_net_status is not None:
            self.__listener_net_status.stop()
            self.__listener_net_status.join()
        self.__listener_net_status = None

    def load_firmware(self, fw_file: str, slave_id: int = 1) -> None:  # type: ignore [override]
        """Loads a given firmware file to a target slave.

        Args:
            fw_file: Path to the firmware file.
            slave_id: Slave ID to which load the firmware file.

        Raises:
            FileNotFoundError: If the firmware file cannot be found.
            ILFirmwareLoadError: If no slave is detected.
            ILFirmwareLoadError: If the FoE write operation is not successful.
            NotImplementedError: If FoE is not implemented for the current OS and architecture

        """
        if not os.path.isfile(fw_file):
            raise FileNotFoundError(f"Could not find {fw_file}.")

        arch = platform.architecture()[0]
        sys_name = sys.platform
        app_path = self.FOE_APPLICATION.get(sys_name, {}).get(arch, None)
        if app_path is None:
            raise NotImplementedError(
                "Load FW by ECAT is not implemented for this OS and architecture:"
                f" {sys_name} {arch}"
            )
        exec_path = os.path.join(os.path.dirname(inspect.getfile(bin_module)), app_path)
        logger.debug(f"Call FoE application for {sys_name}-{arch}")
        try:
            subprocess.run(
                [exec_path, self.interface_name, f"{slave_id}", fw_file],
                check=True,
                shell=True,
                encoding="utf-8",
            )
        except subprocess.CalledProcessError as e:
            foe_return_error = self.FOE_ERRORS.get(e.returncode, self.UNKNOWN_FOE_ERROR)
            raise ILFirmwareLoadError(
                f"The firmware file could not be loaded correctly. {foe_return_error}"
            ) from e
        logger.info("Firmware updated successfully")

    def _start_master(self) -> None:
        """Start the EtherCAT master"""
        self._ecat_master.open(self.interface_name)
        self.__is_master_running = True

    @property
    def protocol(self) -> NET_PROT:
        """NET_PROT: Obtain network protocol."""
        return NET_PROT.ECAT

    def _get_servo_state(self, slave_id: int) -> NET_STATE:
        return self.__servos_state[slave_id]

    def _set_servo_state(self, slave_id: int, state: NET_STATE) -> None:
        self.__servos_state[slave_id] = state

    def _notify_status(self, slave_id: int, status: NET_DEV_EVT) -> None:
        """Notify subscribers of a network state change."""
        for callback in self.__observers_net_state[slave_id]:
            callback(status)

<<<<<<< HEAD
    def _emcy_callback(self, emergency_msg: "pysoem.Emergency") -> None:
        """Log the emergency messages"""
        slave_id = emergency_msg.slave_pos
        if servo := next((servo for servo in self.servos if servo.slave_id == slave_id), None):
            error_description = servo.get_emergency_description(emergency_msg.error_code)
            logger.warning(f"Emergency message received from slave {slave_id}: {error_description}")
=======
    def _recover_from_power_cycle(self, status: NET_DEV_EVT) -> None:
        """Transition the slaves to Pre-Op state after a power cycle.

        Args:
            status: The network status.

        Raises:
            ILStateError: If not all slaves reach PreOp state.

        """
        self._ecat_master.read_state()
        if status == NET_DEV_EVT.ADDED and self._ecat_master.state == pysoem.INIT_STATE:
            self.__init_nodes()
            if not self._check_node_state(self.servos, pysoem.PREOP_STATE):
                raise ILStateError(
                    "The communication cannot be recovered. Not all slaves reached PreOp state"
                )
>>>>>>> d80c8171
<|MERGE_RESOLUTION|>--- conflicted
+++ resolved
@@ -472,14 +472,6 @@
         for callback in self.__observers_net_state[slave_id]:
             callback(status)
 
-<<<<<<< HEAD
-    def _emcy_callback(self, emergency_msg: "pysoem.Emergency") -> None:
-        """Log the emergency messages"""
-        slave_id = emergency_msg.slave_pos
-        if servo := next((servo for servo in self.servos if servo.slave_id == slave_id), None):
-            error_description = servo.get_emergency_description(emergency_msg.error_code)
-            logger.warning(f"Emergency message received from slave {slave_id}: {error_description}")
-=======
     def _recover_from_power_cycle(self, status: NET_DEV_EVT) -> None:
         """Transition the slaves to Pre-Op state after a power cycle.
 
@@ -497,4 +489,10 @@
                 raise ILStateError(
                     "The communication cannot be recovered. Not all slaves reached PreOp state"
                 )
->>>>>>> d80c8171
+
+    def _emcy_callback(self, emergency_msg: "pysoem.Emergency") -> None:
+        """Log the emergency messages"""
+        slave_id = emergency_msg.slave_pos
+        if servo := next((servo for servo in self.servos if servo.slave_id == slave_id), None):
+            error_description = servo.get_emergency_description(emergency_msg.error_code)
+            logger.warning(f"Emergency message received from slave {slave_id}: {error_description}")