--- conflicted
+++ resolved
@@ -220,7 +220,14 @@
         self._lock = threading.Lock()
         set_network_reference(network=self)
 
-<<<<<<< HEAD
+        # Create the PDO manager
+        self._pdo_manager = PDONetworkManager(self)
+        # Subscribe to PDO exceptions in the network
+        self.__exceptions_in_thread: int = 0
+        self._pdo_manager.subscribe_to_exceptions(self._pdo_thread_exception_handler)
+        # List of subscribers to PDO thread status
+        self._pdo_thread_status_observers: list[Callable[[bool], None]] = []
+
     @staticmethod
     def pysoem_available() -> bool:
         """Check if pysoem is available.
@@ -254,14 +261,6 @@
                 cast("str", adapter.desc.decode("utf-8")),
             ))
         return adapters
-=======
-        # Create the PDO manager
-        self._pdo_manager = PDONetworkManager(self)
-        # Subscribe to PDO exceptions in the network
-        self.__exceptions_in_thread: int = 0
-        self._pdo_manager.subscribe_to_exceptions(self._pdo_thread_exception_handler)
-        # List of subscribers to PDO thread status
-        self._pdo_thread_status_observers: list[Callable[[bool], None]] = []
 
     @property
     def pdo_manager(self) -> PDONetworkManager:
@@ -335,7 +334,6 @@
         """
         for callback in self._pdo_thread_status_observers:
             callback(status)
->>>>>>> cf39929d
 
     def update_sdo_timeout(self, sdo_read_timeout: int, sdo_write_timeout: int) -> None:
         """Update SDO timeouts for all the drives.
