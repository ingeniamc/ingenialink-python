--- conflicted
+++ resolved
@@ -1,15 +1,9 @@
-<<<<<<< HEAD
-from typing import Optional
+from typing import Optional, TYPE_CHECKING
 
-from pysoem import CdefSlave, SdoError, MailboxError, PacketError, Emergency
-=======
-from typing import TYPE_CHECKING
-
->>>>>>> 1d80e04f
 import ingenialogger
 
 try:
-    import pysoem  # type: ignore
+    import pysoem
 except ImportError as ex:
     pysoem = None
     pysoem_import_error = ex
@@ -89,7 +83,7 @@
             self._check_working_counter()
         except (pysoem.SdoError, pysoem.MailboxError, pysoem.PacketError, ILIOError) as e:
             raise ILIOError(f"Error reading {reg.identifier}. Reason: {e}") from e
-        except Emergency as e:
+        except pysoem.Emergency as e:
             error_description = self._get_emergency_description(e.error_code)
             if error_description is None:
                 error_description = e
@@ -105,7 +99,7 @@
             self._check_working_counter()
         except (pysoem.SdoError, pysoem.MailboxError, pysoem.PacketError, ILIOError) as e:
             raise ILIOError(f"Error writing {reg.identifier}. Reason: {e}") from e
-        except Emergency as e:
+        except pysoem.Emergency as e:
             error_description = self._get_emergency_description(e.error_code)
             if error_description is None:
                 error_description = e
