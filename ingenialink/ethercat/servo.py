<<<<<<< HEAD
from functools import partial
from typing import List, Optional
=======
from typing import Optional, TYPE_CHECKING
>>>>>>> cab5ddad

import ingenialogger
from pysoem import CdefSlave, Emergency, MailboxError, PacketError, SdoError

<<<<<<< HEAD
from ingenialink.constants import CAN_MAX_WRITE_SIZE, CANOPEN_ADDRESS_OFFSET, MAP_ADDRESS_OFFSET
=======
try:
    import pysoem
except ImportError as ex:
    pysoem = None
    pysoem_import_error = ex

if TYPE_CHECKING:
    from pysoem import CdefSlave

from ingenialink.exceptions import ILIOError
from ingenialink.servo import Servo
>>>>>>> cab5ddad
from ingenialink.ethercat.dictionary import EthercatDictionary
from ingenialink.ethercat.register import EthercatRegister
from ingenialink.exceptions import ILIOError
from ingenialink.pdo import PDOServo, RPDOMap, TPDOMap
from ingenialink.register import REG_ACCESS, REG_DTYPE

logger = ingenialogger.get_logger(__name__)


class EthercatServo(PDOServo):
    """Ethercat Servo instance.

    Args:
        slave: Slave to be connected.
        slave_id: Slave ID.
        dictionary_path: Path to the dictionary.
        servo_status_listener: Toggle the listener of the servo for
            its status, errors, faults, etc.

    Raises:
        ImportError: WinPcap is not installed

    """

    DICTIONARY_CLASS = EthercatDictionary
    MAX_WRITE_SIZE = CAN_MAX_WRITE_SIZE
    WRONG_WORKING_COUNTER = -1

    MONITORING_DATA = EthercatRegister(
        identifier="MONITORING_DATA",
        units="",
        subnode=0,
        idx=0x58B2,
        subidx=0x01,
        cyclic="CONFIG",
        dtype=REG_DTYPE.U16,
        access=REG_ACCESS.RO,
    )
    DIST_DATA = EthercatRegister(
        identifier="DISTURBANCE_DATA",
        units="",
        subnode=0,
        idx=0x58B4,
        subidx=0x01,
        cyclic="CONFIG",
        dtype=REG_DTYPE.U16,
        access=REG_ACCESS.WO,
    )

    RPDO_ASSIGN_REGISTER_SUB_IDX_0 = EthercatRegister(
        identifier="RPDO_ASSIGN_REGISTER",
        units="",
        subnode=0,
        idx=0x1C12,
        subidx=0x00,
        dtype=REG_DTYPE.S32,
        access=REG_ACCESS.RW,
    )
    RPDO_ASSIGN_REGISTER_SUB_IDX_1 = [
        EthercatRegister(
            identifier="RPDO_ASSIGN_REGISTER",
            units="",
            subnode=0,
            idx=0x1C12,
            subidx=0x01,
            dtype=REG_DTYPE.S32,
            access=REG_ACCESS.RW,
        )
    ]
    RPDO_MAP_REGISTER_SUB_IDX_0 = [
        EthercatRegister(
            identifier="RPDO_MAP_REGISTER",
            units="",
            subnode=0,
            idx=0x1600,
            subidx=0x00,
            dtype=REG_DTYPE.S32,
            access=REG_ACCESS.RW,
        )
    ]
    RPDO_MAP_REGISTER_SUB_IDX_1 = [
        EthercatRegister(
            identifier="RPDO_MAP_REGISTER",
            units="",
            subnode=0,
            idx=0x1600,
            subidx=0x01,
            dtype=REG_DTYPE.STR,
            access=REG_ACCESS.RW,
        )
    ]
    TPDO_ASSIGN_REGISTER_SUB_IDX_0 = EthercatRegister(
        identifier="TPDO_ASSIGN_REGISTER",
        units="",
        subnode=0,
        idx=0x1C13,
        subidx=0x00,
        dtype=REG_DTYPE.S32,
        access=REG_ACCESS.RW,
    )
    TPDO_ASSIGN_REGISTER_SUB_IDX_1 = [
        EthercatRegister(
            identifier="TPDO_ASSIGN_REGISTER",
            units="",
            subnode=0,
            idx=0x1C13,
            subidx=0x01,
            dtype=REG_DTYPE.S32,
            access=REG_ACCESS.RW,
        )
    ]
    TPDO_MAP_REGISTER_SUB_IDX_0 = [
        EthercatRegister(
            identifier="TPDO_MAP_REGISTER",
            units="",
            subnode=0,
            idx=0x1A00,
            subidx=0x00,
            dtype=REG_DTYPE.S32,
            access=REG_ACCESS.RW,
        )
    ]
    TPDO_MAP_REGISTER_SUB_IDX_1 = [
        EthercatRegister(
            identifier="TPDO_MAP_REGISTER",
            units="",
            subnode=0,
            idx=0x1A00,
            subidx=0x01,
            dtype=REG_DTYPE.STR,
            access=REG_ACCESS.RW,
        )
    ]

    def __init__(
        self,
        slave: "CdefSlave",
        slave_id: int,
        dictionary_path: str,
        servo_status_listener: bool = False,
    ):
        if not pysoem:
            raise pysoem_import_error
        self.__slave = slave
        self.slave_id = slave_id
        super(EthercatServo, self).__init__(slave_id, dictionary_path, servo_status_listener)

    def _read_raw(  # type: ignore [override]
        self, reg: EthercatRegister, buffer_size: int = 0, complete_access: bool = False
    ) -> bytes:
        self._lock.acquire()
        try:
            value: bytes = self.__slave.sdo_read(reg.idx, reg.subidx, buffer_size, complete_access)
            self._check_working_counter()
        except (pysoem.SdoError, pysoem.MailboxError, pysoem.PacketError, ILIOError) as e:
            raise ILIOError(f"Error reading {reg.identifier}. Reason: {e}") from e
        except pysoem.Emergency as e:
            error_description = self._get_emergency_description(e.error_code)
            if error_description is None:
                error_description = e
            raise ILIOError(f"Error reading {reg.identifier}. Reason: {error_description}") from e
        finally:
            self._lock.release()
        return value

    def _write_raw(self, reg: EthercatRegister, data: bytes, complete_access: bool = False) -> None:  # type: ignore [override]
        self._lock.acquire()
        try:
            self.__slave.sdo_write(reg.idx, reg.subidx, data, complete_access)
            self._check_working_counter()
        except (pysoem.SdoError, pysoem.MailboxError, pysoem.PacketError, ILIOError) as e:
            raise ILIOError(f"Error writing {reg.identifier}. Reason: {e}") from e
        except pysoem.Emergency as e:
            error_description = self._get_emergency_description(e.error_code)
            if error_description is None:
                error_description = e
            raise ILIOError(f"Error writing {reg.identifier}. Reason: {error_description}") from e
        finally:
            self._lock.release()

    def _monitoring_read_data(self) -> bytes:  # type: ignore [override]
        """Read monitoring data frame."""
        return self._read_raw(self.MONITORING_DATA, buffer_size=1024, complete_access=True)

    def _disturbance_write_data(self, data: bytearray) -> None:  # type: ignore [override]
        """Write disturbance data."""
        return self._write_raw(self.DIST_DATA, bytes(data), complete_access=True)

    @staticmethod
    def __monitoring_disturbance_map_can_address(address: int, subnode: int) -> int:
        """Map CAN register address to IPB register address.

        Args:
            subnode: Subnode to be targeted.
            address: Register address to map.

        """
        mapped_address: int = address - (
            CANOPEN_ADDRESS_OFFSET + (MAP_ADDRESS_OFFSET * (subnode - 1))
        )
        return mapped_address

    def _monitoring_disturbance_data_to_map_register(
        self, subnode: int, address: int, dtype: int, size: int
    ) -> int:
        """Arrange necessary data to map a monitoring/disturbance register.

        Args:
            subnode: Subnode to be targeted.
            address: Register address to map.
            dtype: Register data type.
            size: Size of data in bytes.

        """
        ipb_address = self.__monitoring_disturbance_map_can_address(address, subnode)
        mapped_address: int = super()._monitoring_disturbance_data_to_map_register(
            subnode, ipb_address, dtype, size
        )
        return mapped_address

    def _check_working_counter(self) -> None:
        """Check if the slave responds with a correct working counter.

        Raises:
            ILIOError: If the received working counter is incorrect.

        """
        if self.__slave.mbx_receive() == self.WRONG_WORKING_COUNTER:
            raise ILIOError("Wrong working counter")

    def _get_emergency_description(self, error_code: int) -> Optional[str]:
        """Get the error description from the error code.
        Args:
            error_code: Error code received.
        Returns:
            The error description corresponding to the error code.
        """
        error_description = None
        if self.dictionary.errors is not None:
            error_code &= 0xFFFF
            if error_code in self.dictionary.errors.errors:
                error_description = self.dictionary.errors.errors[error_code][-1]
        return error_description

    def set_mapping_in_slave(self, rpdo_maps: List[RPDOMap], tpdo_maps: List[TPDOMap]) -> None:
        self.slave.config_func = partial(self.map_pdos, rpdo_maps, tpdo_maps)

    def process_pdo_inputs(self) -> None:
        self._process_tpdo(self.__slave.input)

    def generate_pdo_outputs(self) -> None:
        output = self._process_rpdo()
        if output is None:
            return
        self.__slave.output = self._process_rpdo()

    @property
    def slave(self) -> "CdefSlave":
        """Ethercat slave"""
        return self.__slave<|MERGE_RESOLUTION|>--- conflicted
+++ resolved
@@ -1,16 +1,9 @@
-<<<<<<< HEAD
 from functools import partial
-from typing import List, Optional
-=======
-from typing import Optional, TYPE_CHECKING
->>>>>>> cab5ddad
+from typing import List, Optional, TYPE_CHECKING
 
 import ingenialogger
 from pysoem import CdefSlave, Emergency, MailboxError, PacketError, SdoError
 
-<<<<<<< HEAD
-from ingenialink.constants import CAN_MAX_WRITE_SIZE, CANOPEN_ADDRESS_OFFSET, MAP_ADDRESS_OFFSET
-=======
 try:
     import pysoem
 except ImportError as ex:
@@ -20,9 +13,7 @@
 if TYPE_CHECKING:
     from pysoem import CdefSlave
 
-from ingenialink.exceptions import ILIOError
-from ingenialink.servo import Servo
->>>>>>> cab5ddad
+from ingenialink.constants import CAN_MAX_WRITE_SIZE, CANOPEN_ADDRESS_OFFSET, MAP_ADDRESS_OFFSET
 from ingenialink.ethercat.dictionary import EthercatDictionary
 from ingenialink.ethercat.register import EthercatRegister
 from ingenialink.exceptions import ILIOError
