import os
import time
from enum import Enum
from typing import TYPE_CHECKING, Callable, Optional

import ingenialogger
from typing_extensions import override

from ingenialink import Servo
from ingenialink.emcy import EmergencyMessage

try:
    import pysoem
except ImportError as ex:
    pysoem = None
    pysoem_import_error = ex

if TYPE_CHECKING:
    from pysoem import CdefSlave

from ingenialink.constants import CAN_MAX_WRITE_SIZE, CANOPEN_ADDRESS_OFFSET, MAP_ADDRESS_OFFSET
from ingenialink.dictionary import Interface
from ingenialink.ethercat.register import EthercatRegister
from ingenialink.exceptions import ILEcatStateError, ILIOError
from ingenialink.pdo import PDOServo, RPDOMap, TPDOMap

logger = ingenialogger.get_logger(__name__)


class SdoOperationMsg(Enum):
    """Message for exceptions depending on the operation type."""

    READ = "reading"
    WRITE = "writing"


class EthercatEmergencyMessage(EmergencyMessage):
    """Ethercat emergency message class.

    Args:
        servo: The servo that generated the emergency error.
        emergency_msg: The emergency message instance from PySOEM.
    """

    def __init__(self, servo: Servo, emergency_msg: "pysoem.Emergency"):
        data = (
            emergency_msg.b1.to_bytes(1, "little")
            + emergency_msg.w1.to_bytes(2, "little")
            + emergency_msg.w2.to_bytes(2, "little")
        )
        super().__init__(servo, emergency_msg.error_code, emergency_msg.error_reg, data)


class EthercatServo(PDOServo):
    """Ethercat Servo instance.

    Args:
        slave: Slave to be connected.
        slave_id: Slave ID.
        dictionary_path: Path to the dictionary.
        connection_timeout: Time in seconds of the connection timeout.
        servo_status_listener: Toggle the listener of the servo for
            its status, errors, faults, etc.

    Raises:
        ImportError: WinPcap is not installed

    """

    MAX_WRITE_SIZE = CAN_MAX_WRITE_SIZE
    MONITORING_DATA_BUFFER_SIZE = 1024

    NO_RESPONSE_WORKING_COUNTER = 0
    TIMEOUT_WORKING_COUNTER = -5
    NOFRAME_WORKING_COUNTER = -1

    ETHERCAT_PDO_WATCHDOG = "processdata"
    SECONDS_TO_MS_CONVERSION_FACTOR = 1000

    interface = Interface.ECAT

    DEFAULT_STORE_RECOVERY_TIMEOUT = 1

    DEFAULT_EEPROM_OPERATION_TIMEOUT_uS = 200_000
    DEFAULT_EEPROM_READ_BYTES_LENGTH = 2

    def __init__(
        self,
        slave: "CdefSlave",
        slave_id: int,
        dictionary_path: str,
        servo_status_listener: bool = False,
    ):
        if not pysoem:
            raise pysoem_import_error
        self.__slave: CdefSlave = slave
        self.slave_id = slave_id
        self.__emcy_observers: list[Callable[[EmergencyMessage], None]] = []
        self.__slave.add_emergency_callback(self._on_emcy)
        super().__init__(slave_id, dictionary_path, servo_status_listener)

    def teardown(self) -> None:
        """Perform the necessary actions for teardown."""
        self.stop_status_listener()

        # Remove the servo reference from the pdo maps
        for rpdo_map in self._rpdo_maps:
            rpdo_map.slave = None
        for tpdo_map in self._tpdo_maps:
            tpdo_map.slave = None
        self.__slave = None

    def check_servo_is_in_preoperational_state(self) -> None:
        """Checks if the servo is in preoperational state.

        Raises:
            ILEcatStateError: if servo is not in preoperational state.
        """
        if self.slave is None or not pysoem:
            return
        if self.slave.state_check(pysoem.PREOP_STATE) != pysoem.PREOP_STATE:
            raise ILEcatStateError(
                f"Servo is in {self.slave.state} state, PDOMap can not be modified."
            )

    def store_parameters(
        self,
        subnode: Optional[int] = None,
        timeout: Optional[float] = DEFAULT_STORE_RECOVERY_TIMEOUT,
    ) -> None:
        """Store all the current parameters of the target subnode.

        Args:
            subnode: Subnode of the axis. `None` by default which stores
            all the parameters.
            timeout : how many seconds to wait for the drive to become responsive
            after the store operation. If ``None`` it will wait forever.
        """
        super().store_parameters(subnode)
        self._wait_until_alive(timeout)

    def restore_parameters(
        self,
        subnode: Optional[int] = None,
        timeout: Optional[float] = DEFAULT_STORE_RECOVERY_TIMEOUT,
    ) -> None:
        """Restore all the current parameters of all the slave to default.

        .. note::
            The drive needs a power cycle after this
            in order for the changes to be properly applied.

        Args:
            subnode: Subnode of the axis. `None` by default which restores
                all the parameters.
            timeout : how many seconds to wait for the drive to become responsive
            after the restore operation. If ``None`` it will wait forever.
        """
        super().restore_parameters(subnode)
        self._wait_until_alive(timeout)

    def _wait_until_alive(self, timeout: Optional[float]) -> None:
        """Wait until the drive becomes responsive.

        Args:
            timeout : how many seconds to wait for the drive to become responsive.
            If ``None`` it will wait forever.

        """
        init_time = time.time()
        while not self.is_alive():
            if timeout is not None and (init_time + timeout) < time.time():
                logger.info("The drive is unresponsive after the recovery timeout.")
                break

    def _read_raw(  # type: ignore [override]
        self,
        reg: EthercatRegister,
        buffer_size: int = MONITORING_DATA_BUFFER_SIZE,
        complete_access: bool = True,
    ) -> bytes:
        self._lock.acquire()
        try:
            time.sleep(0.0001)  # Unlock threads before SDO read
            value: bytes = self.__slave.sdo_read(reg.idx, reg.subidx, buffer_size, complete_access)
        except (
            pysoem.SdoError,
            pysoem.MailboxError,
            pysoem.PacketError,
            pysoem.WkcError,
            ILIOError,
        ) as e:
            self._handle_sdo_exception(reg, SdoOperationMsg.READ, e)
        finally:
            self._lock.release()
        return value

    def _write_raw(  # type: ignore [override]
        self,
        reg: EthercatRegister,
        data: bytes,
        complete_access: bool = True,
    ) -> None:
        self._lock.acquire()
        try:
            time.sleep(0.0001)  # Unlock threads before SDO write
            self.__slave.sdo_write(reg.idx, reg.subidx, data, complete_access)
        except (
            pysoem.SdoError,
            pysoem.MailboxError,
            pysoem.PacketError,
            pysoem.WkcError,
            ILIOError,
        ) as e:
            self._handle_sdo_exception(reg, SdoOperationMsg.WRITE, e)
        finally:
            self._lock.release()

    def _handle_sdo_exception(
        self, reg: EthercatRegister, operation_msg: SdoOperationMsg, exception: Exception
    ) -> None:
        """Handle the exceptions that occur when reading or writing SDOs.

        Args:
            reg: The register that was read or written.
            operation_msg: Operation type message to be shown on the exception.
            exception: The exception that occurred while reading or writing.

        Raises:
            ILIOError: If the register cannot be read or written.
            ILIOError: If the slave fails to acknowledge the command.
            ILIOError: If the working counter value is wrong.
        """
        default_error_msg = f"Error {operation_msg.value} {reg.identifier}"
        if isinstance(exception, pysoem.WkcError):
            wkc_errors = {
                self.NO_RESPONSE_WORKING_COUNTER: "The working counter remained unchanged.",
                self.NOFRAME_WORKING_COUNTER: "No frame.",
                self.TIMEOUT_WORKING_COUNTER: "Timeout.",
            }
            reason = wkc_errors[exception.wkc]
        elif isinstance(exception, (pysoem.SdoError, pysoem.MailboxError, pysoem.PacketError)):
            reason = f"{type(exception).__name__}: Slave {exception.slave_pos}, "
            if isinstance(exception, pysoem.SdoError):
                reason += f"Abort code {exception.abort_code}, "
            else:
                reason += f"Error code {exception.error_code}, "
            error_description = f"Error description: {exception.desc}."
            reason += error_description
        else:
            reason = str(exception)
        raise ILIOError(f"{default_error_msg}. {reason}") from exception

<<<<<<< HEAD
    def _monitoring_read_data(self) -> bytes:
        """Read monitoring data frame."""
        return super()._monitoring_read_data()

    def _disturbance_write_data(self, data: bytes) -> None:
        """Write disturbance data.
=======
    def _monitoring_read_data(self, **kwargs: Any) -> bytes:
        """Read monitoring data frame.

        Returns:
            monitoring data.
        """
        return super()._monitoring_read_data(
            buffer_size=self.MONITORING_DATA_BUFFER_SIZE, complete_access=True
        )
>>>>>>> a259ffdb

        Args:
            data: Data to be written.

        """
        super()._disturbance_write_data(data)

    @staticmethod
    def __monitoring_disturbance_map_can_address(address: int, subnode: int) -> int:
        """Map CAN register address to IPB register address.

        Args:
            subnode: Subnode to be targeted.
            address: Register address to map.

        Returns:
            mapped address.
        """
        mapped_address: int = address - (
            CANOPEN_ADDRESS_OFFSET + (MAP_ADDRESS_OFFSET * (subnode - 1))
        )
        return mapped_address

    def _monitoring_disturbance_data_to_map_register(
        self, subnode: int, address: int, dtype: int, size: int
    ) -> int:
        """Arrange necessary data to map a monitoring/disturbance register.

        Args:
            subnode: Subnode to be targeted.
            address: Register address to map.
            dtype: Register data type.
            size: Size of data in bytes.

        Returns:
            mapped address.
        """
        ipb_address = self.__monitoring_disturbance_map_can_address(address, subnode)
        mapped_address: int = super()._monitoring_disturbance_data_to_map_register(
            subnode, ipb_address, dtype, size
        )
        return mapped_address

    def emcy_subscribe(self, callback: Callable[[EmergencyMessage], None]) -> None:
        """Subscribe to emergency messages.

        Args:
            callback: Callable that takes a EmergencyMessage instance as argument.

        """
        self.__emcy_observers.append(callback)

    def emcy_unsubscribe(self, callback: Callable[[EmergencyMessage], None]) -> None:
        """Unsubscribe from emergency messages.

        Args:
            callback: Subscribed callback.

        """
        self.__emcy_observers.remove(callback)

    def _on_emcy(self, emergency_msg: "pysoem.Emergency") -> None:
        """Receive an emergency message from PySOEM and transform it to a EthercatEmergencyMessage.

        Afterward, send the EthercatEmergencyMessage to all the subscribed callbacks.

        Args:
            emergency_msg: The pysoem.Emergency instance.

        """
        emergency_message = EthercatEmergencyMessage(self, emergency_msg)
        logger.warning(f"Emergency message received from slave {self.target}: {emergency_message}")
        for callback in self.__emcy_observers:
            callback(emergency_message)

    @override
    def set_pdo_map_to_slave(self, rpdo_maps: list[RPDOMap], tpdo_maps: list[TPDOMap]) -> None:
        for rpdo_map in rpdo_maps:
            if rpdo_map not in self._rpdo_maps:
                rpdo_map.slave = self
                self._rpdo_maps.append(rpdo_map)
        for tpdo_map in tpdo_maps:
            if tpdo_map not in self._tpdo_maps:
                tpdo_map.slave = self
                self._tpdo_maps.append(tpdo_map)
        self.slave.config_func = self.map_pdos

    @override
    def process_pdo_inputs(self) -> None:
        self._process_tpdo(self.__slave.input)

    @override
    def generate_pdo_outputs(self) -> None:
        output = self._process_rpdo()
        if output is None:
            return
        self.__slave.output = self._process_rpdo()

    def set_pdo_watchdog_time(self, timeout: float) -> None:
        """Set the process data watchdog time.

        Args:
            timeout: Time in seconds.

        """
        self.slave.set_watchdog(
            self.ETHERCAT_PDO_WATCHDOG, self.SECONDS_TO_MS_CONVERSION_FACTOR * timeout
        )

    def _read_esc_eeprom(
        self,
        address: int,
        length: int = DEFAULT_EEPROM_READ_BYTES_LENGTH,
        timeout: int = DEFAULT_EEPROM_OPERATION_TIMEOUT_uS,
    ) -> bytes:
        """Read from the ESC EEPROM.

        Args:
            address: EEPROM address to be read.
            length: Length of data to be read. By default, 2 bytes are read.
            timeout: Operation timeout (microseconds). By default, 200.000 us.

        Returns:
            EEPROM data. The read data.

        Raises:
            ValueError: If the length to be read has an invalid value.

        """
        if length < 1:
            raise ValueError("The minimum length is 1 byte.")
        data = b""
        while len(data) < length:
            data += self.slave.eeprom_read(address, timeout)
            address += 2
        if len(data) > length:
            data = data[:length]
        return data

    def _write_esc_eeprom(
        self, address: int, data: bytes, timeout: int = DEFAULT_EEPROM_OPERATION_TIMEOUT_uS
    ) -> None:
        """Write to the ESC EEPROM.

        Args:
            address: EEPROM address to be written.
            data: Data to be written. The data length must be a multiple of 2 bytes.
            timeout: Operation timeout (microseconds). By default, 200.000 us.

        Raises:
            ValueError: If the data has the wrong size.

        """
        if len(data) % 2 != 0:
            raise ValueError("The data length must be a multiple of 2 bytes.")
        start_address = address
        while data:
            self.slave.eeprom_write(start_address, data[:2], timeout)
            data = data[2:]
            start_address += 1

    def _write_esc_eeprom_from_file(self, file_path: str) -> None:
        """Load a binary file to the ESC EEPROM.

        Args:
            file_path: Path to the binary file to be loaded.

        Raises:
            FileNotFoundError: If the binary file cannot be found.

        """
        if not os.path.isfile(file_path):
            raise FileNotFoundError(f"Could not find {file_path}.")
        with open(file_path, "rb") as file:
            data = file.read()
        self._write_esc_eeprom(address=0, data=data)

    @property
    def slave(self) -> "CdefSlave":
        """Ethercat slave."""
        return self.__slave<|MERGE_RESOLUTION|>--- conflicted
+++ resolved
@@ -251,24 +251,16 @@
             reason = str(exception)
         raise ILIOError(f"{default_error_msg}. {reason}") from exception
 
-<<<<<<< HEAD
     def _monitoring_read_data(self) -> bytes:
-        """Read monitoring data frame."""
+        """Read monitoring data frame.
+
+        Returns:
+            monitoring data.
+        """
         return super()._monitoring_read_data()
 
     def _disturbance_write_data(self, data: bytes) -> None:
         """Write disturbance data.
-=======
-    def _monitoring_read_data(self, **kwargs: Any) -> bytes:
-        """Read monitoring data frame.
-
-        Returns:
-            monitoring data.
-        """
-        return super()._monitoring_read_data(
-            buffer_size=self.MONITORING_DATA_BUFFER_SIZE, complete_access=True
-        )
->>>>>>> a259ffdb
 
         Args:
             data: Data to be written.
