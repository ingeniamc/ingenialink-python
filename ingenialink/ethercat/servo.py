--- conflicted
+++ resolved
@@ -253,17 +253,12 @@
                 error_description = self.dictionary.errors.errors[error_code][-1]
         return error_description
 
-<<<<<<< HEAD
-    def set_mapping_in_slave(self, rpdo_maps: List[RPDOMap], tpdo_maps: List[TPDOMap]) -> None:
+    def set_pdo_map_to_slave(self, rpdo_maps: List[RPDOMap], tpdo_maps: List[TPDOMap]) -> None:
         self.reset_rpdo_mapping()
         self.reset_tpdo_mapping()
         self._rpdo_maps = rpdo_maps
         self._tpdo_maps = tpdo_maps
         self.slave.config_func = self.map_pdos
-=======
-    def set_pdo_map_to_slave(self, rpdo_maps: List[RPDOMap], tpdo_maps: List[TPDOMap]) -> None:
-        self.slave.config_func = partial(self.map_pdos, rpdo_maps, tpdo_maps)
->>>>>>> 6d102de8
 
     def process_pdo_inputs(self) -> None:
         self._process_tpdo(self.__slave.input)
