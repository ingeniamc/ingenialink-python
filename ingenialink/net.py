--- conflicted
+++ resolved
@@ -362,28 +362,6 @@
         TypeError: If the protocol type is invalid.
         ILCreationError: If the network cannot be created.
     """
-<<<<<<< HEAD
-
-    @deprecated("Deprecated call. Please, use the network subclass of the protocol "
-                "you want to connect")
-    def __init__(self, prot, port=None, slave=1, timeout_rd=0.5, timeout_wr=0.5):
-        if not isinstance(prot, NET_PROT):
-            raise TypeError('Invalid protocol')
-
-        if prot != NET_PROT.ECAT:
-            port_ = ffi.new('char []', cstr(port))
-            opts = ffi.new('il_net_opts_t *')
-
-            opts.port = port_
-            opts.timeout_rd = to_ms(timeout_rd)
-            opts.timeout_wr = to_ms(timeout_wr)
-
-            self._net = lib.il_net_create(prot.value, opts)
-            raise_null(self._net)
-        else:
-            self.slave = slave
-            self._net = ffi.new('il_net_t **')
-=======
     def __init__(self):
         self.__servos = []
         # def __init__(self, prot, port=None, slave=1, timeout_rd=0.5,
@@ -404,7 +382,7 @@
         # else:
         #     self.slave = slave
         #     self._net = ffi.new('il_net_t **')
->>>>>>> 10c2c8d5
+
 
     @classmethod
     def _from_existing(cls, net):
