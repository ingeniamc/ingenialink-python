import collections

from .._ingenialink import ffi, lib
from ingenialink.utils._utils import cstr, pstr, raise_null, raise_err

from ingenialink.ipb.register import LabelsDictionary, ipb_register_from_cffi
from ..dictionary import Dictionary, Categories

import xml.etree.ElementTree as ET
<<<<<<< HEAD

=======
>>>>>>> 01bb7605


class IPBSubCategories:
    """Sub-categories.

    Args:
        dict_ (CData): Ingenia dictionary instance.
        cat_id (str): Category ID.

    """

    def __init__(self, dict_, cat_id):
        self._dict = dict_
        self._cat_id = cat_id

        self._load_scat_ids()

    def _load_scat_ids(self):
        """Load sub-category IDs from dictionary."""
        scat_ids = lib.il_dict_scat_ids_get(self._dict, cstr(self._cat_id))

        self._scat_ids = []
        i = 0
        scat_id = scat_ids[0]
        while scat_id != ffi.NULL:
            self._scat_ids.append(pstr(scat_id))
            i += 1
            scat_id = scat_ids[i]

        lib.il_dict_scat_ids_destroy(scat_ids)

    def labels(self, scat_id):
        """Obtain labels for a certain sub-category identifiers.

        Returns:
            dict: Labels dictionary.

        """
        labels_p = ffi.new('il_dict_labels_t **')
        r = lib.il_dict_scat_get(self._dict, cstr(self._cat_id), cstr(scat_id),
                                 labels_p)
        raise_err(r)

        return LabelsDictionary._from_labels(labels_p[0])

    @property
    def subcategory_ids(self):
        """Obtain all sub-category identifiers.

        Returns:
            list: Sub-category identifiers.

        """
        return self._scat_ids


class IPBErrors:
    """Errors for the IPB dictionary.

    Args:
        dict_ (str): Path to the Ingenia dictionary.

    """
    def __init__(self, dict_):
        self._dict = dict_
        self._errors = {}   # { cat_id : label }

        self.load_errors()

    def load_errors(self):
        """Load errors from dictionary."""
        with open(self._dict, 'r') as xml_file:
            tree = ET.parse(xml_file)
        root = tree.getroot()

        for element in root.findall('./Body/Errors/Error'):
            label = element.getchildren()[0].getchildren()[0]
            self._errors[int(element.attrib['id'], 16)] = [
                element.attrib['id'],
                element.attrib['affected_module'],
                element.attrib['error_type'].capitalize(),
                label.text
            ]


class IPBCategories(Categories):
    """IPB Categories for the dictionary.

    Args:
        ipb_dictionary (IPBDictionary): Ingenia dictionary instance.

    """

    def __init__(self, ipb_dictionary):
        super(IPBCategories, self).__init__(ipb_dictionary)
        self.__ipb_dictionary = ipb_dictionary
        self._load_cat_ids()

    def _load_cat_ids(self):
        """Load category IDs from dictionary."""
        cat_ids = lib.il_dict_cat_ids_get(self.__ipb_dictionary._cffi_dictionary)

        self._cat_ids = []
        i = 0
        cat_id = cat_ids[0]
        while cat_id != ffi.NULL:
            self._cat_ids.append(pstr(cat_id))
            i += 1
            cat_id = cat_ids[i]

        lib.il_dict_cat_ids_destroy(cat_ids)

    def labels(self, category_id):
        """Obtain labels for a certain category ID.

        Returns:
            dict: Labels dictionary.

        """
        labels_p = ffi.new('il_dict_labels_t **')
        r = lib.il_dict_cat_get(self.__ipb_dictionary._cffi_dictionary,
                                cstr(category_id), labels_p)
        raise_err(r)

        return LabelsDictionary._from_labels(labels_p[0])

    def subcategories(self, cat_id):
        """Obtain all sub-categories.

        Returns:
            IPBSubCategories: Sub-categories.

        """
        return IPBSubCategories(self.__ipb_dictionary._cffi_dictionary, cat_id)

    @property
    def category_ids(self):
        """Obtain all Category Identifiers.

        Returns:
            list: Category IDs.

        """
        return self._cat_ids


class IPBRegistersDictionary(collections.Mapping):
    """Registers dictionary.

    Args:
        dict_ (CData): Ingenia dictionary instance.

    """

    def __init__(self, dict_, subnode):
        self._dict = dict_
        self._subnode = subnode

        self._load_reg_ids()

    def _load_reg_ids(self):
        """Load register IDs from dictionary."""
        self._ids = []
        ids = lib.il_dict_reg_ids_get(self._dict, self._subnode)

        i = 0
        _id = ids[0]
        while _id != ffi.NULL:
            self._ids.append(pstr(_id))
            i += 1
            _id = ids[i]

        lib.il_dict_reg_ids_destroy(ids)

    def __getitem__(self, _id):
        reg_p = ffi.new('il_reg_t **')
        r = lib.il_dict_reg_get(self._dict, cstr(_id), reg_p, self._subnode)
        if r < 0:
            raise KeyError(_id)

        return ipb_register_from_cffi(reg_p[0])

    def __len__(self):
        return len(self._ids)

    def __iter__(self):
        return iter(self._ids)


class IPBDictionary(Dictionary):
    """IPB Ingenia Dictionary.

    Args:
        dictionary_path (str): Dictionary file name.
        cffi_servo (CData): CFFI instance of the current Servo.

    Raises:
        ILCreationError: If the dictionary could not be created.

    """
    def __init__(self, dictionary_path, cffi_servo):
        super(IPBDictionary, self).__init__(dictionary_path)
        self._cffi_dictionary = lib.il_servo_dict_get(cffi_servo)

        self.version = pstr(lib.il_dict_version_get(self._cffi_dictionary))
        self.subnodes = lib.il_dict_subnodes_get(self._cffi_dictionary)

        self.__regs = []
        for subnode in range(self.subnodes):
<<<<<<< HEAD
            register = RegistersDictionary(self._cffi_dictionary, subnode)
            self.__regs.append(register)
        self._cats = IPBCategories(self)

        self.__read_device_info()

    @classmethod
    def _from_dict(cls, dict_):
        """Create a new class instance from an existing dictionary."""
        inst = cls.__new__(cls)
        inst._cffi_dictionary = dict_

        inst.version = pstr(lib.il_dict_version_get(inst._cffi_dictionary))
        inst.subnodes = lib.il_dict_subnodes_get(inst._cffi_dictionary)

        inst.__regs = []
        for subnode in range(inst.subnodes):
            rdict = RegistersDictionary(inst._cffi_dictionary, subnode)
            inst.__regs.append(rdict)
        inst._cats = IPBCategories(inst)

        return inst
=======
            register = IPBRegistersDictionary(self._cffi_dictionary, subnode)
            self.__regs.append(register)
        self.categories = IPBCategories(self)
        self.errors = IPBErrors(self.path)
>>>>>>> 01bb7605

    def __read_device_info(self):
        tree = ET.parse(self.path)
        root = tree.getroot()

        device = root.find('./Body/Device')

        self.firmware_version = device.attrib.get('firmwareVersion')
        product_code = device.attrib.get('ProductCode')
        if product_code is not None and product_code.isdecimal():
            self.product_code = int(product_code)
        self.part_number = device.attrib.get('PartNumber')
        revision_number = device.attrib.get('RevisionNumber')
        if revision_number is not None and revision_number.isdecimal():
            self.revision_number = int(revision_number)
        self.interface = device.attrib.get('Interface')

    def save(self, filename):
        """Save dictionary.

        Args:
            filename (str): Output file name/path.

        """
        r = lib.il_dict_save(self._cffi_dictionary, cstr(filename))
        raise_err(r)

    def registers(self, subnode):
        """Obtain all the registers of a subnode.

        Args:
            subnode (int): Subnode.

        Returns:
            array: List of registers.

        """
        if subnode < self.subnodes:
            return self.__regs[subnode]<|MERGE_RESOLUTION|>--- conflicted
+++ resolved
@@ -7,10 +7,6 @@
 from ..dictionary import Dictionary, Categories
 
 import xml.etree.ElementTree as ET
-<<<<<<< HEAD
-
-=======
->>>>>>> 01bb7605
 
 
 class IPBSubCategories:
@@ -220,35 +216,11 @@
 
         self.__regs = []
         for subnode in range(self.subnodes):
-<<<<<<< HEAD
-            register = RegistersDictionary(self._cffi_dictionary, subnode)
-            self.__regs.append(register)
-        self._cats = IPBCategories(self)
-
-        self.__read_device_info()
-
-    @classmethod
-    def _from_dict(cls, dict_):
-        """Create a new class instance from an existing dictionary."""
-        inst = cls.__new__(cls)
-        inst._cffi_dictionary = dict_
-
-        inst.version = pstr(lib.il_dict_version_get(inst._cffi_dictionary))
-        inst.subnodes = lib.il_dict_subnodes_get(inst._cffi_dictionary)
-
-        inst.__regs = []
-        for subnode in range(inst.subnodes):
-            rdict = RegistersDictionary(inst._cffi_dictionary, subnode)
-            inst.__regs.append(rdict)
-        inst._cats = IPBCategories(inst)
-
-        return inst
-=======
             register = IPBRegistersDictionary(self._cffi_dictionary, subnode)
             self.__regs.append(register)
         self.categories = IPBCategories(self)
         self.errors = IPBErrors(self.path)
->>>>>>> 01bb7605
+        self.__read_device_info()
 
     def __read_device_info(self):
         tree = ET.parse(self.path)
