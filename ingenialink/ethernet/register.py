--- conflicted
+++ resolved
@@ -33,21 +33,12 @@
 
     def __init__(self, address, dtype, access, identifier=None, units=None, cyclic="CONFIG",
                  phy=REG_PHY.NONE, subnode=1, storage=None, reg_range=(None, None),
-<<<<<<< HEAD
-                 labels=None, enums=None, enums_count=0, cat_id=None, scat_id=None,
+                 labels=None, enums=None, cat_id=None, scat_id=None,
                  internal_use=0, address_type=None):
 
         super().__init__(dtype, access, identifier, units, cyclic, phy, subnode,
-                         storage, reg_range, labels, enums, enums_count, cat_id,
+                         storage, reg_range, labels, enums, cat_id,
                          scat_id, internal_use, address_type)
-=======
-                 labels=None, enums=None, cat_id=None, scat_id=None,
-                 internal_use=0):
-
-        super().__init__(dtype, access, identifier, units, cyclic, phy, subnode,
-                         storage, reg_range, labels, enums, cat_id,
-                         scat_id, internal_use)
->>>>>>> 8a096794
 
         self.__address = address
 
