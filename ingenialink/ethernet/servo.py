from .._ingenialink import lib, ffi
<<<<<<< HEAD
from ingenialink.network import NET_TRANS_PROT
from ingenialink.ipb.register import IPBRegister, REG_DTYPE, REG_ACCESS
from ingenialink.constants import PASSWORD_STORE_RESTORE_TCP_IP
from ingenialink.ipb.servo import IPBServo, STORE_COCO_ALL, RESTORE_COCO_ALL
=======
from ..network import NET_TRANS_PROT
from ingenialink.ipb.servo import IPBServo
from ingenialink.exceptions import ILError
>>>>>>> b0eaa531

import ingenialogger
logger = ingenialogger.get_logger(__name__)


COMMS_ETH_IP = IPBRegister(
    identifier='', units='', subnode=0, address=0x00A1, cyclic='CONFIG',
    dtype=REG_DTYPE.U32, access=REG_ACCESS.RW
)
COMMS_ETH_NET_MASK = IPBRegister(
    identifier='', units='', subnode=0, address=0x00A2, cyclic='CONFIG',
    dtype=REG_DTYPE.U32, access=REG_ACCESS.RW
)
COMMS_ETH_NET_GATEWAY = IPBRegister(
    identifier='', units='', subnode=0, address=0x00A3, cyclic='CONFIG',
    dtype=REG_DTYPE.U32, access=REG_ACCESS.RW
)


class EthernetServo(IPBServo):
    """Servo object for all the Ethernet slave functionalities.

    Args:
        cffi_servo (CData): CData instance of the servo.
        cffi_net (CData): CData instance of the network.
        target (str): Target ID for the slave.
        port (int): Port for the communication.
        communication_protocol (NET_TRANS_PROT): Transmission protocol.
        dictionary_path (str): Path to the dictionary.
        servo_status_listener (bool): Toggle the listener of the servo for
        its status, errors, faults, etc.

    """
    def __init__(self, cffi_servo, cffi_net, target, port, communication_protocol,
                 dictionary_path=None, servo_status_listener=True):
        servo = ffi.gc(cffi_servo, lib.il_servo_fake_destroy)
        super(EthernetServo, self).__init__(
            servo, cffi_net, target, dictionary_path)
        self.port = port
        """int: Port number used for connections to the servo."""
        self.communication_protocol = communication_protocol
        """NET_TRANS_PROT: Protocol used to connect to the servo."""

<<<<<<< HEAD
    def store_tcp_ip_parameters(self):
        """Stores the TCP/IP values. Affects IP address,
        subnet mask and gateway"""
        self.write(reg=STORE_COCO_ALL,
                   data=PASSWORD_STORE_RESTORE_TCP_IP,
                   subnode=0)
        logger.info('Store TCP/IP successfully done.')

    def restore_tcp_ip_parameters(self):
        """Restores the TCP/IP values back to default. Affects
        IP address, subnet mask and gateway"""
        self.write(reg=RESTORE_COCO_ALL,
                   data=PASSWORD_STORE_RESTORE_TCP_IP,
                   subnode=0)
        logger.info('Restore TCP/IP successfully done.')

    def change_tcp_ip_parameters(self, ip_address, subnet_mask, gateway):
        """Stores the TCP/IP values. Affects IP address,
        network mask and gateway

        .. note::
            The drive needs a power cycle after this
            in order for the changes to be properly applied.

        Args:
            ip_address (str): IP Address to be changed.
            subnet_mask (str): Subnet mask to be changed.
            gateway (str): Gateway to be changed.

        """
        int_ip_address = self._convert_ip_to_int(ip_address)
        int_subnet_mask = self._convert_ip_to_int(subnet_mask)
        int_gateway = self._convert_ip_to_int(gateway)

        self.write(COMMS_ETH_IP, int_ip_address)
        self.write(COMMS_ETH_NET_MASK, int_subnet_mask)
        self.write(COMMS_ETH_NET_GATEWAY, int_gateway)

        self.store_tcp_ip_parameters()

    @staticmethod
    def _convert_ip_to_int(ip):
        """Converts a string type IP to its integer value.

        Args:
            ip (str): IP to be converted.

        """
        split_ip = ip.split('.')
        drive_ip1 = int(split_ip[0]) << 24
        drive_ip2 = int(split_ip[1]) << 16
        drive_ip3 = int(split_ip[2]) << 8
        drive_ip4 = int(split_ip[3])
        return drive_ip1 + drive_ip2 + drive_ip3 + drive_ip4

    @staticmethod
    def _convert_int_to_ip(int_ip):
        """Converts an integer type IP to its string form.

        Args:
            int_ip (int): IP to be converted.

        """
        drive_ip1 = (int_ip >> 24) & 0x000000FF
        drive_ip2 = (int_ip >> 16) & 0x000000FF
        drive_ip3 = (int_ip >> 8) & 0x000000FF
        drive_ip4 = int_ip & 0x000000FF
        return '{}.{}.{}.{}'.format(drive_ip1, drive_ip2, drive_ip3, drive_ip4)
=======
        if not servo_status_listener:
            self.stop_servo_monitoring()
        else:
            self.start_servo_monitoring()
>>>>>>> b0eaa531
<|MERGE_RESOLUTION|>--- conflicted
+++ resolved
@@ -1,14 +1,8 @@
 from .._ingenialink import lib, ffi
-<<<<<<< HEAD
 from ingenialink.network import NET_TRANS_PROT
+from ingenialink.constants import PASSWORD_STORE_RESTORE_TCP_IP
 from ingenialink.ipb.register import IPBRegister, REG_DTYPE, REG_ACCESS
-from ingenialink.constants import PASSWORD_STORE_RESTORE_TCP_IP
 from ingenialink.ipb.servo import IPBServo, STORE_COCO_ALL, RESTORE_COCO_ALL
-=======
-from ..network import NET_TRANS_PROT
-from ingenialink.ipb.servo import IPBServo
-from ingenialink.exceptions import ILError
->>>>>>> b0eaa531
 
 import ingenialogger
 logger = ingenialogger.get_logger(__name__)
@@ -52,7 +46,11 @@
         self.communication_protocol = communication_protocol
         """NET_TRANS_PROT: Protocol used to connect to the servo."""
 
-<<<<<<< HEAD
+        if not servo_status_listener:
+            self.stop_servo_monitoring()
+        else:
+            self.start_servo_monitoring()
+
     def store_tcp_ip_parameters(self):
         """Stores the TCP/IP values. Affects IP address,
         subnet mask and gateway"""
@@ -120,10 +118,4 @@
         drive_ip2 = (int_ip >> 16) & 0x000000FF
         drive_ip3 = (int_ip >> 8) & 0x000000FF
         drive_ip4 = int_ip & 0x000000FF
-        return '{}.{}.{}.{}'.format(drive_ip1, drive_ip2, drive_ip3, drive_ip4)
-=======
-        if not servo_status_listener:
-            self.stop_servo_monitoring()
-        else:
-            self.start_servo_monitoring()
->>>>>>> b0eaa531
+        return '{}.{}.{}.{}'.format(drive_ip1, drive_ip2, drive_ip3, drive_ip4)