--- conflicted
+++ resolved
@@ -3,18 +3,15 @@
 
 from ingenialink.exceptions import ILError, ILTimeoutError, ILIOError
 from ingenialink.constants import PASSWORD_STORE_RESTORE_TCP_IP, \
-<<<<<<< HEAD
     MCB_CMD_READ, MCB_CMD_WRITE, ETH_MAX_WRITE_SIZE, ETH_BUF_SIZE
 from ingenialink.ethernet.register import EthernetRegister, REG_DTYPE, \
     REG_ACCESS
 from ingenialink.servo import Servo
-=======
     MCB_CMD_READ, MCB_CMD_WRITE, MONITORING_BUFFER_SIZE, ETH_MAX_WRITE_SIZE,\
     ETH_BUF_SIZE
 from ingenialink.ethernet.register import EthernetRegister
 from ingenialink.enums.register import REG_DTYPE, REG_ACCESS
 from ingenialink.servo import Servo, SERVO_STATE, ServoStatusListener
->>>>>>> 09582bc5
 from ingenialink.utils.mcb import MCB
 from ingenialink.utils._utils import convert_bytes_to_dtype, \
     convert_dtype_to_bytes, convert_ip_to_int
