from .servo import EthernetServo
from ingenialink.constants import *
from .._ingenialink import lib, ffi
from ingenialink.utils.udp import UDP
from ingenialink.utils._utils import *
from ..network import NET_PROT, NET_TRANS_PROT
from ingenialink.ipb.network import IPBNetwork
from ingenialink.exceptions import ILFirmwareLoadError

from ftplib import FTP
from time import sleep

<<<<<<< HEAD
import os
=======
import ingenialogger
>>>>>>> b0eaa531

FTP_SESSION_OK_CODE = "220"
FTP_LOGIN_OK_CODE = "230"
FTP_FILE_TRANSFER_OK_CODE = "226"
FTP_CLOSE_OK_CODE = "221"

CMD_CHANGE_CPU = 0x67E4

logger = ingenialogger.get_logger(__name__)


class EthernetNetwork(IPBNetwork):
    """Network for all Ethernet communications."""
    def __init__(self):
        super(EthernetNetwork, self).__init__()

    @staticmethod
    def load_firmware(fw_file, target="192.168.2.22", ftp_user="", ftp_pwd=""):
        """Loads a given firmware file to the target slave.

        .. warning ::
            It is needed to disconnect the drive(:func:`disconnect_from_slave`)
            after loading the firmware since the `Servo` object's data will
            become obsolete.

        Args:
            fw_file (str): Path to the firmware file to be loaded.
            target (str): IP of the target slave.
            ftp_user (str): FTP user to connect with.
            ftp_pwd (str): FTP password for the given user.

        Raises:
            ILError: If the loading firmware process fails.

        """
        if not os.path.isfile(fw_file):
            raise FileNotFoundError('Could not find {}.'.format(fw_file))

        try:
            file = open(fw_file, 'rb')
            ftp_output = None
            ftp = FTP()

            # Start a FTP session. Drive must be in BOOT mode.
            logger.info("Starting FTP session...")
            ftp_output = ftp.connect(target)
            logger.info(ftp_output)
            if FTP_SESSION_OK_CODE not in ftp_output:
                raise_err("Unable to open FTP session")

            # Login into FTP session.
            logger.info("Logging into FTP session...")
            ftp_output = ftp.login(ftp_user, ftp_pwd)
            logger.info(ftp_output)
            if FTP_LOGIN_OK_CODE not in ftp_output:
                raise_err("Unable to login the FTP session")

            # Load file through FTP.
            logger.info("Uploading firmware file...")
            ftp.set_pasv(False)
            ftp_output = ftp.storbinary(
                "STOR {}".format(os.path.basename(file.name)), file)
            logger.info(ftp_output)
            if FTP_FILE_TRANSFER_OK_CODE not in ftp_output:
                raise_err("Unable to load the FW file through FTP")

            # Close FTP session.
            logger.info("Closing FTP session...")
            ftp.close()

            # Close the temporal file
            file.close()

        except Exception as e:
            raise ILFirmwareLoadError("Exception when flashing drive: {}".format(e))

    @staticmethod
    def load_firmware_moco(node, subnode, ip, port, moco_file):
        """Update MOCO firmware through UDP protocol.

        Args:
            node: Network node.
            subnode: Drive subnode.
            ip: Drive address IP.
            port: Drive port.
            moco_file: Path to the firmware file.

        Returns:
            int: Result code.

        Raises:
            ILFirmwareLoadError: The firmware load process fails
            with an error message.
        """
        r = 0
        upd = UDP(port, ip)

        if moco_file and os.path.isfile(moco_file):
            moco_in = open(moco_file, "r")

            logger.info("Loading firmware...")
            try:
                for line in moco_in:
                    words = line.split()

                    # Get command and address
                    cmd = int(words[1] + words[0], 16)
                    data = b''
                    data_start_byte = 2
                    while data_start_byte in range(data_start_byte, len(words)):
                        # Load UDP data
                        data = data + bytes([int(words[data_start_byte], 16)])
                        data_start_byte = data_start_byte + 1

                    # Send message
                    upd.raw_cmd(node, subnode, cmd, data)

                    if cmd == CMD_CHANGE_CPU:
                        sleep(1)

                logger.info("Bootload process succeeded")
            except Exception as e:
                raise ILFirmwareLoadError('Error during bootloader process. %s', e)
        else:
            raise ILFirmwareLoadError('File not found')

    def scan_slaves(self):
        raise NotImplementedError

    def connect_to_slave(self, target, dictionary=None, port=1061,
                         communication_protocol=NET_TRANS_PROT.UDP,
                         reconnection_retries=DEFAULT_MESSAGE_RETRIES,
                         reconnection_timeout=DEFAULT_MESSAGE_TIMEOUT,
                         servo_status_listener=True,
                         net_status_listener=True):
        """Connects to a slave through the given network settings.

        Args:
            target (str): IP of the target slave.
            dictionary (str): Path to the target dictionary file.
            port (int): Port to connect to the slave.
            communication_protocol (NET_TRANS_PROT): Communication protocol, UPD or TCP.
            reconnection_retries (int): Number of reconnection retried before declaring
            a connected or disconnected stated.
            reconnection_timeout (int): Time in ms of the reconnection timeout.
            servo_status_listener (bool): Toggle the listener of the servo for
            its status, errors, faults, etc.
            net_status_listener (bool): Toggle the listener of the network
            status, connection and disconnection.

        Returns:
            EthernetServo: Instance of the servo connected.

        """
        net__ = ffi.new('il_net_t **')
        servo__ = ffi.new('il_servo_t **')
        _dictionary = cstr(dictionary) if dictionary else ffi.NULL
        _target = cstr(target) if target else ffi.NULL

        r = lib.il_servo_lucky_eth(NET_PROT.ETH.value, net__, servo__,
                                   _dictionary, _target,
                                   port, communication_protocol.value)

        raise_err(r)

        net_ = ffi.cast('il_net_t *', net__[0])
        servo_ = ffi.cast('il_servo_t *', servo__[0])

        self._create_cffi_network(net_)
        servo = EthernetServo(servo_, self._cffi_network, target,
                              port, communication_protocol, dictionary,
                              servo_status_listener)

        self.servos.append(servo)

        if net_status_listener:
            self.start_network_monitor()

        self.set_reconnection_retries(reconnection_retries)
        self.set_recv_timeout(reconnection_timeout)

        return servo

    def disconnect_from_slave(self, servo):
        """Disconnects the slave from the network.

        Args:
            servo (EthernetServo): Instance of the servo connected.

        """
        # TODO: This stops all connections no only the target servo.
        self.servos.remove(servo)
        if len(self.servos) == 0:
            self.stop_network_monitor()
            self.close_socket()
            self.destroy_network()
        self._cffi_network = None

    @property
    def protocol(self):
        """NET_PROT: Obtain network protocol."""
        return NET_PROT.ETH<|MERGE_RESOLUTION|>--- conflicted
+++ resolved
@@ -10,11 +10,9 @@
 from ftplib import FTP
 from time import sleep
 
-<<<<<<< HEAD
 import os
-=======
 import ingenialogger
->>>>>>> b0eaa531
+logger = ingenialogger.get_logger(__name__)
 
 FTP_SESSION_OK_CODE = "220"
 FTP_LOGIN_OK_CODE = "230"
@@ -22,8 +20,6 @@
 FTP_CLOSE_OK_CODE = "221"
 
 CMD_CHANGE_CPU = 0x67E4
-
-logger = ingenialogger.get_logger(__name__)
 
 
 class EthernetNetwork(IPBNetwork):
