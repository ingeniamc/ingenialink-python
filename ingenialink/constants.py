--- conflicted
+++ resolved
@@ -26,17 +26,14 @@
 PASSWORD_STORE_RESTORE_TCP_IP = 0x636F6D73
 PASSWORD_STORE_RESTORE_SUB_0 = 0x73756230
 
-<<<<<<< HEAD
+FILE_EXT_SFU = ".sfu"
+FILE_EXT_LFU = ".lfu"
 FILE_EXT_SFU = '.sfu'
 FILE_EXT_LFU = '.lfu'
 FORCE_BOOT_PASSWORD = 0x424F4F54
 FOE_WRITE_PASSWORD = 0x70636675
 FORCE_COCO_BOOT_IDX = 0x5EDE
 FORCE_COCO_BOOT_SUBIDX = 0x00
-=======
-FILE_EXT_SFU = ".sfu"
-FILE_EXT_LFU = ".lfu"
->>>>>>> 89e26362
 
 CAN_MONITORING_MAPPED_REGISTERS_START_ADD = 0x58D000
 
