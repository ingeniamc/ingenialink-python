from collections import OrderedDict
from typing import Optional, Union, cast

from ingenialogger import get_logger

from ingenialink.enums.register import RegAccess
from ingenialink.exceptions import ILEcatStateError, ILIOError
from ingenialink.pdo import PDOServo
from ingenialink.register import Register
from ingenialink.servo import Servo

logger = get_logger(__name__)

# These registers cannot be restored in whatever order, if
# they have been altered, just restore the rpdo and tpdo maps
_PDO_RPDO_MAP_REGISTER_UID = "ETG_COMMS_RPDO_"
_PDO_TPDO_MAP_REGISTER_UID = "ETG_COMMS_TPDO_"


class DriveContextManager:
    """Context used to make modifications in the drive.

    Once the modifications are not needed anymore, the drive values will be restored.
    """

    def __init__(
        self,
        servo: Servo,
        axis: Optional[int] = None,
        do_not_restore_registers: Optional[list[str]] = None,
        reset_pdo_mapping: bool = True,
    ) -> None:
        """Initializes the registers that shouldn't be stored.

        Args:
            servo: servo.
            axis: axis to store/restore registers. If not specified, all axis will be
            stored/restored. Defaults to None.
            do_not_restore_registers: list of registers that should not be stored/restored.
                Defaults to [].
            reset_pdo_mapping: if True, will reset the PDO mapping on context exit if any of
                the PDO mapping registers have been changed. Defaults to True.
        """
        self.drive = servo
        self._axis: Optional[int] = axis
        self._reset_pdo_mapping: bool = reset_pdo_mapping

        self._do_not_restore_registers: set[str] = (
            set(do_not_restore_registers) if isinstance(do_not_restore_registers, list) else set()
        )
        self._do_not_restore_registers.update([
            servo.STORE_COCO_ALL,
            servo.STORE_MOCO_ALL_REGISTERS,
            servo.RESTORE_COCO_ALL,
            servo.RESTORE_MOCO_ALL_REGISTERS,
        ])

        self._original_register_values: dict[int, dict[str, Union[int, float, str, bytes]]] = {}
        self._registers_changed: OrderedDict[tuple[int, str], Union[int, float, str, bytes]] = (
            OrderedDict()
        )

        # If registers that contain the prefixes defined in _PDO_MAP_REGISTERS_UID
        # present a change, do not restore the exact same value because there is an
        # order that must be followed for that, just restore the whole mapping
        self._reset_rpdo_mapping: bool = False
        self._reset_tpdo_mapping: bool = False
        self._pdo_registers_changed: OrderedDict[tuple[int, str], Union[int, float, str, bytes]] = (
            OrderedDict()
        )

    def _register_update_callback(
        self,
        servo: Servo,  # noqa: ARG002
        register: Register,
        value: Union[int, float, str, bytes],
    ) -> None:
        """Saves the register uids that are changed.

        It will ignore the registers that should not be restored `self._do_not_restore_registers`.

        Args:
            servo: servo.
            register: register.
            value: changed value.
        """

        def _get_previous_value(
            registers_changed: OrderedDict[tuple[int, str], Union[int, float, str, bytes]],
        ) -> Optional[Union[int, float, str, bytes]]:
            if dict_key in registers_changed:
                return registers_changed[dict_key]
            return self._original_register_values[register.subnode][uid]

        uid: str = cast("str", register.identifier)
        if register.access in [RegAccess.WO, RegAccess.RO]:
            return
        if uid in self._do_not_restore_registers:
            return
        if uid not in self._original_register_values[register.subnode]:
            return

        dict_key = (register.subnode, uid)

        # Reset the whole rpdo/tpdo mapping if needed
        if _PDO_RPDO_MAP_REGISTER_UID in uid:
            if not self._reset_pdo_mapping:
                return
            logger.debug(
                f"{id(self)}: {uid=} has been changed, will reset rpdo mapping on context exit"
            )
            self._reset_rpdo_mapping = True
            previous_value = _get_previous_value(self._pdo_registers_changed)
            if value != previous_value:
                self._pdo_registers_changed[dict_key] = value
            return
        if _PDO_TPDO_MAP_REGISTER_UID in uid:
            if not self._reset_pdo_mapping:
                return
            logger.debug(
                f"{id(self)}: {uid=} has been changed, will reset tpdo mapping on context exit"
            )
            self._reset_tpdo_mapping = True
            previous_value = _get_previous_value(self._pdo_registers_changed)
            if value != previous_value:
                self._pdo_registers_changed[dict_key] = value
            return

        # Check if the new value is different from the previous one
        previous_value = _get_previous_value(self._registers_changed)
        if value == previous_value:
            return
        self._registers_changed[dict_key] = value
        logger.debug(f"{id(self)}: {uid=} changed from {previous_value!r} to {value!r}")

    def _store_register_data(self) -> None:
        """Saves the value of all registers."""
        axes = list(self.drive.dictionary.subnodes) if self._axis is None else [self._axis]
        for axis in axes:
            self._original_register_values[axis] = {}
            for uid, register in self.drive.dictionary.registers(subnode=axis).items():
                if register.identifier in self._do_not_restore_registers:
                    continue
                if register.access in [RegAccess.WO, RegAccess.RO]:
                    continue

                try:
                    register_value = self.drive.read(uid, subnode=axis)
                except ILIOError:
                    continue
                except Exception as e:
                    logger.warning(
                        f"{id(self)}: '{e}' happened while trying to read {uid=} from {axis=}, "
                        "trying again..."
                    )
                    try:
                        register_value = self.drive.read(uid, subnode=axis)
                    except ILIOError:
                        continue
                self._original_register_values[axis][uid] = register_value

    def _restore_register_data(self) -> None:
        """Restores the drive values."""
        registers_to_restore = [self._registers_changed]
        # Drive must be in pre-operational state to reset the PDO mapping
        # https://novantamotion.atlassian.net/browse/INGK-1160
<<<<<<< HEAD
        if self._reset_pdo_mapping and (self._reset_tpdo_mapping or self._reset_rpdo_mapping):
=======
        if isinstance(self.drive, PDOServo) and (
            self._reset_tpdo_mapping or self._reset_rpdo_mapping
        ):
>>>>>>> 528c2d3b
            try:
                self.drive.check_servo_is_in_preoperational_state()
                if self._reset_tpdo_mapping:
                    logger.warning(f"{id(self)}: Will reset tpdo mapping")
                    self.drive.reset_tpdo_mapping()
                if self._reset_rpdo_mapping:
                    logger.warning(f"{id(self)}: Will reset rpdo mapping")
                    self.drive.reset_rpdo_mapping()
                registers_to_restore.append(self._pdo_registers_changed)
            except ILEcatStateError:
                logger.warning(
                    "Cannot reset rpdo/tpdo mapping, drive must be in pre-operational state"
                )

        axes = list(self.drive.dictionary.subnodes) if self._axis is None else [self._axis]
        restored_registers: dict[int, list[str]] = {axis: [] for axis in axes}
        for restore_list in registers_to_restore:
            for (axis, uid), current_value in reversed(restore_list.items()):
                # No original data for the register
                if uid not in self._original_register_values[axis]:
                    continue
                # Register has already been restored with a newer value than the evaluated one
                if uid in restored_registers[axis]:
                    continue
                restore_value = self._original_register_values[axis][uid]
                # No change with respect to the original value
                if current_value == restore_value:
                    continue

                try:
                    logger.debug(f"Restoring {uid=} to {restore_value!r} on {axis=}")
                    self.drive.write(uid, restore_value, subnode=axis)
                except Exception as e:
                    logger.error(
                        f"{id(self)}: {uid} failed to restore value={current_value!r} "
                        f"to {restore_value!r} with exception '{e}', trying again..."
                    )
                    self.drive.write(uid, restore_value, subnode=axis)
                restored_registers[axis].append(uid)

    def __enter__(self) -> None:
        """Subscribes to register update callbacks and saves the drive values."""
        self._store_register_data()
        self.drive.register_update_subscribe(self._register_update_callback)
        self.drive.register_update_complete_access_subscribe(self._register_update_callback)

    def __exit__(self, exc_type, exc_value, traceback) -> None:  # type: ignore [no-untyped-def]
        """Unsubscribes from register updates and restores the drive values."""
        self.drive.register_update_unsubscribe(self._register_update_callback)
        self.drive.register_update_complete_access_unsubscribe(self._register_update_callback)
        self._restore_register_data()<|MERGE_RESOLUTION|>--- conflicted
+++ resolved
@@ -164,13 +164,11 @@
         registers_to_restore = [self._registers_changed]
         # Drive must be in pre-operational state to reset the PDO mapping
         # https://novantamotion.atlassian.net/browse/INGK-1160
-<<<<<<< HEAD
-        if self._reset_pdo_mapping and (self._reset_tpdo_mapping or self._reset_rpdo_mapping):
-=======
-        if isinstance(self.drive, PDOServo) and (
-            self._reset_tpdo_mapping or self._reset_rpdo_mapping
+        if (
+            self._reset_pdo_mapping
+            and isinstance(self.drive, PDOServo)
+            and (self._reset_tpdo_mapping or self._reset_rpdo_mapping)
         ):
->>>>>>> 528c2d3b
             try:
                 self.drive.check_servo_is_in_preoperational_state()
                 if self._reset_tpdo_mapping:
