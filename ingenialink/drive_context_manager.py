--- conflicted
+++ resolved
@@ -12,11 +12,6 @@
 
 if TYPE_CHECKING:
     from ingenialink.canopen.register import CanopenRegister
-<<<<<<< HEAD
-=======
-    from ingenialink.dictionary import CanOpenObject
-    from ingenialink.ethercat.register import EthercatRegister
->>>>>>> a22eb70c
 
 logger = get_logger(__name__)
 
@@ -86,17 +81,9 @@
         self._original_canopen_object_values: dict[CanOpenObject, bytes] = {}
 
         # Key: (axis, uid), value
-<<<<<<< HEAD
         self._registers_changed = OrderedDict[tuple[int, str], Union[int, float, str, bytes]]()
 
         self._objects_changed = set[CanOpenObject]()
-=======
-        self._registers_changed: OrderedDict[tuple[int, str], Union[int, float, str, bytes]] = (
-            OrderedDict()
-        )
-        # Key: axis, (object uid, object)
-        self._objects_changed: OrderedDict[int, dict[str, CanOpenObject]] = OrderedDict()
->>>>>>> a22eb70c
 
         # If registers that contain the prefixes defined in _PDO_MAP_REGISTERS_UID
         # present a change, do not restore the exact same value because there is an
@@ -188,14 +175,6 @@
         """
         if operation is RegisterAccessOperation.READ:
             return
-<<<<<<< HEAD
-=======
-        if register.access in [RegAccess.WO, RegAccess.RO]:
-            return
-
-        if not isinstance(servo.dictionary, CanopenDictionary):
-            raise ValueError("Servo dictionary is not a CanopenDictionary instance.")
->>>>>>> a22eb70c
 
         # If the register has been changed using complete access,
         # assume that all the registers in the main object have been changed
@@ -206,14 +185,7 @@
 
         self._objects_changed.add(obj)
 
-<<<<<<< HEAD
         # self._update_reset_pdo_mapping_flags(uid=register.identifier) TODO
-=======
-        if register.subnode not in self._objects_changed:
-            self._objects_changed[register.subnode] = {}
-        self._objects_changed[register.subnode][obj.uid] = obj
-        self._update_reset_pdo_mapping_flags(uid=obj.uid)
->>>>>>> a22eb70c
         logger.debug(f"{id(self)}: Object {obj.uid} changed using complete access to {value!r}.")
 
     def _store_register_data(self) -> None:
@@ -300,30 +272,12 @@
             restored_registers[axis].append(uid)
 
     def _restore_objects_data(self) -> None:
-<<<<<<< HEAD
         for obj in self._objects_changed:
             restore_value = self._original_canopen_object_values.get(obj, None)
             if restore_value is None:
                 raise ValueError(f"No original data for the object {obj} to restore.")
             logger.debug(f"Restoring {obj} using complete access.")
             self.drive.write_complete_access(obj, restore_value)
-=======
-        axes = list(self.drive.dictionary.subnodes) if self._axis is None else [self._axis]
-        restored_objects: dict[int, list[str]] = {axis: [] for axis in axes}
-
-        for axis, objects in reversed(self._objects_changed.items()):
-            for uid, obj in objects.items():
-                # Object has already been restored with a newer value than the evaluated one
-                if uid in restored_objects[axis]:
-                    continue
-                restore_value = self._original_canopen_object_values[axis][uid]
-                logger.debug(
-                    f"Restoring object {obj.uid} from object {uid=} on {axis=} "
-                    "using complete access."
-                )
-                self.drive.write_complete_access(obj, restore_value, subnode=axis)
-                restored_objects[axis].append(uid)
->>>>>>> a22eb70c
 
         # Drive must be in pre-operational state to reset the PDO mapping
         # https://novantamotion.atlassian.net/browse/INGK-1160
