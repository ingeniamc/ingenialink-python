--- conflicted
+++ resolved
@@ -149,13 +149,7 @@
 
         self._objects_changed.add(obj)
 
-<<<<<<< HEAD
         # self._update_reset_pdo_mapping_flags(uid=register.identifier) TODO
-=======
-        if register.subnode not in self._objects_changed:
-            self._objects_changed[register.subnode] = {}
-        self._objects_changed[register.subnode][obj.uid] = obj
->>>>>>> 07ad101f
         logger.debug(f"{id(self)}: Object {obj.uid} changed using complete access to {value!r}.")
 
     def _store_register_data(self) -> None:
