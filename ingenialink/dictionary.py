import enum
import xml.etree.ElementTree as ET
from abc import ABC, abstractmethod
from dataclasses import dataclass
from pathlib import Path
from typing import Dict, Iterator, List, Optional, Tuple, Union

import ingenialogger

from ingenialink.canopen.register import CanopenRegister
from ingenialink.ethercat.register import EthercatRegister
from ingenialink.ethernet.register import EthernetRegister
from ingenialink.exceptions import ILDictionaryParseError
from ingenialink.register import REG_ACCESS, REG_ADDRESS_TYPE, REG_DTYPE, RegCyclicType, Register

logger = ingenialogger.get_logger(__name__)

# Dictionary constants guide:
# Each constant has this structure: DICT_ORIGIN_END
# ORIGIN: The start point of the path
# END: The end point of the path
# ORIGIN: LABELS
DICT_LABELS = "./Labels"
DICT_LABELS_LABEL = f"{DICT_LABELS}/Label"


class Interface(enum.Enum):
    """Connection Interfaces"""

    CAN = enum.auto()
    """CANopen"""
    ETH = enum.auto()
    """Ethernet"""
    ECAT = enum.auto()
    """EtherCAT"""
    EoE = enum.auto()
    """Ethernet over EtherCAT"""
    VIRTUAL = enum.auto()
    """Virtual Drive"""


class SubnodeType(enum.Enum):
    """Subnode types"""

    COMMUNICATION = enum.auto()
    """Communication"""
    MOTION = enum.auto()
    """Motion"""
    SAFETY = enum.auto()
    """Safety"""


@dataclass
class DictionarySafetyPDO:
    """Safety PDOs dictionary descriptor"""

    @dataclass
    class PDORegister:
        """PDO register descriptor"""

        register: Optional[CanopenRegister]
        size: int

    index: int
    entries: List[PDORegister]


class DictionaryCategories:
    """Contains all categories from a Dictionary.

    Args:
        list_xdf_categories: List of Elements from xdf file

    """

    def __init__(self, list_xdf_categories: List[ET.Element]) -> None:
        self._list_xdf_categories = list_xdf_categories
        self._cat_ids: List[str] = []
        self._categories: Dict[str, Dict[str, str]] = {}

        self.load_cat_ids()

    def load_cat_ids(self) -> None:
        """Load category IDs from dictionary."""
        for element in self._list_xdf_categories:
            self._cat_ids.append(element.attrib["id"])
            cat_element = element.find(DICT_LABELS_LABEL)
            if cat_element is None:
                logger.warning(
                    f"The element of the category {element.attrib['id']} could not be load"
                )
                continue
            cat_id = cat_element.text
            if cat_id is None:
                logger.warning(f"The ID of the category {element.attrib['id']} could not be load")
                continue
            self._categories[element.attrib["id"]] = {"en_US": cat_id}

    @property
    def category_ids(self) -> List[str]:
        """Category IDs."""
        return self._cat_ids

    def labels(self, cat_id: str) -> Dict[str, str]:
        """Obtain labels for a certain category ID.

        Args:
        cat_id:  Category ID

        Returns:
            Labels dictionary.

        """
        return self._categories[cat_id]


@dataclass
class DictionaryError:
    id: int
    """The error ID."""

    affected_module: str
    """The module affected by the error."""

    error_type: str
    """The error type."""

    description: Optional[str]
    """The error description."""

    def __iter__(self) -> Iterator[Union[str, None]]:
        id_hex_string = f"0x{self.id:08X}"
        return iter((id_hex_string, self.affected_module, self.error_type, self.description))


class Dictionary(ABC):
    """Ingenia dictionary Abstract Base Class.

    Args:
        dictionary_path: Dictionary file path.
        interface: communication interface.

    Raises:
        ILDictionaryParseError: If the dictionary could not be created.

    """

    dtype_xdf_options = {
        "float": REG_DTYPE.FLOAT,
        "s8": REG_DTYPE.S8,
        "u8": REG_DTYPE.U8,
        "s16": REG_DTYPE.S16,
        "u16": REG_DTYPE.U16,
        "s32": REG_DTYPE.S32,
        "u32": REG_DTYPE.U32,
        "s64": REG_DTYPE.S64,
        "u64": REG_DTYPE.U64,
        "str": REG_DTYPE.STR,
        "bool": REG_DTYPE.BOOL,
        "byteArray512": REG_DTYPE.BYTE_ARRAY_512,
    }

    access_xdf_options = {"r": REG_ACCESS.RO, "w": REG_ACCESS.WO, "rw": REG_ACCESS.RW}

    address_type_xdf_options = {
        "NVM": REG_ADDRESS_TYPE.NVM,
        "NVM_NONE": REG_ADDRESS_TYPE.NVM_NONE,
        "NVM_CFG": REG_ADDRESS_TYPE.NVM_CFG,
        "NVM_LOCK": REG_ADDRESS_TYPE.NVM_LOCK,
        "NVM_HW": REG_ADDRESS_TYPE.NVM_HW,
    }

    subnode_xdf_options = {
        "Communication": SubnodeType.COMMUNICATION,
        "Motion": SubnodeType.MOTION,
        "Safety": SubnodeType.SAFETY,
    }

    version: str
    """Version of the dictionary."""
    firmware_version: Optional[str] = None
    """Firmware version declared in the dictionary."""
    product_code: Optional[int] = None
    """Product code declared in the dictionary."""
    coco_product_code: Optional[int] = None
    """CoCo product code declared in the dictionary.
    Only used when a COM-KIT and a CORE dictionary are merged."""
    part_number: Optional[str] = None
    """Part number declared in the dictionary."""
    revision_number: Optional[int] = None
    """Revision number declared in the dictionary."""
    interface: Interface
    """Interface declared in the dictionary."""
    subnodes: Dict[int, SubnodeType]
    """Number of subnodes in the dictionary."""
    categories: DictionaryCategories
    """Instance of all the categories in the dictionary."""
    errors: Dict[int, "DictionaryError"]
    """Instance of all the errors in the dictionary."""
    image: Optional[str] = None
    """Drive's encoded image."""
    is_safe: bool = False
    """True if has SafetyPDOs element, else False"""
    _registers: Dict[int, Dict[str, Register]]
    """Instance of all the registers in the dictionary"""
    registers_group: Dict[int, Dict[str, List[Register]]]
    """Registers group by subnode and UID"""
    safety_rpdos: Dict[str, DictionarySafetyPDO]
    """Safety RPDOs by UID"""
    safety_tpdos: Dict[str, DictionarySafetyPDO]
    """Safety TPDOs by UID"""

    def __init__(self, dictionary_path: str, interface: Interface) -> None:
        self.registers_group = {}
        self.safety_rpdos = {}
        self.safety_tpdos = {}
        self._registers = {}
        self.subnodes = {}
        self.path = dictionary_path
        """Path of the dictionary."""
        self.interface = interface
        try:
            self.read_dictionary()
        except KeyError as e:
            raise ILDictionaryParseError("The dictionary is not well-formed.") from e

    def __add__(self, other_dict: "Dictionary") -> "Dictionary":
        """Merge two dictionary instances.

        It can only be used for merging COM-KIT and CORE dictionaries.

        """
        if not isinstance(other_dict, type(self)):
            raise TypeError(
                f"Cannot merge dictionaries. Expected type: {type(self)}, got: {type(other_dict)}"
            )
        if not other_dict.is_coco_dictionary and not self.is_coco_dictionary:
            raise ValueError(
                "Cannot merge dictionaries. One of the dictionaries must be a COM-KIT dictionary."
            )
        self._merge_registers(other_dict)
        self._merge_errors(other_dict)
        self._merge_attributes(other_dict)
        self._set_image(other_dict)
        return self

    def registers(self, subnode: int) -> Dict[str, Register]:
        """Gets the register dictionary to the targeted subnode.

        Args:
            subnode: Identifier for the subnode.

        Returns:
            Dictionary of all the registers for a subnode.

        """
        return self._registers[subnode]

    @abstractmethod
    def read_dictionary(self) -> None:
        """Reads the dictionary file and initializes all its components."""
        pass

    def child_registers(self, uid: str, subnode: int) -> List[Register]:
        """Return group registers by an UID

        Args:
            uid: registers group UID
            subnode: registers group subnode

        Returns:
            All registers in the group

        Raises:
            KeyError: Registers group does not exist

        """
        if subnode in self.registers_group and uid in self.registers_group[subnode]:
            return self.registers_group[subnode][uid]
        raise KeyError(f"Registers group {uid} in subnode {subnode} not exist")

    def get_safety_rpdo(self, uid: str) -> DictionarySafetyPDO:
        """Get Safe RPDO by uid

        Args:
            uid: Safe RPDO uid

        Returns:
            PDO object description

        Raises:
            NotImplementedError: Device is not safe
            KeyError: Safe RPDO not exist

        """
        if not self.is_safe:
            raise NotImplementedError("Safe PDOs are not implemented for this device")
        if uid in self.safety_rpdos:
            return self.safety_rpdos[uid]
        raise KeyError(f"Safe RPDO {uid} not exist")

    def get_safety_tpdo(self, uid: str) -> DictionarySafetyPDO:
        """Get Safe TPDO by uid

        Args:
            uid: Safe TPDO uid

        Returns:
            PDO object description

        Raises:
            NotImplementedError: Device is not safe
            KeyError: Safe TPDO not exist

        """
        if not self.is_safe:
            raise NotImplementedError("Safe PDOs are not implemented for this device")
        if uid in self.safety_tpdos:
            return self.safety_tpdos[uid]
        raise KeyError(f"Safe TPDO {uid} not exist")

    def _merge_registers(self, other_dict: "Dictionary") -> None:
        """Add the registers from another dictionary to the dictionary instance.

        Args:
            other_dict: The other dictionary instance.

        """
        for subnode, registers in other_dict._registers.items():
            self._registers[subnode].update(registers)

    def _merge_errors(self, other_dict: "Dictionary") -> None:
        """Add the errors from another dictionary to the dictionary instance.

        Args:
            other_dict: The other dictionary instance.

        """
        self.errors.update(other_dict.errors)

    def _set_image(self, other_dict: "Dictionary") -> None:
        """Set the image attribute.

        Choose the image from the dictionary that has one.

        Args:
            other_dict: The other dictionary instance.

        """
        core_dict = self if other_dict.is_coco_dictionary else other_dict
        self.image = core_dict.image

    def _merge_attributes(self, other_dict: "Dictionary") -> None:
        """Add the revision number, product code, firmware version and part number
        from the other dictionary to the dictionary instance.

        Args:
            other_dict: The other dictionary instance.

        """
        if not other_dict.is_coco_dictionary:
            self.coco_product_code = self.product_code
            self.product_code = other_dict.product_code
            self.revision_number = other_dict.revision_number
            self.firmware_version = other_dict.firmware_version
            self.part_number = other_dict.part_number
        else:
            self.coco_product_code = other_dict.product_code

    def _read_errors(self, root: ET.Element, path: str) -> None:
        """Process Errors element and set errors

        Args:
            root: Errors element

        """
        error_list = self._findall_and_check(root, path)
        self._load_errors(error_list)

    @staticmethod
    def _findall_and_check(root: ET.Element, path: str) -> List[ET.Element]:
        """Return list of elements in the target root element if exist, else, raises an exception.

        Args:
          root: root element
          path: target elements path

        Returns:
          list of path elements

        Raises:
          ILDictionaryParseError: path elements not found

        """
        element = root.findall(path)
        if not element:
            raise ILDictionaryParseError(f"{path} element is not found")
        return element

    def _load_errors(self, error_list: List[ET.Element]) -> None:
        """Parse and load the errors into the errors dictionary"""
        self.errors = {}
        for element in error_list:
            label = element.find(DICT_LABELS_LABEL)
            if label is None:
                logger.warning(f"Could not load label of error {element.attrib['id']}")
                continue
            error_id = int(element.attrib["id"], 16)
            error_description = label.text
            error_type = element.attrib["error_type"].capitalize()
            error_affected_module = element.attrib["affected_module"]
            self.errors[error_id] = DictionaryError(
                error_id, error_affected_module, error_type, error_description
            )

    @property
    def is_coco_dictionary(self) -> bool:
        """Check if dictionary is a CoCo dictionary

        Returns:
            True if the dictionary is a CoCo dictionary. False otherwise.

        """
        return len(self.registers(1)) == 0


class DictionaryV3(Dictionary):
    __DRIVE_IMAGE_ELEMENT = "DriveImage"

    __HEADER_ELEMENT = "Header"
    __VERSION_ELEMENT = "Version"

    __BODY_ELEMENT = "Body"

    __CATEGORIES_ELEMENT = "Categories"
    __CATEGORY_ELEMENT = "Category"

    __DEVICES_ELEMENT = "Devices"
    __DEVICE_ELEMENT = {
        Interface.CAN: "CANDevice",
        Interface.ETH: "ETHDevice",
        Interface.ECAT: "ECATDevice",
        Interface.EoE: "EoEDevice",
    }
    __DEVICE_FW_VERSION_ATTR = "firmwareVersion"
    __DEVICE_PRODUCT_CODE_ATTR = "ProductCode"
    __DEVICE_PART_NUMBER_ATTR = "PartNumber"
    DEVICE_REVISION_NUMBER_ATTR = "RevisionNumber"

    __SUBNODES_ELEMENT = "Subnodes"
    __SUBNODE_ELEMENT = "Subnode"
    __SUBNODE_INDEX_ATTR = "index"

    __SUBNODE_ATTR = "subnode"
    __ADDRESS_TYPE_ATTR = "address_type"
    __ACCESS_ATTR = "access"
    __DTYPE_ATTR = "dtype"
    __UID_ATTR = "id"
    __CYCLIC_ATTR = "cyclic"
    __DESCRIPTION_ATTR = "desc"
    __DEFAULT_ATTR = "default"
    __CAT_ID_ATTR = "cat_id"
    __UNITS_ATTR = "units"
    __IS_NODE_ID_DEPENDENT_ATTR = "is_node_id_dependent"
    __IS_NODE_ID_DEPENDENT_TRUE_ATTR_VALUE = "true"

    __CANOPEN_OBJECTS_ELEMENT = "CANopenObjects"
    __CANOPEN_OBJECT_ELEMENT = "CANopenObject"
    __SUBITEMS_ELEMENT = "Subitems"
    __SUBITEM_ELEMENT = "Subitem"
    __INDEX_ATTR = "index"
    __SUBINDEX_ATTR = "subindex"

    __MCB_REGISTERS_ELEMENT = "MCBRegisters"
    __MCB_REGISTER_ELEMENT = "MCBRegister"
    __ADDRESS_ATTR = "address"

    __ERRORS_ELEMENT = "Errors"
    __ERROR_ELEMENT = "Error"

    __LABELS_ELEMENT = "Labels"
    __LABEL_ELEMENT = "Label"
    __LABEL_LANG_ATTR = "lang"

    __ENUMERATIONS_ELEMENT = "Enumerations"
    __ENUM_ELEMENT = "Enum"
    __ENUM_VALUE_ATTR = "value"

    __RANGE_ELEMENT = "Range"
    __RANGE_MIN_ATTR = "min"
    __RANGE_MAX_ATTR = "max"

    __SAFETY_PDOS_ELEMENT = "SafetyPDOs"
    __RPDO_ELEMENT = "RPDO"
    __TPDO_ELEMENT = "TPDO"
    __PDO_UID_ATTR = "id"
    __PDO_INDEX_ATTR = "index"
    __PDO_ENTRY_ELEMENT = "PDOEntry"
    __PDO_ENTRY_SIZE_ATTR = "size"
    __PDO_ENTRY_SUBNODE_ATTR = "subnode"

    @staticmethod
    def __find_and_check(root: ET.Element, path: str) -> ET.Element:
        """Return the path element in the target root element if exists, else, raises an exception.

        Args:
            root: root element
            path: target element path

        Returns:
            path element

        Raises:
            ILDictionaryParseError: path element not found

        """
        element = root.find(path)
        if element is None:
            raise ILDictionaryParseError(f"{path} element is not found")
        return element

    def read_dictionary(self) -> None:
        try:
            with open(self.path, "r", encoding="utf-8") as xdf_file:
                tree = ET.parse(xdf_file)
        except FileNotFoundError:
            raise FileNotFoundError(f"There is not any xdf file in the path: {self.path}")
        root = tree.getroot()
        drive_image_element = self.__find_and_check(root, self.__DRIVE_IMAGE_ELEMENT)
        self.__read_drive_image(drive_image_element)
        header_element = self.__find_and_check(root, self.__HEADER_ELEMENT)
        self.__read_header(header_element)
        body_element = self.__find_and_check(root, self.__BODY_ELEMENT)
        self.__read_body(body_element)

    def __read_drive_image(self, drive_image: ET.Element) -> None:
        """Process DriveImage element and set image

        Args:
            drive_image: DriveImage element

        """
        if drive_image.text is not None and drive_image.text.strip():
            self.image = drive_image.text.strip()
        else:
            self.image = None

    def __read_header(self, root: ET.Element) -> None:
        """Process Header element

        Args:
            root: Header element

        """
        version_element = self.__find_and_check(root, self.__VERSION_ELEMENT)
        self.__read_version(version_element)
        # Dictionary localization not implemented

    def __read_version(self, root: ET.Element) -> None:
        """Process Version element and set version

        Args:
            root: Version element

        Raises:
            ILDictionaryParseError: version is empty

        """
        if root.text is None:
            raise ILDictionaryParseError("Version is empty")
        self.version = root.text.strip()

    def __read_body(self, root: ET.Element) -> None:
        """Process Body element

        Args:
            root: Body element

        """
        categories_element = self.__find_and_check(root, self.__CATEGORIES_ELEMENT)
        self.__read_categories(categories_element)
        devices_element = self.__find_and_check(root, self.__DEVICES_ELEMENT)
        self.__read_devices(devices_element)

    def __read_categories(self, root: ET.Element) -> None:
        """Process Categories element and set categories

        Args:
            root: Categories element

        """
<<<<<<< HEAD
        category_list = self.__findall_and_check(root, self.__CATEGORY_ELEMENT)
=======
        category_list = self._findall_and_check(root, self.CATEGORY_ELEMENT)
>>>>>>> f9fe2dea
        self.categories = DictionaryCategories(category_list)

    def __read_devices(self, root: ET.Element) -> None:
        """Process Devices element

        Args:
            root: Devices element

        """
        if self.interface == Interface.VIRTUAL:
            device_element = root.find(self.__DEVICE_ELEMENT[Interface.ETH])
            if device_element is None:
                device_element = root.find(self.__DEVICE_ELEMENT[Interface.EoE])
                self.interface = Interface.EoE
            else:
                self.interface = Interface.ETH
        else:
            device_element = root.find(self.__DEVICE_ELEMENT[self.interface])
        if device_element is None:
            raise ILDictionaryParseError("Dictionary can not be used for the chose communication")
        self.__read_device_attributes(device_element)
        if self.interface == Interface.ETH:
            self.__read_device_eth(device_element)
        if self.interface == Interface.CAN:
            self.__read_device_can(device_element)
        if self.interface == Interface.ECAT:
            self.__read_device_ecat(device_element)
        if self.interface == Interface.EoE:
            self.__read_device_eoe(device_element)

    def __read_device_attributes(self, device: ET.Element) -> None:
        self.firmware_version = device.attrib[self.__DEVICE_FW_VERSION_ATTR]
        self.product_code = int(device.attrib[self.__DEVICE_PRODUCT_CODE_ATTR])
        self.part_number = device.attrib[self.__DEVICE_PART_NUMBER_ATTR]
        self.revision_number = int(device.attrib[self.DEVICE_REVISION_NUMBER_ATTR])

    def __read_device_eoe(self, root: ET.Element) -> None:
        """Process EoEDevice element

        Args:
            root: EoEDevice element

        """
        # Device element is identical
        self.__read_device_eth(root)

    def __read_device_eth(self, root: ET.Element) -> None:
        """Process ETHDevice element

        Args:
            root: ETHDevice element

        """
        subnodes_element = self.__find_and_check(root, self.__SUBNODES_ELEMENT)
        self.__read_subnodes(subnodes_element)
<<<<<<< HEAD
        registers_element = self.__find_and_check(root, self.__MCB_REGISTERS_ELEMENT)
        register_element_list = self.__findall_and_check(
            registers_element, self.__MCB_REGISTER_ELEMENT
        )
        for register_element in register_element_list:
            self.__read_mcb_register(register_element)
        errors_element = self.__find_and_check(root, self.__ERRORS_ELEMENT)
        self.__read_errors(errors_element)
=======
        registers_element = self.__find_and_check(root, self.MCB_REGISTERS_ELEMENT)
        register_element_list = self._findall_and_check(
            registers_element, self.MCB_REGISTER_ELEMENT
        )
        for register_element in register_element_list:
            self.__read_mcb_register(register_element)
        errors_element = self.__find_and_check(root, self.ERRORS_ELEMENT)
        self._read_errors(errors_element, self.ERROR_ELEMENT)
>>>>>>> f9fe2dea

    def __read_device_ecat(self, root: ET.Element) -> None:
        """Process ECATDevice element

        Args:
            root: ECATDevice element

        """
        subnodes_element = self.__find_and_check(root, self.__SUBNODES_ELEMENT)
        self.__read_subnodes(subnodes_element)
<<<<<<< HEAD
        registers_element = self.__find_and_check(root, self.__CANOPEN_OBJECTS_ELEMENT)
        register_element_list = self.__findall_and_check(
            registers_element, self.__CANOPEN_OBJECT_ELEMENT
        )
        for register_element in register_element_list:
            self.__read_canopen_object(register_element)
        errors_element = self.__find_and_check(root, self.__ERRORS_ELEMENT)
        self.__read_errors(errors_element)
        safety_pdos_element = root.find(self.__SAFETY_PDOS_ELEMENT)
=======
        registers_element = self.__find_and_check(root, self.CANOPEN_OBJECTS_ELEMENT)
        register_element_list = self._findall_and_check(
            registers_element, self.CANOPEN_OBJECT_ELEMENT
        )
        for register_element in register_element_list:
            self.__read_canopen_object(register_element)
        errors_element = self.__find_and_check(root, self.ERRORS_ELEMENT)
        self._read_errors(errors_element, self.ERROR_ELEMENT)
        safety_pdos_element = root.find(self.SAFETY_PDOS_ELEMENT)
>>>>>>> f9fe2dea
        if safety_pdos_element is not None:
            self.__read_safety_pdos(safety_pdos_element)

    def __read_device_can(self, root: ET.Element) -> None:
        """Process CANDevice element

        Args:
            root: CANDevice element

        """
        subnodes_element = self.__find_and_check(root, self.__SUBNODES_ELEMENT)
        self.__read_subnodes(subnodes_element)
<<<<<<< HEAD
        registers_element = self.__find_and_check(root, self.__CANOPEN_OBJECTS_ELEMENT)
        register_element_list = self.__findall_and_check(
            registers_element, self.__CANOPEN_OBJECT_ELEMENT
        )
        for register_element in register_element_list:
            self.__read_canopen_object(register_element)
        errors_element = self.__find_and_check(root, self.__ERRORS_ELEMENT)
        self.__read_errors(errors_element)
=======
        registers_element = self.__find_and_check(root, self.CANOPEN_OBJECTS_ELEMENT)
        register_element_list = self._findall_and_check(
            registers_element, self.CANOPEN_OBJECT_ELEMENT
        )
        for register_element in register_element_list:
            self.__read_canopen_object(register_element)
        errors_element = self.__find_and_check(root, self.ERRORS_ELEMENT)
        self._read_errors(errors_element, self.ERROR_ELEMENT)
>>>>>>> f9fe2dea

    def __read_subnodes(self, root: ET.Element) -> None:
        """Process Subnodes element and fill subnodes

        Args:
            root: Subnodes element

        Raises:
            ILDictionaryParseError: Subnode element text is None

        """
<<<<<<< HEAD
        subnode_list = self.__findall_and_check(root, self.__SUBNODE_ELEMENT)
=======
        subnode_list = self._findall_and_check(root, self.SUBNODE_ELEMENT)
>>>>>>> f9fe2dea
        for subnode in subnode_list:
            if subnode.text is None:
                raise ILDictionaryParseError("Subnode element text is None")
            self.subnodes[
                int(subnode.attrib[self.__SUBNODE_INDEX_ATTR])
            ] = self.subnode_xdf_options[subnode.text.strip()]

<<<<<<< HEAD
    def __read_errors(self, root: ET.Element) -> None:
        """Process Errors element and set errors

        Args:
            root: Errors element

        """
        error_list = self.__findall_and_check(root, self.__ERROR_ELEMENT)
        self.errors = DictionaryErrors(error_list)

=======
>>>>>>> f9fe2dea
    def __read_labels(self, root: ET.Element) -> Dict[str, str]:
        """Process Labels element

        Args:
            root: Labels element

        Returns:
            labels by localization

        """
<<<<<<< HEAD
        label_list = self.__findall_and_check(root, self.__LABEL_ELEMENT)
=======
        label_list = self._findall_and_check(root, self.LABEL_ELEMENT)
>>>>>>> f9fe2dea
        labels = {}
        for label in label_list:
            key, value = self.__read_label(label)
            labels[key] = value
        return labels

    def __read_label(self, label: ET.Element) -> Tuple[str, str]:
        """Process Label element

        Args:
            label: Label element

        Returns:
            Tuple with label localization and label text

        Raises:
            ILDictionaryParseError: Label text is empty

        """
        if label.text is None:
            raise ILDictionaryParseError("Label text is empty")
        return label.attrib[self.__LABEL_LANG_ATTR], label.text.strip()

    def __read_range(
        self, range_elem: Optional[ET.Element]
    ) -> Union[Tuple[None, None], Tuple[str, str]]:
        """Process Range element

        Args:
            range_elem: Range element

        Returns:
            Tuple with minimum and maximum range, None if range is not limited

        """
        if range_elem is not None:
            range_min = range_elem.attrib[self.__RANGE_MIN_ATTR]
            range_max = range_elem.attrib[self.__RANGE_MAX_ATTR]
            return range_min, range_max
        return None, None

    def __read_enumeration(
        self, enumerations_element: Optional[ET.Element]
    ) -> Optional[Dict[str, int]]:
        """Process Enumerations element if is not None

        Args:
            enumerations_element: Enumerations element

        Returns:
            If Enumerations is not None, return enums values

        """
        if enumerations_element is not None:
<<<<<<< HEAD
            enum_list = self.__findall_and_check(enumerations_element, self.__ENUM_ELEMENT)
=======
            enum_list = self._findall_and_check(enumerations_element, self.ENUM_ELEMENT)
>>>>>>> f9fe2dea
            return {
                str(enum_element.text.strip()): int(enum_element.attrib[self.__ENUM_VALUE_ATTR])
                for enum_element in enum_list
                if enum_element.text is not None
            }
        return None

    def __read_mcb_register(self, register: ET.Element) -> None:
        """Process MCBRegister element and add it to _registers

        Args:
            register: MCBRegister element

        """
        reg_address = int(register.attrib[self.__ADDRESS_ATTR], 16)
        subnode = int(register.attrib[self.__SUBNODE_ATTR])
        address_type = self.address_type_xdf_options[register.attrib[self.__ADDRESS_TYPE_ATTR]]
        access = self.access_xdf_options[register.attrib[self.__ACCESS_ATTR]]
        dtype = self.dtype_xdf_options[register.attrib[self.__DTYPE_ATTR]]
        identifier = register.attrib[self.__UID_ATTR]
        cyclic = RegCyclicType(register.attrib[self.__CYCLIC_ATTR])
        description = register.attrib[self.__DESCRIPTION_ATTR]
        default = bytes.fromhex(register.attrib[self.__DEFAULT_ATTR])
        cat_id = register.attrib[self.__CAT_ID_ATTR]
        units = register.attrib.get(self.__UNITS_ATTR)
        # Labels
        labels_element = self.__find_and_check(register, self.__LABELS_ELEMENT)
        labels = self.__read_labels(labels_element)
        # Range
        range_elem = register.find(self.__RANGE_ELEMENT)
        reg_range = self.__read_range(range_elem)
        # Enumerations
        enumerations_element = register.find(self.__ENUMERATIONS_ELEMENT)
        enums = self.__read_enumeration(enumerations_element)

        ethernet_register = EthernetRegister(
            reg_address,
            dtype,
            access,
            identifier=identifier,
            units=units,
            cyclic=cyclic,
            subnode=subnode,
            reg_range=reg_range,
            labels=labels,
            enums=enums,
            cat_id=cat_id,
            address_type=address_type,
            description=description,
            default=default,
        )
        if subnode not in self._registers:
            self._registers[subnode] = {}
        self._registers[subnode][identifier] = ethernet_register

    def __read_canopen_object(self, root: ET.Element) -> None:
        """Process CANopenObject element and add it to registers_group if has UID

        Args:
            root: CANopenObject element

        """
<<<<<<< HEAD
        object_uid = root.attrib.get(self.__UID_ATTR)
        reg_index = int(root.attrib[self.__INDEX_ATTR], 16)
        subnode = int(root.attrib[self.__SUBNODE_ATTR])
        subitmes_element = self.__find_and_check(root, self.__SUBITEMS_ELEMENT)
        subitem_list = self.__findall_and_check(subitmes_element, self.__SUBITEM_ELEMENT)
=======
        object_uid = root.attrib.get(self.UID_ATTR)
        reg_index = int(root.attrib[self.INDEX_ATTR], 16)
        subnode = int(root.attrib[self.SUBNODE_ATTR])
        subitmes_element = self.__find_and_check(root, self.SUBITEMS_ELEMENT)
        subitem_list = self._findall_and_check(subitmes_element, self.SUBITEM_ELEMENT)
>>>>>>> f9fe2dea
        register_list = [
            self.__read_canopen_subitem(subitem, reg_index, subnode) for subitem in subitem_list
        ]
        if object_uid:
            register_list.sort(key=lambda val: val.subidx)
            if subnode not in self.registers_group:
                self.registers_group[subnode] = {}
            self.registers_group[subnode][object_uid] = list(register_list)

    def __read_canopen_subitem(
        self, subitem: ET.Element, reg_index: int, subnode: int
    ) -> CanopenRegister:
        """Process Subitem element and add it to _registers

        Args:
            subitem: CANopenObject element
            reg_index: register index
            subnode: register subnode

        Returns:
            Subitem register

        """
        reg_subindex = int(subitem.attrib[self.__SUBINDEX_ATTR])
        address_type = self.address_type_xdf_options[subitem.attrib[self.__ADDRESS_TYPE_ATTR]]
        access = self.access_xdf_options[subitem.attrib[self.__ACCESS_ATTR]]
        dtype = self.dtype_xdf_options[subitem.attrib[self.__DTYPE_ATTR]]
        identifier = subitem.attrib[self.__UID_ATTR]
        cyclic = RegCyclicType(subitem.attrib[self.__CYCLIC_ATTR])
        description = subitem.attrib[self.__DESCRIPTION_ATTR]
        default = bytes.fromhex(subitem.attrib[self.__DEFAULT_ATTR])
        cat_id = subitem.attrib[self.__CAT_ID_ATTR]
        units = subitem.attrib.get(self.__UNITS_ATTR)
        is_node_id_dependent = (
            subitem.attrib.get(self.__IS_NODE_ID_DEPENDENT_ATTR)
            == self.__IS_NODE_ID_DEPENDENT_TRUE_ATTR_VALUE
        )
        # Labels
        labels_element = self.__find_and_check(subitem, self.__LABELS_ELEMENT)
        labels = self.__read_labels(labels_element)
        # Range
        range_elem = subitem.find(self.__RANGE_ELEMENT)
        reg_range = self.__read_range(range_elem)
        # Enumerations
        enumerations_element = subitem.find(self.__ENUMERATIONS_ELEMENT)
        enums = self.__read_enumeration(enumerations_element)

        canopen_register = CanopenRegister(
            reg_index,
            reg_subindex,
            dtype,
            access,
            identifier=identifier,
            units=units,
            cyclic=cyclic,
            subnode=subnode,
            reg_range=reg_range,
            labels=labels,
            enums=enums,
            cat_id=cat_id,
            address_type=address_type,
            description=description,
            default=default,
            is_node_id_dependent=is_node_id_dependent,
        )
        if subnode not in self._registers:
            self._registers[subnode] = {}
        self._registers[subnode][identifier] = canopen_register
        return canopen_register

    def __read_safety_pdos(self, root: ET.Element) -> None:
        """Process SafetyPDOs element

        Args:
            root: MCBRegister element

        """
        self.is_safe = True
<<<<<<< HEAD
        rpdo_list = self.__findall_and_check(root, self.__RPDO_ELEMENT)
        for rpdo_element in rpdo_list:
            uid, safety_rpdo = self.__read_pdo(rpdo_element)
            self.safety_rpdos[uid] = safety_rpdo
        tpdo_list = self.__findall_and_check(root, self.__TPDO_ELEMENT)
=======
        rpdo_list = self._findall_and_check(root, self.RPDO_ELEMENT)
        for rpdo_element in rpdo_list:
            uid, safety_rpdo = self.__read_pdo(rpdo_element)
            self.safety_rpdos[uid] = safety_rpdo
        tpdo_list = self._findall_and_check(root, self.TPDO_ELEMENT)
>>>>>>> f9fe2dea
        for tpdo_element in tpdo_list:
            uid, safety_tpdo = self.__read_pdo(tpdo_element)
            self.safety_tpdos[uid] = safety_tpdo

    def __read_pdo(self, pdo: ET.Element) -> Tuple[str, DictionarySafetyPDO]:
        """Process RPDO and TPDO elements

        Args:
            pdo: MCBRegister element

        Returns:
            PDO uid and class description

        Raises:
            ILDictionaryParseError: PDO register does not exist

        """
<<<<<<< HEAD
        uid = pdo.attrib[self.__PDO_UID_ATTR]
        pdo_index = int(pdo.attrib[self.__PDO_INDEX_ATTR], 16)
        entry_list = self.__findall_and_check(pdo, self.__PDO_ENTRY_ELEMENT)
=======
        uid = pdo.attrib[self.PDO_UID_ATTR]
        pdo_index = int(pdo.attrib[self.PDO_INDEX_ATTR], 16)
        entry_list = self._findall_and_check(pdo, self.PDO_ENTRY_ELEMENT)
>>>>>>> f9fe2dea
        pdo_registers = []
        for entry in entry_list:
            size = int(entry.attrib[self.__PDO_ENTRY_SIZE_ATTR])
            reg_subnode = int(entry.attrib.get(self.__PDO_ENTRY_SUBNODE_ATTR, 1))
            reg_uid = entry.text
            if reg_uid:
                if not (reg_subnode in self._registers and reg_uid in self._registers[reg_subnode]):
                    raise ILDictionaryParseError(
                        f"PDO entry {reg_uid} subnode {reg_subnode} does not exist"
                    )
                entry_reg = self._registers[reg_subnode][reg_uid]
                if not isinstance(entry_reg, CanopenRegister):
                    raise ValueError(f"{reg_uid} subnode {reg_subnode} is not a CANopen register")
                pdo_registers.append(DictionarySafetyPDO.PDORegister(entry_reg, size))
            else:
                pdo_registers.append(DictionarySafetyPDO.PDORegister(None, size))
        return uid, DictionarySafetyPDO(pdo_index, pdo_registers)


class DictionaryV2(Dictionary):
    # Dictionary constants guide:
    # Each constant has this structure: DICT_ORIGIN_END
    # ORIGIN: The start point of the path
    # END: The end point of the path
    # ORIGIN: ROOT
    __DICT_ROOT = "."
    __DICT_ROOT_HEADER = f"{__DICT_ROOT}/Header"
    __DICT_ROOT_VERSION = f"{__DICT_ROOT_HEADER}/Version"
    __DICT_ROOT_BODY = f"{__DICT_ROOT}/Body"
    __DICT_ROOT_DEVICE = f"{__DICT_ROOT_BODY}/Device"
    __DICT_ROOT_CATEGORIES = f"{__DICT_ROOT_DEVICE}/Categories"
    __DICT_ROOT_CATEGORY = f"{__DICT_ROOT_CATEGORIES}/Category"
    __DICT_ROOT_ERRORS = f"{__DICT_ROOT_BODY}/Errors"
    __DICT_ROOT_ERROR = f"{__DICT_ROOT_ERRORS}/Error"
    __DICT_ROOT_AXES = f"{__DICT_ROOT_DEVICE}/Axes"
    __DICT_ROOT_AXIS = f"{__DICT_ROOT_AXES}/Axis"
    __DICT_ROOT_REGISTERS = f"{__DICT_ROOT_DEVICE}/Registers"
    __DICT_ROOT_REGISTER = f"{__DICT_ROOT_REGISTERS}/Register"
    # ORIGIN: REGISTERS
    __DICT_REGISTERS = "./Registers"
    __DICT_REGISTERS_REGISTER = f"{__DICT_REGISTERS}/Register"
    # ORIGIN: RANGE
    __DICT_RANGE = "./Range"
    # ORIGIN: ENUMERATIONS
    __DICT_ENUMERATIONS = "./Enumerations"
    __DICT_ENUMERATIONS_ENUMERATION = f"{__DICT_ENUMERATIONS}/Enum"
    __DICT_IMAGE = "DriveImage"

    dict_interface: Optional[str]

    __MON_DIST_STATUS_REGISTER = "MON_DIST_STATUS"

    _MONITORING_DISTURBANCE_REGISTERS: Union[
        List[EthercatRegister], List[EthernetRegister], List[CanopenRegister]
    ]

    def read_dictionary(self) -> None:
        try:
            with open(self.path, "r", encoding="utf-8") as xdf_file:
                tree = ET.parse(xdf_file)
        except FileNotFoundError:
            raise FileNotFoundError(f"There is not any xdf file in the path: {self.path}")
        root = tree.getroot()

        device = root.find(self.__DICT_ROOT_DEVICE)
        if device is None:
            raise ILDictionaryParseError(
                f"Could not load the dictionary {self.path}. Device information is missing"
            )

        # Subnodes
        if root.findall(self.__DICT_ROOT_AXES):
            self.subnodes[0] = SubnodeType.COMMUNICATION
            for i in range(1, len(root.findall(self.__DICT_ROOT_AXIS))):
                self.subnodes[i] = SubnodeType.MOTION
        else:
            self.subnodes[0] = SubnodeType.COMMUNICATION
            self.subnodes[1] = SubnodeType.MOTION

        for subnode in self.subnodes:
            self._registers[subnode] = {}

        # Categories
        list_xdf_categories = root.findall(self.__DICT_ROOT_CATEGORY)
        self.categories = DictionaryCategories(list_xdf_categories)

        # Errors
<<<<<<< HEAD
        list_xdf_errors = root.findall(self.__DICT_ROOT_ERROR)
        self.errors = DictionaryErrors(list_xdf_errors)
=======
        self._read_errors(root, self.DICT_ROOT_ERROR)
>>>>>>> f9fe2dea

        # Version
        version_node = root.find(self.__DICT_ROOT_VERSION)
        if version_node is not None and version_node.text is not None:
            self.version = version_node.text

        self.firmware_version = device.attrib.get("firmwareVersion")
        product_code = device.attrib.get("ProductCode")
        if product_code is not None and product_code.isdecimal():
            self.product_code = int(product_code)
        self.part_number = device.attrib.get("PartNumber")
        revision_number = device.attrib.get("RevisionNumber")
        if revision_number is not None and revision_number.isdecimal():
            self.revision_number = int(revision_number)
        self.dict_interface = device.attrib.get("Interface")

        if root.findall(self.__DICT_ROOT_AXES):
            # For each axis
            for axis in root.findall(self.__DICT_ROOT_AXIS):
                for register in axis.findall(self.__DICT_REGISTERS_REGISTER):
                    current_read_register = self._read_xdf_register(register)
                    if current_read_register:
                        self._add_register_list(current_read_register)
        else:
            for register in root.findall(self.__DICT_ROOT_REGISTER):
                current_read_register = self._read_xdf_register(register)
                if current_read_register:
                    self._add_register_list(current_read_register)
        try:
            image = root.find(self.__DICT_IMAGE)
            if image is not None and image.text is not None and image.text.strip():
                self.image = image.text
        except AttributeError:
            logger.error(f"Dictionary {Path(self.path).name} has no image section.")
        # Closing xdf file
        xdf_file.close()
        self._append_missing_registers()

    def _read_xdf_register(self, register: ET.Element) -> Optional[Register]:
        """Reads a register from the dictionary and creates a Register instance.

        Args:
            register: Register instance from the dictionary.

        Returns:
            The current register which it has been reading
            None: When at least a mandatory attribute is not in a xdf file

        Raises:
            ILDictionaryParseError: If the register data type is invalid.
            ILDictionaryParseError: If the register access type is invalid.
            ILDictionaryParseError: If the register address type is invalid.
            KeyError: If some attribute is missing.

        """
        try:
            identifier = register.attrib["id"]
        except KeyError as ke:
            logger.error(f"The register doesn't have an identifier. Error caught: {ke}")
            return None

        try:
            units = register.attrib["units"]
            cyclic = RegCyclicType(register.attrib.get("cyclic", "CONFIG"))

            # Data type
            dtype_aux = register.attrib["dtype"]
            dtype = None
            if dtype_aux in self.dtype_xdf_options:
                dtype = self.dtype_xdf_options[dtype_aux]
            else:
                raise ILDictionaryParseError(
                    f"The data type {dtype_aux} does not exist for the register: {identifier}"
                )

            # Access type
            access_aux = register.attrib["access"]
            access = None
            if access_aux in self.access_xdf_options:
                access = self.access_xdf_options[access_aux]
            else:
                raise ILDictionaryParseError(
                    f"The access type {access_aux} does not exist for the register: {identifier}"
                )

            # Address type
            address_type_aux = register.attrib["address_type"]

            if address_type_aux in self.address_type_xdf_options:
                address_type = self.address_type_xdf_options[address_type_aux]
            else:
                raise ILDictionaryParseError(
                    f"The address type {address_type_aux} does not exist for the register: "
                    f"{identifier}"
                )

            subnode = int(register.attrib.get("subnode", 1))
            storage = register.attrib.get("storage")
            cat_id = register.attrib.get("cat_id")
            internal_use = int(register.attrib.get("internal_use", 0))

            # Labels
            labels_elem = register.findall(DICT_LABELS_LABEL)
            labels = {label.attrib["lang"]: str(label.text) for label in labels_elem}

            # Range
            range_elem = register.find(self.__DICT_RANGE)
            reg_range: Union[Tuple[None, None], Tuple[str, str]] = (None, None)
            if range_elem is not None:
                range_min = range_elem.attrib["min"]
                range_max = range_elem.attrib["max"]
                reg_range = (range_min, range_max)

            # Enumerations
            enums_elem = register.findall(self.__DICT_ENUMERATIONS_ENUMERATION)
            enums = {str(enum.text): int(enum.attrib["value"]) for enum in enums_elem}

            current_read_register = Register(
                dtype,
                access,
                identifier=identifier,
                units=units,
                cyclic=cyclic,
                subnode=subnode,
                storage=storage,
                reg_range=reg_range,
                labels=labels,
                enums=enums,
                cat_id=cat_id,
                internal_use=internal_use,
                address_type=address_type,
            )

            return current_read_register

        except KeyError as ke:
            logger.error(f"Register with ID {identifier} has not attribute {ke}")
            return None

    def _add_register_list(
        self,
        register: Register,
    ) -> None:
        """Adds the current read register into the _registers list

        Args:
            register: the current read register it will be instanced

        """
        identifier = register.identifier
        subnode = register.subnode
        if identifier is None:
            return
        self._registers[subnode][identifier] = register

    def _append_missing_registers(
        self,
    ) -> None:
        """Append missing registers to the dictionary.

        Mainly registers needed for Monitoring/Disturbance and PDOs.

        """
        if self.__MON_DIST_STATUS_REGISTER in self._registers[0]:
            for register in self._MONITORING_DISTURBANCE_REGISTERS:
                if register.identifier is not None:
                    self._registers[register.subnode][register.identifier] = register<|MERGE_RESOLUTION|>--- conflicted
+++ resolved
@@ -589,11 +589,7 @@
             root: Categories element
 
         """
-<<<<<<< HEAD
-        category_list = self.__findall_and_check(root, self.__CATEGORY_ELEMENT)
-=======
-        category_list = self._findall_and_check(root, self.CATEGORY_ELEMENT)
->>>>>>> f9fe2dea
+        category_list = self._findall_and_check(root, self.__CATEGORY_ELEMENT)
         self.categories = DictionaryCategories(category_list)
 
     def __read_devices(self, root: ET.Element) -> None:
@@ -649,25 +645,14 @@
         """
         subnodes_element = self.__find_and_check(root, self.__SUBNODES_ELEMENT)
         self.__read_subnodes(subnodes_element)
-<<<<<<< HEAD
         registers_element = self.__find_and_check(root, self.__MCB_REGISTERS_ELEMENT)
-        register_element_list = self.__findall_and_check(
+        register_element_list = self._findall_and_check(
             registers_element, self.__MCB_REGISTER_ELEMENT
         )
         for register_element in register_element_list:
             self.__read_mcb_register(register_element)
         errors_element = self.__find_and_check(root, self.__ERRORS_ELEMENT)
-        self.__read_errors(errors_element)
-=======
-        registers_element = self.__find_and_check(root, self.MCB_REGISTERS_ELEMENT)
-        register_element_list = self._findall_and_check(
-            registers_element, self.MCB_REGISTER_ELEMENT
-        )
-        for register_element in register_element_list:
-            self.__read_mcb_register(register_element)
-        errors_element = self.__find_and_check(root, self.ERRORS_ELEMENT)
         self._read_errors(errors_element, self.ERROR_ELEMENT)
->>>>>>> f9fe2dea
 
     def __read_device_ecat(self, root: ET.Element) -> None:
         """Process ECATDevice element
@@ -678,27 +663,15 @@
         """
         subnodes_element = self.__find_and_check(root, self.__SUBNODES_ELEMENT)
         self.__read_subnodes(subnodes_element)
-<<<<<<< HEAD
         registers_element = self.__find_and_check(root, self.__CANOPEN_OBJECTS_ELEMENT)
-        register_element_list = self.__findall_and_check(
+        register_element_list = self._findall_and_check(
             registers_element, self.__CANOPEN_OBJECT_ELEMENT
         )
         for register_element in register_element_list:
             self.__read_canopen_object(register_element)
         errors_element = self.__find_and_check(root, self.__ERRORS_ELEMENT)
-        self.__read_errors(errors_element)
+        self._read_errors(errors_element, self.ERROR_ELEMENT)
         safety_pdos_element = root.find(self.__SAFETY_PDOS_ELEMENT)
-=======
-        registers_element = self.__find_and_check(root, self.CANOPEN_OBJECTS_ELEMENT)
-        register_element_list = self._findall_and_check(
-            registers_element, self.CANOPEN_OBJECT_ELEMENT
-        )
-        for register_element in register_element_list:
-            self.__read_canopen_object(register_element)
-        errors_element = self.__find_and_check(root, self.ERRORS_ELEMENT)
-        self._read_errors(errors_element, self.ERROR_ELEMENT)
-        safety_pdos_element = root.find(self.SAFETY_PDOS_ELEMENT)
->>>>>>> f9fe2dea
         if safety_pdos_element is not None:
             self.__read_safety_pdos(safety_pdos_element)
 
@@ -711,25 +684,14 @@
         """
         subnodes_element = self.__find_and_check(root, self.__SUBNODES_ELEMENT)
         self.__read_subnodes(subnodes_element)
-<<<<<<< HEAD
         registers_element = self.__find_and_check(root, self.__CANOPEN_OBJECTS_ELEMENT)
-        register_element_list = self.__findall_and_check(
+        register_element_list = self._findall_and_check(
             registers_element, self.__CANOPEN_OBJECT_ELEMENT
         )
         for register_element in register_element_list:
             self.__read_canopen_object(register_element)
         errors_element = self.__find_and_check(root, self.__ERRORS_ELEMENT)
-        self.__read_errors(errors_element)
-=======
-        registers_element = self.__find_and_check(root, self.CANOPEN_OBJECTS_ELEMENT)
-        register_element_list = self._findall_and_check(
-            registers_element, self.CANOPEN_OBJECT_ELEMENT
-        )
-        for register_element in register_element_list:
-            self.__read_canopen_object(register_element)
-        errors_element = self.__find_and_check(root, self.ERRORS_ELEMENT)
         self._read_errors(errors_element, self.ERROR_ELEMENT)
->>>>>>> f9fe2dea
 
     def __read_subnodes(self, root: ET.Element) -> None:
         """Process Subnodes element and fill subnodes
@@ -741,11 +703,7 @@
             ILDictionaryParseError: Subnode element text is None
 
         """
-<<<<<<< HEAD
-        subnode_list = self.__findall_and_check(root, self.__SUBNODE_ELEMENT)
-=======
-        subnode_list = self._findall_and_check(root, self.SUBNODE_ELEMENT)
->>>>>>> f9fe2dea
+        subnode_list = self._findall_and_check(root, self.__SUBNODE_ELEMENT)
         for subnode in subnode_list:
             if subnode.text is None:
                 raise ILDictionaryParseError("Subnode element text is None")
@@ -753,19 +711,6 @@
                 int(subnode.attrib[self.__SUBNODE_INDEX_ATTR])
             ] = self.subnode_xdf_options[subnode.text.strip()]
 
-<<<<<<< HEAD
-    def __read_errors(self, root: ET.Element) -> None:
-        """Process Errors element and set errors
-
-        Args:
-            root: Errors element
-
-        """
-        error_list = self.__findall_and_check(root, self.__ERROR_ELEMENT)
-        self.errors = DictionaryErrors(error_list)
-
-=======
->>>>>>> f9fe2dea
     def __read_labels(self, root: ET.Element) -> Dict[str, str]:
         """Process Labels element
 
@@ -776,11 +721,7 @@
             labels by localization
 
         """
-<<<<<<< HEAD
-        label_list = self.__findall_and_check(root, self.__LABEL_ELEMENT)
-=======
-        label_list = self._findall_and_check(root, self.LABEL_ELEMENT)
->>>>>>> f9fe2dea
+        label_list = self._findall_and_check(root, self.__LABEL_ELEMENT)
         labels = {}
         for label in label_list:
             key, value = self.__read_label(label)
@@ -835,11 +776,7 @@
 
         """
         if enumerations_element is not None:
-<<<<<<< HEAD
-            enum_list = self.__findall_and_check(enumerations_element, self.__ENUM_ELEMENT)
-=======
-            enum_list = self._findall_and_check(enumerations_element, self.ENUM_ELEMENT)
->>>>>>> f9fe2dea
+            enum_list = self._findall_and_check(enumerations_element, self.__ENUM_ELEMENT)
             return {
                 str(enum_element.text.strip()): int(enum_element.attrib[self.__ENUM_VALUE_ATTR])
                 for enum_element in enum_list
@@ -902,19 +839,11 @@
             root: CANopenObject element
 
         """
-<<<<<<< HEAD
         object_uid = root.attrib.get(self.__UID_ATTR)
         reg_index = int(root.attrib[self.__INDEX_ATTR], 16)
         subnode = int(root.attrib[self.__SUBNODE_ATTR])
         subitmes_element = self.__find_and_check(root, self.__SUBITEMS_ELEMENT)
-        subitem_list = self.__findall_and_check(subitmes_element, self.__SUBITEM_ELEMENT)
-=======
-        object_uid = root.attrib.get(self.UID_ATTR)
-        reg_index = int(root.attrib[self.INDEX_ATTR], 16)
-        subnode = int(root.attrib[self.SUBNODE_ATTR])
-        subitmes_element = self.__find_and_check(root, self.SUBITEMS_ELEMENT)
-        subitem_list = self._findall_and_check(subitmes_element, self.SUBITEM_ELEMENT)
->>>>>>> f9fe2dea
+        subitem_list = self._findall_and_check(subitmes_element, self.__SUBITEM_ELEMENT)
         register_list = [
             self.__read_canopen_subitem(subitem, reg_index, subnode) for subitem in subitem_list
         ]
@@ -993,19 +922,11 @@
 
         """
         self.is_safe = True
-<<<<<<< HEAD
-        rpdo_list = self.__findall_and_check(root, self.__RPDO_ELEMENT)
+        rpdo_list = self._findall_and_check(root, self.__RPDO_ELEMENT)
         for rpdo_element in rpdo_list:
             uid, safety_rpdo = self.__read_pdo(rpdo_element)
             self.safety_rpdos[uid] = safety_rpdo
-        tpdo_list = self.__findall_and_check(root, self.__TPDO_ELEMENT)
-=======
-        rpdo_list = self._findall_and_check(root, self.RPDO_ELEMENT)
-        for rpdo_element in rpdo_list:
-            uid, safety_rpdo = self.__read_pdo(rpdo_element)
-            self.safety_rpdos[uid] = safety_rpdo
-        tpdo_list = self._findall_and_check(root, self.TPDO_ELEMENT)
->>>>>>> f9fe2dea
+        tpdo_list = self._findall_and_check(root, self.__TPDO_ELEMENT)
         for tpdo_element in tpdo_list:
             uid, safety_tpdo = self.__read_pdo(tpdo_element)
             self.safety_tpdos[uid] = safety_tpdo
@@ -1023,15 +944,9 @@
             ILDictionaryParseError: PDO register does not exist
 
         """
-<<<<<<< HEAD
         uid = pdo.attrib[self.__PDO_UID_ATTR]
         pdo_index = int(pdo.attrib[self.__PDO_INDEX_ATTR], 16)
-        entry_list = self.__findall_and_check(pdo, self.__PDO_ENTRY_ELEMENT)
-=======
-        uid = pdo.attrib[self.PDO_UID_ATTR]
-        pdo_index = int(pdo.attrib[self.PDO_INDEX_ATTR], 16)
-        entry_list = self._findall_and_check(pdo, self.PDO_ENTRY_ELEMENT)
->>>>>>> f9fe2dea
+        entry_list = self._findall_and_check(pdo, self.__PDO_ENTRY_ELEMENT)
         pdo_registers = []
         for entry in entry_list:
             size = int(entry.attrib[self.__PDO_ENTRY_SIZE_ATTR])
@@ -1119,12 +1034,7 @@
         self.categories = DictionaryCategories(list_xdf_categories)
 
         # Errors
-<<<<<<< HEAD
-        list_xdf_errors = root.findall(self.__DICT_ROOT_ERROR)
-        self.errors = DictionaryErrors(list_xdf_errors)
-=======
-        self._read_errors(root, self.DICT_ROOT_ERROR)
->>>>>>> f9fe2dea
+        self._read_errors(root, self.__DICT_ROOT_ERROR)
 
         # Version
         version_node = root.find(self.__DICT_ROOT_VERSION)
