import copy
import enum
import xml.etree.ElementTree as ET
from abc import ABC, abstractmethod
from collections.abc import Callable
from dataclasses import dataclass
from pathlib import Path
from typing import Dict, Iterator, List, Optional, Tuple, Union

import ingenialogger

from ingenialink.bitfield import BitField
from ingenialink.canopen.register import CanopenRegister
from ingenialink.ethercat.register import EthercatRegister
from ingenialink.ethernet.register import EthernetRegister
from ingenialink.exceptions import ILDictionaryParseError
from ingenialink.register import REG_ACCESS, REG_ADDRESS_TYPE, REG_DTYPE, RegCyclicType, Register

logger = ingenialogger.get_logger(__name__)

# Dictionary constants guide:
# Each constant has this structure: DICT_ORIGIN_END
# ORIGIN: The start point of the path
# END: The end point of the path
# ORIGIN: LABELS
DICT_LABELS = "./Labels"
DICT_LABELS_LABEL = f"{DICT_LABELS}/Label"


class Interface(enum.Enum):
    """Connection Interfaces"""

    CAN = enum.auto()
    """CANopen"""
    ETH = enum.auto()
    """Ethernet"""
    ECAT = enum.auto()
    """EtherCAT"""
    EoE = enum.auto()
    """Ethernet over EtherCAT"""
    VIRTUAL = enum.auto()
    """Virtual Drive"""


class SubnodeType(enum.Enum):
    """Subnode types"""

    COMMUNICATION = enum.auto()
    """Communication"""
    MOTION = enum.auto()
    """Motion"""
    SAFETY = enum.auto()
    """Safety"""


@dataclass
class DictionarySafetyPDO:
    """Safety PDOs dictionary descriptor"""

    @dataclass
    class PDORegister:
        """PDO register descriptor"""

        register: Optional[CanopenRegister]
        size: int

    index: int
    entries: List[PDORegister]


class DictionaryCategories:
    """Contains all categories from a Dictionary.

    Args:
        list_xdf_categories: List of Elements from xdf file

    """

    def __init__(self, list_xdf_categories: List[ET.Element]) -> None:
        self._list_xdf_categories = list_xdf_categories
        self._cat_ids: List[str] = []
        self._categories: Dict[str, Dict[str, str]] = {}

        self.load_cat_ids()

    def load_cat_ids(self) -> None:
        """Load category IDs from dictionary."""
        for element in self._list_xdf_categories:
            self._cat_ids.append(element.attrib["id"])
            cat_element = element.find(DICT_LABELS_LABEL)
            if cat_element is None:
                logger.warning(
                    f"The element of the category {element.attrib['id']} could not be load"
                )
                continue
            cat_id = cat_element.text
            if cat_id is None:
                logger.warning(f"The ID of the category {element.attrib['id']} could not be load")
                continue
            self._categories[element.attrib["id"]] = {"en_US": cat_id}

    @property
    def category_ids(self) -> List[str]:
        """Category IDs."""
        return self._cat_ids

    def labels(self, cat_id: str) -> Dict[str, str]:
        """Obtain labels for a certain category ID.

        Args:
        cat_id:  Category ID

        Returns:
            Labels dictionary.

        """
        return self._categories[cat_id]


@dataclass
class DictionaryError:
    id: int
    """The error ID."""

    affected_module: str
    """The module affected by the error."""

    error_type: str
    """The error type."""

    description: Optional[str]
    """The error description."""

    def __iter__(self) -> Iterator[Union[str, None]]:
        id_hex_string = f"0x{self.id:08X}"
        return iter((id_hex_string, self.affected_module, self.error_type, self.description))


@dataclass
class DictionaryDescriptor:
    firmware_version: Optional[str] = None
    """Firmware version declared in the dictionary."""
    product_code: Optional[int] = None
    """Product code declared in the dictionary."""
    part_number: Optional[str] = None
    """Part number declared in the dictionary."""
    revision_number: Optional[int] = None
    """Revision number declared in the dictionary."""


class Dictionary(ABC):
    """Ingenia dictionary Abstract Base Class.

    Args:
        dictionary_path: Dictionary file path.
        interface: communication interface.

    Raises:
        ILDictionaryParseError: If the dictionary could not be created.

    """

    dtype_xdf_options = {
        "float": REG_DTYPE.FLOAT,
        "s8": REG_DTYPE.S8,
        "u8": REG_DTYPE.U8,
        "s16": REG_DTYPE.S16,
        "u16": REG_DTYPE.U16,
        "s32": REG_DTYPE.S32,
        "u32": REG_DTYPE.U32,
        "s64": REG_DTYPE.S64,
        "u64": REG_DTYPE.U64,
        "str": REG_DTYPE.STR,
        "bool": REG_DTYPE.BOOL,
        "byteArray512": REG_DTYPE.BYTE_ARRAY_512,
    }

    access_xdf_options = {"r": REG_ACCESS.RO, "w": REG_ACCESS.WO, "rw": REG_ACCESS.RW}

    address_type_xdf_options = {
        "NVM": REG_ADDRESS_TYPE.NVM,
        "NVM_NONE": REG_ADDRESS_TYPE.NVM_NONE,
        "NVM_CFG": REG_ADDRESS_TYPE.NVM_CFG,
        "NVM_LOCK": REG_ADDRESS_TYPE.NVM_LOCK,
        "NVM_HW": REG_ADDRESS_TYPE.NVM_HW,
    }

    subnode_xdf_options = {
        "Communication": SubnodeType.COMMUNICATION,
        "Motion": SubnodeType.MOTION,
        "Safety": SubnodeType.SAFETY,
    }

    version: str
    """Version of the dictionary."""
    firmware_version: Optional[str] = None
    """Firmware version declared in the dictionary."""
    product_code: Optional[int] = None
    """Product code declared in the dictionary."""
    coco_product_code: Optional[int] = None
    """CoCo product code declared in the dictionary.
    Only used when a COM-KIT and a CORE dictionary are merged."""
    part_number: Optional[str] = None
    """Part number declared in the dictionary."""
    revision_number: Optional[int] = None
    """Revision number declared in the dictionary."""
    interface: Interface
    """Interface declared in the dictionary."""
    subnodes: Dict[int, SubnodeType]
    """Number of subnodes in the dictionary."""
    categories: DictionaryCategories
    """Instance of all the categories in the dictionary."""
    errors: Dict[int, "DictionaryError"]
    """Instance of all the errors in the dictionary."""
    image: Optional[str] = None
    """Drive's encoded image."""
    is_safe: bool = False
    """True if has SafetyPDOs element, else False"""
    _registers: Dict[int, Dict[str, Register]]
    """Instance of all the registers in the dictionary"""
    registers_group: Dict[int, Dict[str, List[Register]]]
    """Registers group by subnode and UID"""
    safety_rpdos: Dict[str, DictionarySafetyPDO]
    """Safety RPDOs by UID"""
    safety_tpdos: Dict[str, DictionarySafetyPDO]
    """Safety TPDOs by UID"""

    def __init__(self, dictionary_path: str, interface: Interface) -> None:
        self.registers_group = {}
        self.safety_rpdos = {}
        self.safety_tpdos = {}
        self._registers = {}
        self.subnodes = {}
        self.path = dictionary_path
        """Path of the dictionary."""
        self.interface = interface
        try:
            self.read_dictionary()
        except KeyError as e:
            raise ILDictionaryParseError("The dictionary is not well-formed.") from e

    @classmethod
    @abstractmethod
    def get_description(cls, dictionary_path: str, interface: Interface) -> DictionaryDescriptor:
        """Quick function to get target dictionary description

        Args:
            dictionary_path: target dictionary path
            interface: device interface

        Returns:
            Target dictionary description
        """
        pass

    def __add__(self, other_dict: "Dictionary") -> "Dictionary":
        """Merge two dictionary instances.

        It can only be used for merging COM-KIT and CORE dictionaries.

        Returns:
            A new dictionary instance with the attributes merged.

        """
        if not isinstance(other_dict, type(self)):
            raise TypeError(
                f"Cannot merge dictionaries. Expected type: {type(self)}, got: {type(other_dict)}"
            )
        if not other_dict.is_coco_dictionary and not self.is_coco_dictionary:
            raise ValueError(
                "Cannot merge dictionaries. One of the dictionaries must be a COM-KIT dictionary."
            )
        self_dict_copy = copy.deepcopy(self)
        other_dict_copy = copy.deepcopy(other_dict)
        self_dict_copy._merge_registers(other_dict_copy)
        self_dict_copy._merge_errors(other_dict_copy)
        self_dict_copy._merge_attributes(other_dict_copy)
        self_dict_copy._set_image(other_dict_copy)
        return self_dict_copy

    def registers(self, subnode: int) -> Dict[str, Register]:
        """Gets the register dictionary to the targeted subnode.

        Args:
            subnode: Identifier for the subnode.

        Returns:
            Dictionary of all the registers for a subnode.

        """
        return self._registers[subnode]

    @abstractmethod
    def read_dictionary(self) -> None:
        """Reads the dictionary file and initializes all its components."""
        pass

    def child_registers(self, uid: str, subnode: int) -> List[Register]:
        """Return group registers by an UID

        Args:
            uid: registers group UID
            subnode: registers group subnode

        Returns:
            All registers in the group

        Raises:
            KeyError: Registers group does not exist

        """
        if subnode in self.registers_group and uid in self.registers_group[subnode]:
            return self.registers_group[subnode][uid]
        raise KeyError(f"Registers group {uid} in subnode {subnode} not exist")

    def get_safety_rpdo(self, uid: str) -> DictionarySafetyPDO:
        """Get Safe RPDO by uid

        Args:
            uid: Safe RPDO uid

        Returns:
            PDO object description

        Raises:
            NotImplementedError: Device is not safe
            KeyError: Safe RPDO not exist

        """
        if not self.is_safe:
            raise NotImplementedError("Safe PDOs are not implemented for this device")
        if uid in self.safety_rpdos:
            return self.safety_rpdos[uid]
        raise KeyError(f"Safe RPDO {uid} not exist")

    def get_safety_tpdo(self, uid: str) -> DictionarySafetyPDO:
        """Get Safe TPDO by uid

        Args:
            uid: Safe TPDO uid

        Returns:
            PDO object description

        Raises:
            NotImplementedError: Device is not safe
            KeyError: Safe TPDO not exist

        """
        if not self.is_safe:
            raise NotImplementedError("Safe PDOs are not implemented for this device")
        if uid in self.safety_tpdos:
            return self.safety_tpdos[uid]
        raise KeyError(f"Safe TPDO {uid} not exist")

    def _merge_registers(self, other_dict: "Dictionary") -> None:
        """Add the registers from another dictionary to the dictionary instance.

        Args:
            other_dict: The other dictionary instance.

        """
        for subnode, registers in other_dict._registers.items():
            self._registers[subnode].update(registers)

    def _merge_errors(self, other_dict: "Dictionary") -> None:
        """Add the errors from another dictionary to the dictionary instance.

        Args:
            other_dict: The other dictionary instance.

        """
        self.errors.update(other_dict.errors)

    def _set_image(self, other_dict: "Dictionary") -> None:
        """Set the image attribute.

        Choose the image from the dictionary that has one.

        Args:
            other_dict: The other dictionary instance.

        """
        core_dict = self if other_dict.is_coco_dictionary else other_dict
        self.image = core_dict.image

    def _merge_attributes(self, other_dict: "Dictionary") -> None:
        """Add the revision number, product code, firmware version and part number
        from the other dictionary to the dictionary instance.

        Args:
            other_dict: The other dictionary instance.

        """
        if not other_dict.is_coco_dictionary:
            self.coco_product_code = self.product_code
            self.product_code = other_dict.product_code
            self.revision_number = other_dict.revision_number
            self.firmware_version = other_dict.firmware_version
            self.part_number = other_dict.part_number
        else:
            self.coco_product_code = other_dict.product_code

    def _read_errors(self, root: ET.Element, path: str) -> None:
        """Process Errors element and set errors

        Args:
            root: Errors element

        """
        error_list = self._findall_and_check(root, path)
        self._load_errors(error_list)

    @staticmethod
    def _findall_and_check(root: ET.Element, path: str) -> List[ET.Element]:
        """Return list of elements in the target root element if exist, else, raises an exception.

        Args:
          root: root element
          path: target elements path

        Returns:
          list of path elements

        Raises:
          ILDictionaryParseError: path elements not found

        """
        element = root.findall(path)
        if not element:
            raise ILDictionaryParseError(f"{path} element is not found")
        return element

    def _load_errors(self, error_list: List[ET.Element]) -> None:
        """Parse and load the errors into the errors dictionary"""
        self.errors = {}
        for element in error_list:
            label = element.find(DICT_LABELS_LABEL)
            if label is None:
                logger.warning(f"Could not load label of error {element.attrib['id']}")
                continue
            error_id = int(element.attrib["id"], 16)
            error_description = label.text
            error_type = element.attrib["error_type"].capitalize()
            error_affected_module = element.attrib["affected_module"]
            self.errors[error_id] = DictionaryError(
                error_id, error_affected_module, error_type, error_description
            )

    @property
    def is_coco_dictionary(self) -> bool:
        """Check if dictionary is a CoCo dictionary

        Returns:
            True if the dictionary is a CoCo dictionary. False otherwise.

        """
        return len(self.registers(1)) == 0


class DictionaryV3(Dictionary):
    __DRIVE_IMAGE_ELEMENT = "DriveImage"

    __HEADER_ELEMENT = "Header"
    __VERSION_ELEMENT = "Version"

    __BODY_ELEMENT = "Body"

    __CATEGORIES_ELEMENT = "Categories"
    __CATEGORY_ELEMENT = "Category"

    __DEVICES_ELEMENT = "Devices"
    __DEVICE_ELEMENT = {
        Interface.CAN: "CANDevice",
        Interface.ETH: "ETHDevice",
        Interface.ECAT: "ECATDevice",
        Interface.EoE: "EoEDevice",
    }
    __DEVICE_FW_VERSION_ATTR = "firmwareVersion"
    __DEVICE_PRODUCT_CODE_ATTR = "ProductCode"
    __DEVICE_PART_NUMBER_ATTR = "PartNumber"
    DEVICE_REVISION_NUMBER_ATTR = "RevisionNumber"

    __SUBNODES_ELEMENT = "Subnodes"
    __SUBNODE_ELEMENT = "Subnode"
    __SUBNODE_INDEX_ATTR = "index"

    __SUBNODE_ATTR = "subnode"
    __ADDRESS_TYPE_ATTR = "address_type"
    __ACCESS_ATTR = "access"
    __DTYPE_ATTR = "dtype"
    __UID_ATTR = "id"
    __CYCLIC_ATTR = "cyclic"
    __DESCRIPTION_ATTR = "desc"
    __DEFAULT_ATTR = "default"
    __CAT_ID_ATTR = "cat_id"
    __UNITS_ATTR = "units"
    __IS_NODE_ID_DEPENDENT_ATTR = "is_node_id_dependent"
    __IS_NODE_ID_DEPENDENT_TRUE_ATTR_VALUE = "true"

    __CANOPEN_OBJECTS_ELEMENT = "CANopenObjects"
    __CANOPEN_OBJECT_ELEMENT = "CANopenObject"
    __SUBITEMS_ELEMENT = "Subitems"
    __SUBITEM_ELEMENT = "Subitem"
    __INDEX_ATTR = "index"
    __SUBINDEX_ATTR = "subindex"

    __MCB_REGISTERS_ELEMENT = "MCBRegisters"
    __MCB_REGISTER_ELEMENT = "MCBRegister"
    __ADDRESS_ATTR = "address"

    __ERRORS_ELEMENT = "Errors"
    __ERROR_ELEMENT = "Error"

    __LABELS_ELEMENT = "Labels"
    __LABEL_ELEMENT = "Label"
    __LABEL_LANG_ATTR = "lang"

    __ENUMERATIONS_ELEMENT = "Enumerations"
    __ENUM_ELEMENT = "Enum"
    __ENUM_VALUE_ATTR = "value"

    __RANGE_ELEMENT = "Range"
    __RANGE_MIN_ATTR = "min"
    __RANGE_MAX_ATTR = "max"

    __SAFETY_PDOS_ELEMENT = "SafetyPDOs"
    __RPDO_ELEMENT = "RPDO"
    __TPDO_ELEMENT = "TPDO"
    __PDO_UID_ATTR = "id"
    __PDO_INDEX_ATTR = "index"
    __PDO_ENTRY_ELEMENT = "PDOEntry"
    __PDO_ENTRY_SIZE_ATTR = "size"
    __PDO_ENTRY_SUBNODE_ATTR = "subnode"

    @classmethod
    def get_description(cls, dictionary_path: str, interface: Interface) -> DictionaryDescriptor:
        try:
            with open(dictionary_path, "r", encoding="utf-8") as xdf_file:
                tree = ET.parse(xdf_file)
        except FileNotFoundError:
            raise FileNotFoundError(f"There is not any xdf file in the path: {dictionary_path}")
        root = tree.getroot()
        device_path = (
            f"{cls.__BODY_ELEMENT}/{cls.__DEVICES_ELEMENT}/{cls.__DEVICE_ELEMENT[interface]}"
        )
        device = cls.__find_and_check(root, device_path)
        firmware_version = device.attrib[cls.__DEVICE_FW_VERSION_ATTR]
        product_code = int(device.attrib[cls.__DEVICE_PRODUCT_CODE_ATTR])
        part_number = device.attrib[cls.__DEVICE_PART_NUMBER_ATTR]
        revision_number = int(device.attrib[cls.DEVICE_REVISION_NUMBER_ATTR])
        return DictionaryDescriptor(firmware_version, product_code, part_number, revision_number)

    @staticmethod
    def __find_and_check(root: ET.Element, path: str) -> ET.Element:
        """Return the path element in the target root element if exists, else, raises an exception.

        Args:
            root: root element
            path: target element path

        Returns:
            path element

        Raises:
            ILDictionaryParseError: path element not found

        """
        element = root.find(path)
        if element is None:
            raise ILDictionaryParseError(f"{path} element is not found")
        return element

    def read_dictionary(self) -> None:
        try:
            with open(self.path, "r", encoding="utf-8") as xdf_file:
                tree = ET.parse(xdf_file)
        except FileNotFoundError:
            raise FileNotFoundError(f"There is not any xdf file in the path: {self.path}")
        root = tree.getroot()
        drive_image_element = self.__find_and_check(root, self.__DRIVE_IMAGE_ELEMENT)
        self.__read_drive_image(drive_image_element)
        header_element = self.__find_and_check(root, self.__HEADER_ELEMENT)
        self.__read_header(header_element)
        body_element = self.__find_and_check(root, self.__BODY_ELEMENT)
        self.__read_body(body_element)

    def __read_drive_image(self, drive_image: ET.Element) -> None:
        """Process DriveImage element and set image

        Args:
            drive_image: DriveImage element

        """
        if drive_image.text is not None and drive_image.text.strip():
            self.image = drive_image.text.strip()
        else:
            self.image = None

    def __read_header(self, root: ET.Element) -> None:
        """Process Header element

        Args:
            root: Header element

        """
        version_element = self.__find_and_check(root, self.__VERSION_ELEMENT)
        self.__read_version(version_element)
        # Dictionary localization not implemented

    def __read_version(self, root: ET.Element) -> None:
        """Process Version element and set version

        Args:
            root: Version element

        Raises:
            ILDictionaryParseError: version is empty

        """
        if root.text is None:
            raise ILDictionaryParseError("Version is empty")
        self.version = root.text.strip()

    def __read_body(self, root: ET.Element) -> None:
        """Process Body element

        Args:
            root: Body element

        """
        categories_element = self.__find_and_check(root, self.__CATEGORIES_ELEMENT)
        self.__read_categories(categories_element)
        devices_element = self.__find_and_check(root, self.__DEVICES_ELEMENT)
        self.__read_devices(devices_element)

    def __read_categories(self, root: ET.Element) -> None:
        """Process Categories element and set categories

        Args:
            root: Categories element

        """
        category_list = self._findall_and_check(root, self.__CATEGORY_ELEMENT)
        self.categories = DictionaryCategories(category_list)

    def __read_devices(self, root: ET.Element) -> None:
        """Process Devices element

        Args:
            root: Devices element

        """
        if self.interface == Interface.VIRTUAL:
            device_element = root.find(self.__DEVICE_ELEMENT[Interface.ETH])
            if device_element is None:
                device_element = root.find(self.__DEVICE_ELEMENT[Interface.EoE])
                self.interface = Interface.EoE
            else:
                self.interface = Interface.ETH
        else:
            device_element = root.find(self.__DEVICE_ELEMENT[self.interface])
        if device_element is None:
            raise ILDictionaryParseError("Dictionary can not be used for the chose communication")
        self.__read_device_attributes(device_element)
        if self.interface == Interface.ETH:
            self.__read_device_eth(device_element)
        if self.interface == Interface.CAN:
            self.__read_device_can(device_element)
        if self.interface == Interface.ECAT:
            self.__read_device_ecat(device_element)
        if self.interface == Interface.EoE:
            self.__read_device_eoe(device_element)

    def __read_device_attributes(self, device: ET.Element) -> None:
        self.firmware_version = device.attrib[self.__DEVICE_FW_VERSION_ATTR]
        self.product_code = int(device.attrib[self.__DEVICE_PRODUCT_CODE_ATTR])
        self.part_number = device.attrib[self.__DEVICE_PART_NUMBER_ATTR]
        self.revision_number = int(device.attrib[self.DEVICE_REVISION_NUMBER_ATTR])

    def __read_device_eoe(self, root: ET.Element) -> None:
        """Process EoEDevice element

        Args:
            root: EoEDevice element

        """
        # Device element is identical
        self.__read_device_eth(root)

    def __read_device_eth(self, root: ET.Element) -> None:
        """Process ETHDevice element

        Args:
            root: ETHDevice element

        """
        subnodes_element = self.__find_and_check(root, self.__SUBNODES_ELEMENT)
        self.__read_subnodes(subnodes_element)
        registers_element = self.__find_and_check(root, self.__MCB_REGISTERS_ELEMENT)
        register_element_list = self._findall_and_check(
            registers_element, self.__MCB_REGISTER_ELEMENT
        )
        for register_element in register_element_list:
            self.__read_mcb_register(register_element)
        errors_element = self.__find_and_check(root, self.__ERRORS_ELEMENT)
        self._read_errors(errors_element, self.__ERROR_ELEMENT)

    def __read_device_ecat(self, root: ET.Element) -> None:
        """Process ECATDevice element

        Args:
            root: ECATDevice element

        """
        subnodes_element = self.__find_and_check(root, self.__SUBNODES_ELEMENT)
        self.__read_subnodes(subnodes_element)
        registers_element = self.__find_and_check(root, self.__CANOPEN_OBJECTS_ELEMENT)
        register_element_list = self._findall_and_check(
            registers_element, self.__CANOPEN_OBJECT_ELEMENT
        )
        for register_element in register_element_list:
            self.__read_canopen_object(register_element)
        errors_element = self.__find_and_check(root, self.__ERRORS_ELEMENT)
        self._read_errors(errors_element, self.__ERROR_ELEMENT)
        safety_pdos_element = root.find(self.__SAFETY_PDOS_ELEMENT)
        if safety_pdos_element is not None:
            self.__read_safety_pdos(safety_pdos_element)

    def __read_device_can(self, root: ET.Element) -> None:
        """Process CANDevice element

        Args:
            root: CANDevice element

        """
        subnodes_element = self.__find_and_check(root, self.__SUBNODES_ELEMENT)
        self.__read_subnodes(subnodes_element)
        registers_element = self.__find_and_check(root, self.__CANOPEN_OBJECTS_ELEMENT)
        register_element_list = self._findall_and_check(
            registers_element, self.__CANOPEN_OBJECT_ELEMENT
        )
        for register_element in register_element_list:
            self.__read_canopen_object(register_element)
        errors_element = self.__find_and_check(root, self.__ERRORS_ELEMENT)
        self._read_errors(errors_element, self.__ERROR_ELEMENT)

    def __read_subnodes(self, root: ET.Element) -> None:
        """Process Subnodes element and fill subnodes

        Args:
            root: Subnodes element

        Raises:
            ILDictionaryParseError: Subnode element text is None

        """
        subnode_list = self._findall_and_check(root, self.__SUBNODE_ELEMENT)
        for subnode in subnode_list:
            if subnode.text is None:
                raise ILDictionaryParseError("Subnode element text is None")
            self.subnodes[
                int(subnode.attrib[self.__SUBNODE_INDEX_ATTR])
            ] = self.subnode_xdf_options[subnode.text.strip()]

    def __read_labels(self, root: ET.Element) -> Dict[str, str]:
        """Process Labels element

        Args:
            root: Labels element

        Returns:
            labels by localization

        """
        label_list = self._findall_and_check(root, self.__LABEL_ELEMENT)
        labels = {}
        for label in label_list:
            key, value = self.__read_label(label)
            labels[key] = value
        return labels

    def __read_label(self, label: ET.Element) -> Tuple[str, str]:
        """Process Label element

        Args:
            label: Label element

        Returns:
            Tuple with label localization and label text

        Raises:
            ILDictionaryParseError: Label text is empty

        """
        if label.text is None:
            raise ILDictionaryParseError("Label text is empty")
        return label.attrib[self.__LABEL_LANG_ATTR], label.text.strip()

    def __read_range(
        self, range_elem: Optional[ET.Element]
    ) -> Union[Tuple[None, None], Tuple[str, str]]:
        """Process Range element

        Args:
            range_elem: Range element

        Returns:
            Tuple with minimum and maximum range, None if range is not limited

        """
        if range_elem is not None:
            range_min = range_elem.attrib[self.__RANGE_MIN_ATTR]
            range_max = range_elem.attrib[self.__RANGE_MAX_ATTR]
            return range_min, range_max
        return None, None

    def __read_enumeration(
        self, enumerations_element: Optional[ET.Element]
    ) -> Optional[Dict[str, int]]:
        """Process Enumerations element if is not None

        Args:
            enumerations_element: Enumerations element

        Returns:
            If Enumerations is not None, return enums values

        """
        if enumerations_element is not None:
            enum_list = self._findall_and_check(enumerations_element, self.__ENUM_ELEMENT)
            return {
                str(enum_element.text.strip()): int(enum_element.attrib[self.__ENUM_VALUE_ATTR])
                for enum_element in enum_list
                if enum_element.text is not None
            }
        return None

    def __read_mcb_register(self, register: ET.Element) -> None:
        """Process MCBRegister element and add it to _registers

        Args:
            register: MCBRegister element

        """
        reg_address = int(register.attrib[self.__ADDRESS_ATTR], 16)
        subnode = int(register.attrib[self.__SUBNODE_ATTR])
        address_type = self.address_type_xdf_options[register.attrib[self.__ADDRESS_TYPE_ATTR]]
        access = self.access_xdf_options[register.attrib[self.__ACCESS_ATTR]]
        dtype = self.dtype_xdf_options[register.attrib[self.__DTYPE_ATTR]]
        identifier = register.attrib[self.__UID_ATTR]
        cyclic = RegCyclicType(register.attrib[self.__CYCLIC_ATTR])
        description = register.attrib[self.__DESCRIPTION_ATTR]
        default = bytes.fromhex(register.attrib[self.__DEFAULT_ATTR])
        cat_id = register.attrib[self.__CAT_ID_ATTR]
        units = register.attrib.get(self.__UNITS_ATTR)
        # Labels
        labels_element = self.__find_and_check(register, self.__LABELS_ELEMENT)
        labels = self.__read_labels(labels_element)
        # Range
        range_elem = register.find(self.__RANGE_ELEMENT)
        reg_range = self.__read_range(range_elem)
        # Enumerations
        enumerations_element = register.find(self.__ENUMERATIONS_ELEMENT)
        enums = self.__read_enumeration(enumerations_element)

        ethernet_register = EthernetRegister(
            reg_address,
            dtype,
            access,
            identifier=identifier,
            units=units,
            cyclic=cyclic,
            subnode=subnode,
            reg_range=reg_range,
            labels=labels,
            enums=enums,
            cat_id=cat_id,
            address_type=address_type,
            description=description,
            default=default,
            bitfields={},  # TODO read bitfields definition on xdf
        )
        if subnode not in self._registers:
            self._registers[subnode] = {}
        self._registers[subnode][identifier] = ethernet_register

    def __read_canopen_object(self, root: ET.Element) -> None:
        """Process CANopenObject element and add it to registers_group if has UID

        Args:
            root: CANopenObject element

        """
        object_uid = root.attrib.get(self.__UID_ATTR)
        reg_index = int(root.attrib[self.__INDEX_ATTR], 16)
        subnode = int(root.attrib[self.__SUBNODE_ATTR])
        subitmes_element = self.__find_and_check(root, self.__SUBITEMS_ELEMENT)
        subitem_list = self._findall_and_check(subitmes_element, self.__SUBITEM_ELEMENT)
        register_list = [
            self.__read_canopen_subitem(subitem, reg_index, subnode) for subitem in subitem_list
        ]
        if object_uid:
            register_list.sort(key=lambda val: val.subidx)
            if subnode not in self.registers_group:
                self.registers_group[subnode] = {}
            self.registers_group[subnode][object_uid] = list(register_list)

    def __read_canopen_subitem(
        self, subitem: ET.Element, reg_index: int, subnode: int
    ) -> CanopenRegister:
        """Process Subitem element and add it to _registers

        Args:
            subitem: CANopenObject element
            reg_index: register index
            subnode: register subnode

        Returns:
            Subitem register

        """
        reg_subindex = int(subitem.attrib[self.__SUBINDEX_ATTR])
        address_type = self.address_type_xdf_options[subitem.attrib[self.__ADDRESS_TYPE_ATTR]]
        access = self.access_xdf_options[subitem.attrib[self.__ACCESS_ATTR]]
        dtype = self.dtype_xdf_options[subitem.attrib[self.__DTYPE_ATTR]]
        identifier = subitem.attrib[self.__UID_ATTR]
        cyclic = RegCyclicType(subitem.attrib[self.__CYCLIC_ATTR])
        description = subitem.attrib[self.__DESCRIPTION_ATTR]
        default = bytes.fromhex(subitem.attrib[self.__DEFAULT_ATTR])
        cat_id = subitem.attrib[self.__CAT_ID_ATTR]
        units = subitem.attrib.get(self.__UNITS_ATTR)
        is_node_id_dependent = (
            subitem.attrib.get(self.__IS_NODE_ID_DEPENDENT_ATTR)
            == self.__IS_NODE_ID_DEPENDENT_TRUE_ATTR_VALUE
        )
        # Labels
        labels_element = self.__find_and_check(subitem, self.__LABELS_ELEMENT)
        labels = self.__read_labels(labels_element)
        # Range
        range_elem = subitem.find(self.__RANGE_ELEMENT)
        reg_range = self.__read_range(range_elem)
        # Enumerations
        enumerations_element = subitem.find(self.__ENUMERATIONS_ELEMENT)
        enums = self.__read_enumeration(enumerations_element)

        canopen_register = CanopenRegister(
            reg_index,
            reg_subindex,
            dtype,
            access,
            identifier=identifier,
            units=units,
            cyclic=cyclic,
            subnode=subnode,
            reg_range=reg_range,
            labels=labels,
            enums=enums,
            cat_id=cat_id,
            address_type=address_type,
            description=description,
            default=default,
            bitfields={},  # TODO read bitfields definition on xdf
            is_node_id_dependent=is_node_id_dependent,
        )
        if subnode not in self._registers:
            self._registers[subnode] = {}
        self._registers[subnode][identifier] = canopen_register
        return canopen_register

    def __read_safety_pdos(self, root: ET.Element) -> None:
        """Process SafetyPDOs element

        Args:
            root: MCBRegister element

        """
        self.is_safe = True
        rpdo_list = self._findall_and_check(root, self.__RPDO_ELEMENT)
        for rpdo_element in rpdo_list:
            uid, safety_rpdo = self.__read_pdo(rpdo_element)
            self.safety_rpdos[uid] = safety_rpdo
        tpdo_list = self._findall_and_check(root, self.__TPDO_ELEMENT)
        for tpdo_element in tpdo_list:
            uid, safety_tpdo = self.__read_pdo(tpdo_element)
            self.safety_tpdos[uid] = safety_tpdo

    def __read_pdo(self, pdo: ET.Element) -> Tuple[str, DictionarySafetyPDO]:
        """Process RPDO and TPDO elements

        Args:
            pdo: MCBRegister element

        Returns:
            PDO uid and class description

        Raises:
            ILDictionaryParseError: PDO register does not exist

        """
        uid = pdo.attrib[self.__PDO_UID_ATTR]
        pdo_index = int(pdo.attrib[self.__PDO_INDEX_ATTR], 16)
        entry_list = self._findall_and_check(pdo, self.__PDO_ENTRY_ELEMENT)
        pdo_registers = []
        for entry in entry_list:
            size = int(entry.attrib[self.__PDO_ENTRY_SIZE_ATTR])
            reg_subnode = int(entry.attrib.get(self.__PDO_ENTRY_SUBNODE_ATTR, 1))
            reg_uid = entry.text
            if reg_uid:
                if not (reg_subnode in self._registers and reg_uid in self._registers[reg_subnode]):
                    raise ILDictionaryParseError(
                        f"PDO entry {reg_uid} subnode {reg_subnode} does not exist"
                    )
                entry_reg = self._registers[reg_subnode][reg_uid]
                if not isinstance(entry_reg, CanopenRegister):
                    raise ValueError(f"{reg_uid} subnode {reg_subnode} is not a CANopen register")
                pdo_registers.append(DictionarySafetyPDO.PDORegister(entry_reg, size))
            else:
                pdo_registers.append(DictionarySafetyPDO.PDORegister(None, size))
        return uid, DictionarySafetyPDO(pdo_index, pdo_registers)


class DictionaryV2(Dictionary):
    # Dictionary constants guide:
    # Each constant has this structure: DICT_ORIGIN_END
    # ORIGIN: The start point of the path
    # END: The end point of the path
    # ORIGIN: ROOT
    __DICT_ROOT = "."
    __DICT_ROOT_HEADER = f"{__DICT_ROOT}/Header"
    __DICT_ROOT_VERSION = f"{__DICT_ROOT_HEADER}/Version"
    __DICT_ROOT_BODY = f"{__DICT_ROOT}/Body"
    __DICT_ROOT_DEVICE = f"{__DICT_ROOT_BODY}/Device"
    __DICT_ROOT_CATEGORIES = f"{__DICT_ROOT_DEVICE}/Categories"
    __DICT_ROOT_CATEGORY = f"{__DICT_ROOT_CATEGORIES}/Category"
    __DICT_ROOT_ERRORS = f"{__DICT_ROOT_BODY}/Errors"
    __DICT_ROOT_ERROR = f"{__DICT_ROOT_ERRORS}/Error"
    __DICT_ROOT_AXES = f"{__DICT_ROOT_DEVICE}/Axes"
    __DICT_ROOT_AXIS = f"{__DICT_ROOT_AXES}/Axis"
    __DICT_ROOT_REGISTERS = f"{__DICT_ROOT_DEVICE}/Registers"
    __DICT_ROOT_REGISTER = f"{__DICT_ROOT_REGISTERS}/Register"
    # ORIGIN: REGISTERS
    __DICT_REGISTERS = "./Registers"
    __DICT_REGISTERS_REGISTER = f"{__DICT_REGISTERS}/Register"
    # ORIGIN: RANGE
    __DICT_RANGE = "./Range"
    # ORIGIN: ENUMERATIONS
    __DICT_ENUMERATIONS = "./Enumerations"
    __DICT_ENUMERATIONS_ENUMERATION = f"{__DICT_ENUMERATIONS}/Enum"
    __DICT_IMAGE = "DriveImage"

    dict_interface: Optional[str]

    __MON_DIST_STATUS_REGISTER = "MON_DIST_STATUS"

    _MONITORING_DISTURBANCE_REGISTERS: Union[
        List[EthercatRegister], List[EthernetRegister], List[CanopenRegister]
    ]

<<<<<<< HEAD
    @classmethod
    def get_description(cls, dictionary_path: str, interface: Interface) -> DictionaryDescriptor:
        try:
            with open(dictionary_path, "r", encoding="utf-8") as xdf_file:
                tree = ET.parse(xdf_file)
        except FileNotFoundError:
            raise FileNotFoundError(f"There is not any xdf file in the path: {dictionary_path}")
        root = tree.getroot()
        device = root.find(cls.__DICT_ROOT_DEVICE)
        if device is None:
            raise ILDictionaryParseError(
                f"Could not load the dictionary {dictionary_path}. Device information is missing"
            )
        firmware_version = device.attrib.get("firmwareVersion")
        product_code = device.attrib.get("ProductCode")
        if product_code is not None and product_code.isdecimal():
            product_code = int(product_code)
        else:
            product_code = None
        part_number = device.attrib.get("PartNumber")
        revision_number = device.attrib.get("RevisionNumber")
        if revision_number is not None and revision_number.isdecimal():
            revision_number = int(revision_number)
        else:
            revision_number = None
        return DictionaryDescriptor(firmware_version, product_code, part_number, revision_number)
=======
    _KNOWN_REGISTER_BITFIELDS: Dict[str, Callable[[], Dict[str, BitField]]] = {
        "DRV_STATE_STATUS": lambda: {
            # https://drives.novantamotion.com/summit/0x011-status-word
            "READY_TO_SWITCH_ON": BitField.bit(0),
            "SWITCHED_ON": BitField.bit(1),
            "OPERATION_ENABLED": BitField.bit(2),
            "FAULT": BitField.bit(3),
            "VOLTAGE_ENABLED": BitField.bit(4),
            "QUICK_STOP": BitField.bit(5),
            "SWITCH_ON_DISABLED": BitField.bit(6),
            "WARNING": BitField.bit(7),
            "TARGET_REACHED": BitField.bit(10),
            "SWITCH_LIMITS_ACTIVE": BitField.bit(11),
            "COMMUTATION_FEEDBACK_ALIGNED": BitField.bit(14),
        },
        "DRV_STATE_CONTROL": lambda: {
            # https://drives.novantamotion.com/summit/0x010-control-word
            "SWITCH_ON": BitField.bit(0),
            "VOLTAGE_ENABLE": BitField.bit(1),
            "QUICK_STOP": BitField.bit(2),
            "ENABLE_OPERATION": BitField.bit(3),
            "RUN_SET_POINT_MANAGER": BitField.bit(4),
            "FAULT_RESET": BitField.bit(7),
        },
        "DRV_OP_CMD": lambda: {
            # https://drives.novantamotion.com/summit/0x014-operation-mode
            "OPERATION_MODE": BitField(0, 3),
            "PROFILER_MODE": BitField(4, 6),
            "PTP_BUFFER": BitField.bit(7),
            "HOMING": BitField.bit(8),
        },
        "DRV_PROT_STO_STATUS": lambda: {
            # https://drives.novantamotion.com/summit/0x51a-sto-status
            "STO1": BitField.bit(0),
            "STO2": BitField.bit(1),
            "STO_SUPPLY_FAULT": BitField.bit(2),
            "STO_ABNORMAL_FAULT": BitField.bit(3),
            "STO_REPORT": BitField.bit(4),
        },
    }
>>>>>>> 5c7e619d

    def read_dictionary(self) -> None:
        try:
            with open(self.path, "r", encoding="utf-8") as xdf_file:
                tree = ET.parse(xdf_file)
        except FileNotFoundError:
            raise FileNotFoundError(f"There is not any xdf file in the path: {self.path}")
        root = tree.getroot()

        device = root.find(self.__DICT_ROOT_DEVICE)
        if device is None:
            raise ILDictionaryParseError(
                f"Could not load the dictionary {self.path}. Device information is missing"
            )

        # Subnodes
        if root.findall(self.__DICT_ROOT_AXES):
            self.subnodes[0] = SubnodeType.COMMUNICATION
            for i in range(1, len(root.findall(self.__DICT_ROOT_AXIS))):
                self.subnodes[i] = SubnodeType.MOTION
        else:
            self.subnodes[0] = SubnodeType.COMMUNICATION
            self.subnodes[1] = SubnodeType.MOTION

        for subnode in self.subnodes:
            self._registers[subnode] = {}

        # Categories
        list_xdf_categories = root.findall(self.__DICT_ROOT_CATEGORY)
        self.categories = DictionaryCategories(list_xdf_categories)

        # Errors
        self._read_errors(root, self.__DICT_ROOT_ERROR)

        # Version
        version_node = root.find(self.__DICT_ROOT_VERSION)
        if version_node is not None and version_node.text is not None:
            self.version = version_node.text

        self.firmware_version = device.attrib.get("firmwareVersion")
        product_code = device.attrib.get("ProductCode")
        if product_code is not None and product_code.isdecimal():
            self.product_code = int(product_code)
        self.part_number = device.attrib.get("PartNumber")
        revision_number = device.attrib.get("RevisionNumber")
        if revision_number is not None and revision_number.isdecimal():
            self.revision_number = int(revision_number)
        self.dict_interface = device.attrib.get("Interface")

        if root.findall(self.__DICT_ROOT_AXES):
            # For each axis
            for axis in root.findall(self.__DICT_ROOT_AXIS):
                for register in axis.findall(self.__DICT_REGISTERS_REGISTER):
                    current_read_register = self._read_xdf_register(register)
                    if current_read_register:
                        self._add_register_list(current_read_register)
        else:
            for register in root.findall(self.__DICT_ROOT_REGISTER):
                current_read_register = self._read_xdf_register(register)
                if current_read_register:
                    self._add_register_list(current_read_register)
        try:
            image = root.find(self.__DICT_IMAGE)
            if image is not None and image.text is not None and image.text.strip():
                self.image = image.text
        except AttributeError:
            logger.error(f"Dictionary {Path(self.path).name} has no image section.")
        # Closing xdf file
        xdf_file.close()
        self._append_missing_registers()

    def _read_xdf_register(self, register: ET.Element) -> Optional[Register]:
        """Reads a register from the dictionary and creates a Register instance.

        Args:
            register: Register instance from the dictionary.

        Returns:
            The current register which it has been reading
            None: When at least a mandatory attribute is not in a xdf file

        Raises:
            ILDictionaryParseError: If the register data type is invalid.
            ILDictionaryParseError: If the register access type is invalid.
            ILDictionaryParseError: If the register address type is invalid.
            KeyError: If some attribute is missing.

        """
        try:
            identifier = register.attrib["id"]
        except KeyError as ke:
            logger.error(f"The register doesn't have an identifier. Error caught: {ke}")
            return None

        try:
            units = register.attrib["units"]
            cyclic = RegCyclicType(register.attrib.get("cyclic", "CONFIG"))

            # Data type
            dtype_aux = register.attrib["dtype"]
            dtype = None
            if dtype_aux in self.dtype_xdf_options:
                dtype = self.dtype_xdf_options[dtype_aux]
            else:
                raise ILDictionaryParseError(
                    f"The data type {dtype_aux} does not exist for the register: {identifier}"
                )

            # Access type
            access_aux = register.attrib["access"]
            access = None
            if access_aux in self.access_xdf_options:
                access = self.access_xdf_options[access_aux]
            else:
                raise ILDictionaryParseError(
                    f"The access type {access_aux} does not exist for the register: {identifier}"
                )

            # Address type
            address_type_aux = register.attrib["address_type"]

            if address_type_aux in self.address_type_xdf_options:
                address_type = self.address_type_xdf_options[address_type_aux]
            else:
                raise ILDictionaryParseError(
                    f"The address type {address_type_aux} does not exist for the register: "
                    f"{identifier}"
                )

            subnode = int(register.attrib.get("subnode", 1))
            storage = register.attrib.get("storage")
            cat_id = register.attrib.get("cat_id")
            internal_use = int(register.attrib.get("internal_use", 0))

            # Labels
            labels_elem = register.findall(DICT_LABELS_LABEL)
            labels = {label.attrib["lang"]: str(label.text) for label in labels_elem}

            # Range
            range_elem = register.find(self.__DICT_RANGE)
            reg_range: Union[Tuple[None, None], Tuple[str, str]] = (None, None)
            if range_elem is not None:
                range_min = range_elem.attrib["min"]
                range_max = range_elem.attrib["max"]
                reg_range = (range_min, range_max)

            # Enumerations
            enums_elem = register.findall(self.__DICT_ENUMERATIONS_ENUMERATION)
            enums = {str(enum.text): int(enum.attrib["value"]) for enum in enums_elem}

            # Known bitfields.
            bitfields = None
            if identifier in self._KNOWN_REGISTER_BITFIELDS:
                bitfields = self._KNOWN_REGISTER_BITFIELDS[identifier]()

            current_read_register = Register(
                dtype,
                access,
                identifier=identifier,
                units=units,
                cyclic=cyclic,
                subnode=subnode,
                storage=storage,
                reg_range=reg_range,
                labels=labels,
                enums=enums,
                cat_id=cat_id,
                internal_use=internal_use,
                address_type=address_type,
                bitfields=bitfields,
            )

            return current_read_register

        except KeyError as ke:
            logger.error(f"Register with ID {identifier} has not attribute {ke}")
            return None

    def _add_register_list(
        self,
        register: Register,
    ) -> None:
        """Adds the current read register into the _registers list

        Args:
            register: the current read register it will be instanced

        """
        identifier = register.identifier
        subnode = register.subnode
        if identifier is None:
            return
        self._registers[subnode][identifier] = register

    def _append_missing_registers(
        self,
    ) -> None:
        """Append missing registers to the dictionary.

        Mainly registers needed for Monitoring/Disturbance and PDOs.

        """
        if self.__MON_DIST_STATUS_REGISTER in self._registers[0]:
            for register in self._MONITORING_DISTURBANCE_REGISTERS:
                if register.identifier is not None:
                    self._registers[register.subnode][register.identifier] = register<|MERGE_RESOLUTION|>--- conflicted
+++ resolved
@@ -1057,34 +1057,6 @@
         List[EthercatRegister], List[EthernetRegister], List[CanopenRegister]
     ]
 
-<<<<<<< HEAD
-    @classmethod
-    def get_description(cls, dictionary_path: str, interface: Interface) -> DictionaryDescriptor:
-        try:
-            with open(dictionary_path, "r", encoding="utf-8") as xdf_file:
-                tree = ET.parse(xdf_file)
-        except FileNotFoundError:
-            raise FileNotFoundError(f"There is not any xdf file in the path: {dictionary_path}")
-        root = tree.getroot()
-        device = root.find(cls.__DICT_ROOT_DEVICE)
-        if device is None:
-            raise ILDictionaryParseError(
-                f"Could not load the dictionary {dictionary_path}. Device information is missing"
-            )
-        firmware_version = device.attrib.get("firmwareVersion")
-        product_code = device.attrib.get("ProductCode")
-        if product_code is not None and product_code.isdecimal():
-            product_code = int(product_code)
-        else:
-            product_code = None
-        part_number = device.attrib.get("PartNumber")
-        revision_number = device.attrib.get("RevisionNumber")
-        if revision_number is not None and revision_number.isdecimal():
-            revision_number = int(revision_number)
-        else:
-            revision_number = None
-        return DictionaryDescriptor(firmware_version, product_code, part_number, revision_number)
-=======
     _KNOWN_REGISTER_BITFIELDS: Dict[str, Callable[[], Dict[str, BitField]]] = {
         "DRV_STATE_STATUS": lambda: {
             # https://drives.novantamotion.com/summit/0x011-status-word
@@ -1125,7 +1097,33 @@
             "STO_REPORT": BitField.bit(4),
         },
     }
->>>>>>> 5c7e619d
+
+    @classmethod
+    def get_description(cls, dictionary_path: str, interface: Interface) -> DictionaryDescriptor:
+        try:
+            with open(dictionary_path, "r", encoding="utf-8") as xdf_file:
+                tree = ET.parse(xdf_file)
+        except FileNotFoundError:
+            raise FileNotFoundError(f"There is not any xdf file in the path: {dictionary_path}")
+        root = tree.getroot()
+        device = root.find(cls.__DICT_ROOT_DEVICE)
+        if device is None:
+            raise ILDictionaryParseError(
+                f"Could not load the dictionary {dictionary_path}. Device information is missing"
+            )
+        firmware_version = device.attrib.get("firmwareVersion")
+        product_code = device.attrib.get("ProductCode")
+        if product_code is not None and product_code.isdecimal():
+            product_code = int(product_code)
+        else:
+            product_code = None
+        part_number = device.attrib.get("PartNumber")
+        revision_number = device.attrib.get("RevisionNumber")
+        if revision_number is not None and revision_number.isdecimal():
+            revision_number = int(revision_number)
+        else:
+            revision_number = None
+        return DictionaryDescriptor(firmware_version, product_code, part_number, revision_number)
 
     def read_dictionary(self) -> None:
         try:
