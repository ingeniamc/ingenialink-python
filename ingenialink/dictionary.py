--- conflicted
+++ resolved
@@ -2,12 +2,9 @@
 import ingenialogger
 
 from abc import ABC, abstractmethod
+from ingenialink.constants import SINGLE_AXIS_MINIMUM_SUBNODES
 from ingenialink.register import REG_DTYPE, REG_ACCESS
 from ingenialink import exceptions as exc
-<<<<<<< HEAD
-from ingenialink.constants import SINGLE_AXIS_MINIMUM_SUBNODES
-=======
->>>>>>> 27095b6a
 
 logger = ingenialogger.get_logger(__name__)
 
@@ -18,49 +15,6 @@
 # ORIGIN: LABELS
 DICT_LABELS = "./Labels"
 DICT_LABELS_LABEL = f"{DICT_LABELS}/Label"
-<<<<<<< HEAD
-# ORIGIN: RANGE
-DICT_RANGE = "./Range"
-# ORIGIN: ENUMERATIONS
-DICT_ENUMERATIONS = "./Enumerations"
-DICT_ENUMERATIONS_ENUMERATION = f"{DICT_ENUMERATIONS}/Enum"
-
-dtype_xdf_options = {
-            "float": REG_DTYPE.FLOAT,
-            "s8": REG_DTYPE.S8,
-            "u8": REG_DTYPE.U8,
-            "s16": REG_DTYPE.S16,
-            "u16": REG_DTYPE.U16,
-            "s32": REG_DTYPE.S32,
-            "u32": REG_DTYPE.U32,
-            "s64": REG_DTYPE.S64,
-            "u64": REG_DTYPE.U64,
-            "str": REG_DTYPE.STR
-        }
-
-access_xdf_options = {
-            "r": REG_ACCESS.RO,
-            "w": REG_ACCESS.WO,
-            "rw": REG_ACCESS.RW
-        }
-
-
-# Attributes of a register
-class AttrRegDict:
-    IDENTIFIER = 'identifier'
-    UNITS = 'units'
-    CYCLIC = 'cyclic'
-    DTYPE = 'dtype'
-    ACCESS = 'access'
-    SUBNODE = 'subnode'
-    STORAGE = 'storage'
-    REG_RANGE = 'reg_range'
-    LABELS = 'labels'
-    ENUMS = 'enums'
-    CAT_ID = 'cat_id'
-    INT_USE = 'internal_use'
-=======
->>>>>>> 27095b6a
 
 
 class DictionaryCategories:
@@ -188,7 +142,7 @@
         LABELS = 'labels'
         ENUMS = 'enums'
         CAT_ID = 'cat_id'
-        DESC = 'internal_use'
+        INT_USE = 'internal_use'
 
     __dtype_xdf_options = {
         "float": REG_DTYPE.FLOAT,
@@ -290,32 +244,20 @@
 
         if root.findall(self.DICT_ROOT_AXES):
             # For each axis
-<<<<<<< HEAD
-            for axis in root.findall(DICT_ROOT_AXIS):
-                for register in axis.findall(DICT_REGISTERS_REGISTER):
+            for axis in root.findall(self.DICT_ROOT_AXIS):
+                for register in axis.findall(self.DICT_REGISTERS_REGISTER):
                     current_read_register = self._read_xdf_register(register)
                     if current_read_register:
                         self._add_register_list(current_read_register)
         else:
-            for register in root.findall(DICT_ROOT_REGISTER):
+            for register in root.findall(self.DICT_ROOT_REGISTER):
                 current_read_register = self._read_xdf_register(register)
-=======
-            for axis in root.findall(self.DICT_ROOT_AXIS):
-                for register in axis.findall(self.DICT_REGISTERS_REGISTER):
-                    current_read_register = self._read_register(register)
-                    if current_read_register:
-                        self._add_register_list(current_read_register)
-        else:
-            for register in root.findall(self.DICT_ROOT_REGISTER):
-                current_read_register = self._read_register(register)
->>>>>>> 27095b6a
                 if current_read_register:
                     self._add_register_list(current_read_register)
 
         # Closing xdf file
         xdf_file.close()
 
-    @abstractmethod
     def _read_xdf_register(self, register):
         """Reads a register from the dictionary and creates a Register instance.
 
@@ -367,16 +309,11 @@
             current_read_register[self.AttrRegDict.CAT_ID] = register.attrib.get('cat_id')
 
             # Description
-            current_read_register[self.AttrRegDict.DESC] = register.attrib.get("desc", 0)
-
-<<<<<<< HEAD
-        # Description
-        current_read_register[AttrRegDict.INT_USE] = int(register.attrib.get("internal_use", 0))
-=======
+            current_read_register[self.AttrRegDict.INT_USE] = register.attrib.get("internal_use", 0)
+
             # Labels
             labels_elem = register.findall(DICT_LABELS_LABEL)
             current_read_register[self.AttrRegDict.LABELS] = {label.attrib['lang']: label.text for label in labels_elem}
->>>>>>> 27095b6a
 
             # Range
             range_elem = register.find(self.DICT_RANGE)
