--- conflicted
+++ resolved
@@ -609,7 +609,12 @@
     __PDO_ENTRY_SIZE_ATTR = "size"
     __PDO_ENTRY_SUBNODE_ATTR = "subnode"
 
-<<<<<<< HEAD
+    __canopen_object_data_type_options = {
+        "VAR": CanOpenObjectType.VAR,
+        "RECORD": CanOpenObjectType.RECORD,
+        "ARRAY": CanOpenObjectType.ARRAY,
+    }
+
     @staticmethod
     def _interface_to_device_element(interface: Interface) -> str:
         """Returns the device element associated with each interface.
@@ -632,13 +637,6 @@
         if interface is Interface.EoE:
             return "EoEDevice"
         raise ILDictionaryParseError(f"{interface=} has no device element associated.")
-=======
-    __canopen_object_data_type_options = {
-        "VAR": CanOpenObjectType.VAR,
-        "RECORD": CanOpenObjectType.RECORD,
-        "ARRAY": CanOpenObjectType.ARRAY,
-    }
->>>>>>> 051a4c6d
 
     @override
     @classmethod
