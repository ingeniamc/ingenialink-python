from typing import List, Dict, Optional, Union, Tuple
from abc import ABC, abstractmethod

import xml.etree.ElementTree as ET
from pathlib import Path

import ingenialogger

from ingenialink.constants import SINGLE_AXIS_MINIMUM_SUBNODES
from ingenialink.register import Register, REG_DTYPE, REG_ACCESS, REG_ADDRESS_TYPE
from ingenialink import exceptions as exc

logger = ingenialogger.get_logger(__name__)

# Dictionary constants guide:
# Each constant has this structure: DICT_ORIGIN_END
# ORIGIN: The start point of the path
# END: The end point of the path
# ORIGIN: LABELS
DICT_LABELS = "./Labels"
DICT_LABELS_LABEL = f"{DICT_LABELS}/Label"


class DictionaryCategories:
    """Contains all categories from a Dictionary.

    Args:
        list_xdf_categories: List of Elements from xdf file

    """

    def __init__(self, list_xdf_categories: List[ET.Element]) -> None:
        self._list_xdf_categories = list_xdf_categories
        self._cat_ids: List[str] = []
        self._categories: Dict[str, Dict[str, str]] = {}

        self.load_cat_ids()

    def load_cat_ids(self) -> None:
        """Load category IDs from dictionary."""
        for element in self._list_xdf_categories:
            self._cat_ids.append(element.attrib["id"])
            cat_element = element.find(DICT_LABELS_LABEL)
            if cat_element is None:
                logger.warning(
                    f"The element of the category {element.attrib['id']} could not be load"
                )
                continue
            cat_id = cat_element.text
            if cat_id is None:
                logger.warning(f"The ID of the category {element.attrib['id']} could not be load")
                continue
            self._categories[element.attrib["id"]] = {"en_US": cat_id}

    @property
    def category_ids(self) -> List[str]:
        """Category IDs."""
        return self._cat_ids

    def labels(self, cat_id: str) -> Dict[str, str]:
        """Obtain labels for a certain category ID.

        Args:
        cat_id:  Category ID

        Returns:
            Labels dictionary.

        """
        return self._categories[cat_id]


class DictionaryErrors:
    """Errors for the dictionary.

    Args:
        list_xdf_errors:  List of Elements from xdf file
    """

    def __init__(self, list_xdf_errors: List[ET.Element]) -> None:
        self._list_xdf_errors = list_xdf_errors
        self._errors: Dict[int, List[Optional[str]]] = {}

        self.load_errors()

    def load_errors(self) -> None:
        """Load errors from dictionary."""
        for element in self._list_xdf_errors:
            label = element.find(DICT_LABELS_LABEL)
            if label is None:
                logger.warning(f"Could not load label of error {element.attrib['id']}")
                continue
            self._errors[int(element.attrib["id"], 16)] = [
                element.attrib["id"],
                element.attrib["affected_module"],
                element.attrib["error_type"].capitalize(),
                label.text,
            ]

    @property
    def errors(self) -> Dict[int, List[Optional[str]]]:
        """Get the errors dictionary.

        Returns:
            Errors dictionary.
        """
        return self._errors


class Dictionary(ABC):
    """Ingenia dictionary Abstract Base Class.

    Args:
        dictionary_path: Dictionary file path.

    Raises:
        ILCreationError: If the dictionary could not be created.

    """

    # Dictionary constants guide:
    # Each constant has this structure: DICT_ORIGIN_END
    # ORIGIN: The start point of the path
    # END: The end point of the path
    # ORIGIN: ROOT
    DICT_ROOT = "."
    DICT_ROOT_HEADER = f"{DICT_ROOT}/Header"
    DICT_ROOT_VERSION = f"{DICT_ROOT_HEADER}/Version"
    DICT_ROOT_BODY = f"{DICT_ROOT}/Body"
    DICT_ROOT_DEVICE = f"{DICT_ROOT_BODY}/Device"
    DICT_ROOT_CATEGORIES = f"{DICT_ROOT_DEVICE}/Categories"
    DICT_ROOT_CATEGORY = f"{DICT_ROOT_CATEGORIES}/Category"
    DICT_ROOT_ERRORS = f"{DICT_ROOT_BODY}/Errors"
    DICT_ROOT_ERROR = f"{DICT_ROOT_ERRORS}/Error"
    DICT_ROOT_AXES = f"{DICT_ROOT_DEVICE}/Axes"
    DICT_ROOT_AXIS = f"{DICT_ROOT_AXES}/Axis"
    DICT_ROOT_REGISTERS = f"{DICT_ROOT_DEVICE}/Registers"
    DICT_ROOT_REGISTER = f"{DICT_ROOT_REGISTERS}/Register"
    # ORIGIN: REGISTERS
    DICT_REGISTERS = "./Registers"
    DICT_REGISTERS_REGISTER = f"{DICT_REGISTERS}/Register"
    # ORIGIN: RANGE
    DICT_RANGE = "./Range"
    # ORIGIN: ENUMERATIONS
    DICT_ENUMERATIONS = "./Enumerations"
    DICT_ENUMERATIONS_ENUMERATION = f"{DICT_ENUMERATIONS}/Enum"
    DICT_IMAGE = "DriveImage"
    DICT_MOCO_IMAGE_ATTRIB = "moco"

    dtype_xdf_options = {
        "float": REG_DTYPE.FLOAT,
        "s8": REG_DTYPE.S8,
        "u8": REG_DTYPE.U8,
        "s16": REG_DTYPE.S16,
        "u16": REG_DTYPE.U16,
        "s32": REG_DTYPE.S32,
        "u32": REG_DTYPE.U32,
        "s64": REG_DTYPE.S64,
        "u64": REG_DTYPE.U64,
        "str": REG_DTYPE.STR,
    }

    access_xdf_options = {"r": REG_ACCESS.RO, "w": REG_ACCESS.WO, "rw": REG_ACCESS.RW}

    address_type_xdf_options = {
        "NVM": REG_ADDRESS_TYPE.NVM,
        "NVM_NONE": REG_ADDRESS_TYPE.NVM_NONE,
        "NVM_CFG": REG_ADDRESS_TYPE.NVM_CFG,
        "NVM_LOCK": REG_ADDRESS_TYPE.NVM_LOCK,
        "NVM_HW": REG_ADDRESS_TYPE.NVM_HW,
    }

    def __init__(self, dictionary_path: str) -> None:
        self.path = dictionary_path
        """Path of the dictionary."""
        self.version = "1"
<<<<<<< HEAD
        """str: Version of the dictionary."""
        self.firmware_version = None
        """str: Firmware version declared in the dictionary."""
        self.product_code = None
        """int: Product code declared in the dictionary."""
        self.part_number = None
        """str: Part number declared in the dictionary."""
        self.revision_number = None
        """int: Revision number declared in the dictionary."""
        self.interface = None
        """str: Interface declared in the dictionary."""
        self.subnodes = SINGLE_AXIS_MINIMUM_SUBNODES
        """int: Number of subnodes in the dictionary."""
        self.categories = None
        """DictionaryCategories: Instance of all the categories in the dictionary."""
        self.errors = None
        """DictionaryErrors: Instance of all the errors in the dictionary."""
        self._registers = []
        """list(dict): Instance of all the registers in the dictionary"""
        self.image = None
        """Drive's encoded image."""
        self.moco_image = None
        """Motion CORE encoded image. Only available when using a COM-KIT."""
=======
        """Version of the dictionary."""
        self.firmware_version: Optional[str] = None
        """Firmware version declared in the dictionary."""
        self.product_code: Optional[int] = None
        """Product code declared in the dictionary."""
        self.part_number: Optional[str] = None
        """Part number declared in the dictionary."""
        self.revision_number: Optional[int] = None
        """Revision number declared in the dictionary."""
        self.interface: Optional[str] = None
        """Interface declared in the dictionary."""
        self.subnodes: int = SINGLE_AXIS_MINIMUM_SUBNODES
        """Number of subnodes in the dictionary."""
        self.categories: Optional[DictionaryCategories] = None
        """Instance of all the categories in the dictionary."""
        self.errors: Optional[DictionaryErrors] = None
        """Instance of all the errors in the dictionary."""
        self._registers: List[Dict[str, Register]] = []
        """Instance of all the registers in the dictionary"""
>>>>>>> 0ddbb72b

        self.read_dictionary()

    def registers(self, subnode: int) -> Dict[str, Register]:
        """Gets the register dictionary to the targeted subnode.

        Args:
            subnode: Identifier for the subnode.

        Returns:
            Dictionary of all the registers for a subnode.

        """
        return self._registers[subnode]

    def read_dictionary(self) -> None:
        """Reads the dictionary file and initializes all its components."""
        try:
            with open(self.path, "r", encoding="utf-8") as xdf_file:
                tree = ET.parse(xdf_file)
        except FileNotFoundError:
            raise FileNotFoundError(f"There is not any xdf file in the path: {self.path}")
        root = tree.getroot()

        device = root.find(self.DICT_ROOT_DEVICE)
        if device is None:
            raise exc.ILError(
                f"Could not load the dictionary {self.path}. Device information is missing"
            )

        # Subnodes
        if root.findall(self.DICT_ROOT_AXES):
            self.subnodes = len(root.findall(self.DICT_ROOT_AXIS))

        for _ in range(self.subnodes):
            self._registers.append({})

        # Categories
        list_xdf_categories = root.findall(self.DICT_ROOT_CATEGORY)
        self.categories = DictionaryCategories(list_xdf_categories)

        # Errors
        list_xdf_errors = root.findall(self.DICT_ROOT_ERROR)
        self.errors = DictionaryErrors(list_xdf_errors)

        # Version
        version_node = root.find(self.DICT_ROOT_VERSION)
        if version_node is not None and version_node.text is not None:
            self.version = version_node.text

        self.firmware_version = device.attrib.get("firmwareVersion")
        product_code = device.attrib.get("ProductCode")
        if product_code is not None and product_code.isdecimal():
            self.product_code = int(product_code)
        self.part_number = device.attrib.get("PartNumber")
        revision_number = device.attrib.get("RevisionNumber")
        if revision_number is not None and revision_number.isdecimal():
            self.revision_number = int(revision_number)
        self.interface = device.attrib.get("Interface")

        if root.findall(self.DICT_ROOT_AXES):
            # For each axis
            for axis in root.findall(self.DICT_ROOT_AXIS):
                for register in axis.findall(self.DICT_REGISTERS_REGISTER):
                    current_read_register = self._read_xdf_register(register)
                    if current_read_register:
                        self._add_register_list(current_read_register)
        else:
            for register in root.findall(self.DICT_ROOT_REGISTER):
                current_read_register = self._read_xdf_register(register)
                if current_read_register:
                    self._add_register_list(current_read_register)
        try:
            images = root.findall(self.DICT_IMAGE)
            for image in images:
                if image.text is not None and image.text.strip():
                    if (
                        "type" in image.attrib
                        and image.attrib["type"] == self.DICT_MOCO_IMAGE_ATTRIB
                    ):
                        self.moco_image = image.text
                    else:
                        self.image = image.text
        except AttributeError:
            logger.error(f"Dictionary {Path(self.path).name} has no image section.")
        # Closing xdf file
        xdf_file.close()

    def _read_xdf_register(self, register: ET.Element) -> Optional[Register]:
        """Reads a register from the dictionary and creates a Register instance.

        Args:
            register: Register instance from the dictionary.

        Returns:
            The current register which it has been reading
            None: When at least a mandatory attribute is not in a xdf file

        Raises:
            KeyError: If the register doesn't have an identifier.
            ValueError: If the register data type is invalid.
            ValueError: If the register access type is invalid.
            ValueError: If the register address type is invalid.
            KeyError: If some attribute is missing.

        """
        try:
            identifier = register.attrib["id"]
        except KeyError as ke:
            logger.error(f"The register doesn't have an identifier. Error caught: {ke}")
            return None

        try:
            units = register.attrib["units"]
            cyclic = register.attrib.get("cyclic", "CONFIG")

            # Data type
            dtype_aux = register.attrib["dtype"]
            dtype = None
            if dtype_aux in self.dtype_xdf_options:
                dtype = self.dtype_xdf_options[dtype_aux]
            else:
                raise ValueError(
                    f"The data type {dtype_aux} does not exist for the register: {identifier}"
                )

            # Access type
            access_aux = register.attrib["access"]
            access = None
            if access_aux in self.access_xdf_options:
                access = self.access_xdf_options[access_aux]
            else:
                raise ValueError(
                    f"The access type {access_aux} does not exist for the register: {identifier}"
                )

            # Address type
            address_type_aux = register.attrib["address_type"]

            if address_type_aux in self.address_type_xdf_options:
                address_type = self.address_type_xdf_options[address_type_aux]
            else:
                raise ValueError(
                    f"The address type {address_type_aux} does not exist for the register: "
                    f"{identifier}"
                )

            subnode = int(register.attrib.get("subnode", 1))
            storage = register.attrib.get("storage")
            cat_id = register.attrib.get("cat_id")
            internal_use = int(register.attrib.get("internal_use", 0))

            # Labels
            labels_elem = register.findall(DICT_LABELS_LABEL)
            labels = {label.attrib["lang"]: str(label.text) for label in labels_elem}

            # Range
            range_elem = register.find(self.DICT_RANGE)
            reg_range: Union[Tuple[None, None], Tuple[str, str]] = (None, None)
            if range_elem is not None:
                range_min = range_elem.attrib["min"]
                range_max = range_elem.attrib["max"]
                reg_range = (range_min, range_max)

            # Enumerations
            enums_elem = register.findall(self.DICT_ENUMERATIONS_ENUMERATION)
            enums = []
            for enum in enums_elem:
                dictionary: Dict[str, Union[str, int]] = {
                    "label": str(enum.text),
                    "value": int(enum.attrib["value"]),
                }
                enums.append(dictionary)

            current_read_register = Register(
                dtype,
                access,
                identifier=identifier,
                units=units,
                cyclic=cyclic,
                subnode=subnode,
                storage=storage,
                reg_range=reg_range,
                labels=labels,
                enums=enums,
                cat_id=cat_id,
                internal_use=internal_use,
                address_type=address_type,
            )

            return current_read_register

        except KeyError as ke:
            logger.error(f"Register with ID {identifier} has not attribute {ke}")
            return None

    def _add_register_list(
        self,
        register: Register,
    ) -> None:
        """Adds the current read register into the _registers list

        Args:
            register: the current read register it will be instanced

        """
        identifier = register.identifier
        subnode = register.subnode
        if identifier is None:
            return
        self._registers[subnode][identifier] = register<|MERGE_RESOLUTION|>--- conflicted
+++ resolved
@@ -174,31 +174,6 @@
         self.path = dictionary_path
         """Path of the dictionary."""
         self.version = "1"
-<<<<<<< HEAD
-        """str: Version of the dictionary."""
-        self.firmware_version = None
-        """str: Firmware version declared in the dictionary."""
-        self.product_code = None
-        """int: Product code declared in the dictionary."""
-        self.part_number = None
-        """str: Part number declared in the dictionary."""
-        self.revision_number = None
-        """int: Revision number declared in the dictionary."""
-        self.interface = None
-        """str: Interface declared in the dictionary."""
-        self.subnodes = SINGLE_AXIS_MINIMUM_SUBNODES
-        """int: Number of subnodes in the dictionary."""
-        self.categories = None
-        """DictionaryCategories: Instance of all the categories in the dictionary."""
-        self.errors = None
-        """DictionaryErrors: Instance of all the errors in the dictionary."""
-        self._registers = []
-        """list(dict): Instance of all the registers in the dictionary"""
-        self.image = None
-        """Drive's encoded image."""
-        self.moco_image = None
-        """Motion CORE encoded image. Only available when using a COM-KIT."""
-=======
         """Version of the dictionary."""
         self.firmware_version: Optional[str] = None
         """Firmware version declared in the dictionary."""
@@ -218,7 +193,10 @@
         """Instance of all the errors in the dictionary."""
         self._registers: List[Dict[str, Register]] = []
         """Instance of all the registers in the dictionary"""
->>>>>>> 0ddbb72b
+        self.image = None
+        """Drive's encoded image."""
+        self.moco_image = None
+        """Motion CORE encoded image. Only available when using a COM-KIT."""
 
         self.read_dictionary()
 
