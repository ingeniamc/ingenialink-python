--- conflicted
+++ resolved
@@ -25,9 +25,4 @@
            'LabelsDictionary',
            'CANOpenNetwork', 'CAN_DEVICE', 'CANOpenPoller', 'CANOpenServo']
 
-<<<<<<< HEAD
-__version__ = '5.0.0'
-=======
-__version__ = '5.0.1'
->>>>>>> 88eda8ea
-
+__version__ = '5.0.1'