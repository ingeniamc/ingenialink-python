from .network import NetworkMonitor, NET_PROT, \
<<<<<<< HEAD
    NET_STATE, NET_DEV_EVT, NET_TRANS_PROT, Network
=======
    NET_STATE, NET_DEV_EVT, NET_TRANS_PROT, EEPROM_FILE_FORMAT
>>>>>>> 96aaff5b
from .servo import SERVO_STATE, SERVO_FLAGS, SERVO_MODE, \
    SERVO_UNITS_TORQUE, SERVO_UNITS_POS, SERVO_UNITS_VEL, SERVO_UNITS_ACC, Servo
from .monitor import Monitor, MONITOR_TRIGGER

from .ipb.poller import IPBPoller
from .ipb.register import IPBRegister, REG_DTYPE, REG_ACCESS, REG_PHY
from .ipb.dictionary import IPBDictionary
from .ipb.servo import IPBServo

from .serial.network import SerialNetwork
from .serial.servo import SerialServo

from .ethernet.network import EthernetNetwork
from .ethernet.servo import EthernetServo

from .ethercat.network import EthercatNetwork
from .ethercat.servo import EthercatServo

from .canopen.servo import CanopenServo
from .canopen.network import CanopenNetwork, CAN_DEVICE, CAN_DEVICE, \
    CAN_BAUDRATE
from .canopen.poller import CanopenPoller
from .canopen.register import CanopenRegister
from .canopen.dictionary import CanopenDictionary

from ingenialink.utils.errors import err_ipb_last

from ._ingenialink import lib
from ingenialink.utils._utils import pstr

__all__ = ['EEPROM_FILE_FORMAT', 'NET_PROT', 'NET_DEV_EVT', 'NET_STATE', 'NET_TRANS_PROT',
           'NetworkMonitor',
           'SERVO_STATE', 'SERVO_FLAGS', 'SERVO_MODE', 'SERVO_UNITS_TORQUE',
           'Servo', 'Network'
           'SERVO_UNITS_POS', 'SERVO_UNITS_VEL', 'SERVO_UNITS_ACC',
           'IPBDictionary', 'IPBRegister', 'REG_DTYPE', 'REG_ACCESS', 'REG_PHY',
           'Monitor', 'MONITOR_TRIGGER', 'IPBPoller', 'IPBServo',
           'SerialNetwork', 'SerialServo', 'EthercatNetwork', 'EthercatServo',
           'EthernetServo', 'EthernetNetwork',
           'CanopenNetwork', 'CAN_DEVICE', 'CAN_BAUDRATE',
           'CanopenServo', 'CanopenPoller', 'CanopenRegister', 'CanopenDictionary',
           'err_ipb_last']

<<<<<<< HEAD
__version__ = '6.1.0'
=======
__version__ = '6.0.1'
>>>>>>> 96aaff5b

try:
    __ingenialink_C_version__ = pstr(lib.il_version())
except Exception as e:
    __ingenialink_C_version__ = '-'<|MERGE_RESOLUTION|>--- conflicted
+++ resolved
@@ -1,9 +1,5 @@
 from .network import NetworkMonitor, NET_PROT, \
-<<<<<<< HEAD
-    NET_STATE, NET_DEV_EVT, NET_TRANS_PROT, Network
-=======
-    NET_STATE, NET_DEV_EVT, NET_TRANS_PROT, EEPROM_FILE_FORMAT
->>>>>>> 96aaff5b
+    NET_STATE, NET_DEV_EVT, NET_TRANS_PROT, Network, EEPROM_FILE_FORMAT
 from .servo import SERVO_STATE, SERVO_FLAGS, SERVO_MODE, \
     SERVO_UNITS_TORQUE, SERVO_UNITS_POS, SERVO_UNITS_VEL, SERVO_UNITS_ACC, Servo
 from .monitor import Monitor, MONITOR_TRIGGER
@@ -35,10 +31,9 @@
 from ingenialink.utils._utils import pstr
 
 __all__ = ['EEPROM_FILE_FORMAT', 'NET_PROT', 'NET_DEV_EVT', 'NET_STATE', 'NET_TRANS_PROT',
-           'NetworkMonitor',
            'SERVO_STATE', 'SERVO_FLAGS', 'SERVO_MODE', 'SERVO_UNITS_TORQUE',
-           'Servo', 'Network'
            'SERVO_UNITS_POS', 'SERVO_UNITS_VEL', 'SERVO_UNITS_ACC',
+           'NetworkMonitor', 'Network', 'Servo',
            'IPBDictionary', 'IPBRegister', 'REG_DTYPE', 'REG_ACCESS', 'REG_PHY',
            'Monitor', 'MONITOR_TRIGGER', 'IPBPoller', 'IPBServo',
            'SerialNetwork', 'SerialServo', 'EthercatNetwork', 'EthercatServo',
@@ -47,13 +42,9 @@
            'CanopenServo', 'CanopenPoller', 'CanopenRegister', 'CanopenDictionary',
            'err_ipb_last']
 
-<<<<<<< HEAD
 __version__ = '6.1.0'
-=======
-__version__ = '6.0.1'
->>>>>>> 96aaff5b
 
 try:
     __ingenialink_C_version__ = pstr(lib.il_version())
-except Exception as e:
+except Exception:
     __ingenialink_C_version__ = '-'