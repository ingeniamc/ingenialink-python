from .net import (Network, NetworkMonitor, devices, NET_PROT, NET_STATE,
                  NET_DEV_EVT)
from .servo import (Servo, lucky, SERVO_STATE, SERVO_FLAGS, SERVO_MODE,
                    SERVO_UNITS_TORQUE, SERVO_UNITS_POS, SERVO_UNITS_VEL,
                    SERVO_UNITS_ACC)
from .monitor import Monitor, MONITOR_TRIGGER
from .poller import Poller
from .registers import Register, REG_DTYPE, REG_ACCESS, REG_PHY
from .dict_ import Dictionary
from .dict_labels import LabelsDictionary
from .canopen.servo_node import Servo as CANOpenServo
from .canopen.net import Network as CANOpenNetwork
from .canopen.poller_node import Poller as CANOpenPoller
from ._ingenialink import lib
from ._utils import pstr

__all__ = ['Network', 'NetworkMonitor', 'devices', 'NET_PROT', 'NET_DEV_EVT',
           'NET_STATE',
           'Servo', 'lucky', 'SERVO_STATE', 'SERVO_FLAGS', 'SERVO_MODE',
           'SERVO_UNITS_TORQUE', 'SERVO_UNITS_POS', 'SERVO_UNITS_VEL',
           'SERVO_UNITS_ACC',
           'Monitor', 'MONITOR_TRIGGER',
           'Poller',
           'Register', 'REG_DTYPE', 'REG_ACCESS', 'REG_PHY',
           'Dictionary',
           'LabelsDictionary',
           'CANOpenNetwork', 'CAN_DEVICE', 'CANOpenPoller', 'CANOpenServo']

<<<<<<< HEAD
__version__ = '5.0.1'
=======
__version__ = '5.0.1'
try:
    __ingenialink_C_version__ = pstr(lib.il_version())
except:
    __ingenialink_C_version__ = '-'

>>>>>>> 9ba9dba8
<|MERGE_RESOLUTION|>--- conflicted
+++ resolved
@@ -26,13 +26,9 @@
            'LabelsDictionary',
            'CANOpenNetwork', 'CAN_DEVICE', 'CANOpenPoller', 'CANOpenServo']
 
-<<<<<<< HEAD
-__version__ = '5.0.1'
-=======
-__version__ = '5.0.1'
+__version__ = '5.0.2'
+
 try:
     __ingenialink_C_version__ = pstr(lib.il_version())
 except:
-    __ingenialink_C_version__ = '-'
-
->>>>>>> 9ba9dba8
+    __ingenialink_C_version__ = '-'