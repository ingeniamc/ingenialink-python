<<<<<<< HEAD
from .network import NET_PROT, NET_STATE, NET_DEV_EVT, \
    NET_TRANS_PROT, Network, EEPROM_FILE_FORMAT
from ingenialink.enums.servo import SERVO_STATE, SERVO_FLAGS, SERVO_MODE, \
    SERVO_UNITS_TORQUE, SERVO_UNITS_POS, SERVO_UNITS_VEL, SERVO_UNITS_ACC
=======
try:
    from ._ingenialink import lib
except ImportError as e:
    raise ImportError("DLLs required not found: Please install WinPcap") from e

from .network import NET_PROT, NET_STATE, NET_DEV_EVT, NET_TRANS_PROT, Network, EEPROM_FILE_FORMAT
from ingenialink.enums.servo import (
    SERVO_STATE,
    SERVO_FLAGS,
    SERVO_MODE,
    SERVO_UNITS_TORQUE,
    SERVO_UNITS_POS,
    SERVO_UNITS_VEL,
    SERVO_UNITS_ACC,
)
>>>>>>> e804b46a
from ingenialink.servo import Servo

from .ethernet.network import EthernetNetwork
from .ethernet.servo import EthernetServo

from .ethercat.network import EthercatNetwork

from .canopen.servo import CanopenServo
from .canopen.network import CanopenNetwork, CAN_DEVICE, CAN_DEVICE, CAN_BAUDRATE
from .canopen.register import CanopenRegister
from .canopen.dictionary import CanopenDictionary

from ingenialink.enums.register import REG_DTYPE, REG_ACCESS, REG_PHY

from ingenialink.poller import Poller

<<<<<<< HEAD
__all__ = ['EEPROM_FILE_FORMAT', 'NET_PROT', 'NET_DEV_EVT', 'NET_STATE',
           'NET_TRANS_PROT', 'SERVO_STATE', 'SERVO_FLAGS', 'SERVO_MODE',
           'SERVO_UNITS_TORQUE', 'SERVO_UNITS_POS', 'SERVO_UNITS_VEL',
           'SERVO_UNITS_ACC', 'Network', 'Servo', 'REG_DTYPE',
           'REG_ACCESS', 'REG_PHY', 'EthercatNetwork', 'EthernetServo',
           'EthernetNetwork', 'CanopenNetwork', 'CAN_DEVICE', 'CAN_BAUDRATE',
           'CanopenServo', 'CanopenRegister', 'Poller', 'CanopenDictionary']

__version__ = '6.4.1'
=======
set_logger_level(3)

__all__ = [
    "EEPROM_FILE_FORMAT",
    "NET_PROT",
    "NET_DEV_EVT",
    "NET_STATE",
    "NET_TRANS_PROT",
    "SERVO_STATE",
    "SERVO_FLAGS",
    "SERVO_MODE",
    "SERVO_UNITS_TORQUE",
    "SERVO_UNITS_POS",
    "SERVO_UNITS_VEL",
    "SERVO_UNITS_ACC",
    "NetworkMonitor",
    "Network",
    "Servo",
    "IPBDictionary",
    "IPBRegister",
    "REG_DTYPE",
    "REG_ACCESS",
    "REG_PHY",
    "IPBPoller",
    "EthercatNetwork",
    "EthercatServo",
    "EthernetServo",
    "EthernetNetwork",
    "CanopenNetwork",
    "CAN_DEVICE",
    "CAN_BAUDRATE",
    "CanopenServo",
    "CanopenRegister",
    "Poller",
    "CanopenDictionary",
    "err_ipb_last",
]

__version__ = "6.5.1"

try:
    __ingenialink_C_version__ = pstr(lib.il_version())
except Exception:
    __ingenialink_C_version__ = "-"
>>>>>>> e804b46a
<|MERGE_RESOLUTION|>--- conflicted
+++ resolved
@@ -1,14 +1,3 @@
-<<<<<<< HEAD
-from .network import NET_PROT, NET_STATE, NET_DEV_EVT, \
-    NET_TRANS_PROT, Network, EEPROM_FILE_FORMAT
-from ingenialink.enums.servo import SERVO_STATE, SERVO_FLAGS, SERVO_MODE, \
-    SERVO_UNITS_TORQUE, SERVO_UNITS_POS, SERVO_UNITS_VEL, SERVO_UNITS_ACC
-=======
-try:
-    from ._ingenialink import lib
-except ImportError as e:
-    raise ImportError("DLLs required not found: Please install WinPcap") from e
-
 from .network import NET_PROT, NET_STATE, NET_DEV_EVT, NET_TRANS_PROT, Network, EEPROM_FILE_FORMAT
 from ingenialink.enums.servo import (
     SERVO_STATE,
@@ -19,7 +8,6 @@
     SERVO_UNITS_VEL,
     SERVO_UNITS_ACC,
 )
->>>>>>> e804b46a
 from ingenialink.servo import Servo
 
 from .ethernet.network import EthernetNetwork
@@ -36,19 +24,6 @@
 
 from ingenialink.poller import Poller
 
-<<<<<<< HEAD
-__all__ = ['EEPROM_FILE_FORMAT', 'NET_PROT', 'NET_DEV_EVT', 'NET_STATE',
-           'NET_TRANS_PROT', 'SERVO_STATE', 'SERVO_FLAGS', 'SERVO_MODE',
-           'SERVO_UNITS_TORQUE', 'SERVO_UNITS_POS', 'SERVO_UNITS_VEL',
-           'SERVO_UNITS_ACC', 'Network', 'Servo', 'REG_DTYPE',
-           'REG_ACCESS', 'REG_PHY', 'EthercatNetwork', 'EthernetServo',
-           'EthernetNetwork', 'CanopenNetwork', 'CAN_DEVICE', 'CAN_BAUDRATE',
-           'CanopenServo', 'CanopenRegister', 'Poller', 'CanopenDictionary']
-
-__version__ = '6.4.1'
-=======
-set_logger_level(3)
-
 __all__ = [
     "EEPROM_FILE_FORMAT",
     "NET_PROT",
@@ -62,17 +37,12 @@
     "SERVO_UNITS_POS",
     "SERVO_UNITS_VEL",
     "SERVO_UNITS_ACC",
-    "NetworkMonitor",
     "Network",
     "Servo",
-    "IPBDictionary",
-    "IPBRegister",
     "REG_DTYPE",
     "REG_ACCESS",
     "REG_PHY",
-    "IPBPoller",
     "EthercatNetwork",
-    "EthercatServo",
     "EthernetServo",
     "EthernetNetwork",
     "CanopenNetwork",
@@ -82,13 +52,6 @@
     "CanopenRegister",
     "Poller",
     "CanopenDictionary",
-    "err_ipb_last",
 ]
 
-__version__ = "6.5.1"
-
-try:
-    __ingenialink_C_version__ = pstr(lib.il_version())
-except Exception:
-    __ingenialink_C_version__ = "-"
->>>>>>> e804b46a
+__version__ = "6.5.1"