import warnings
from typing import Any

from ingenialink.enums.register import RegAccess, RegDtype, RegPhy
from ingenialink.enums.servo import (
<<<<<<< HEAD
    ServoFlags,
    ServoMode,
    ServoState,
    ServoUnitsAcc,
    ServoUnitsPos,
    ServoUnitsTorque,
    ServoUnitsVel,
=======
    SERVO_MODE,
    SERVO_STATE,
    SERVO_UNITS_ACC,
    SERVO_UNITS_POS,
    SERVO_UNITS_TORQUE,
    SERVO_UNITS_VEL,
>>>>>>> 6203cc43
)
from ingenialink.poller import Poller
from ingenialink.servo import Servo

from .canopen.dictionary import CanopenDictionaryV2
from .canopen.network import CanBaudrate, CanDevice, CanopenNetwork
from .canopen.register import CanopenRegister
from .canopen.servo import CanopenServo
from .ethercat.network import EthercatNetwork
from .ethernet.network import EthernetNetwork
from .ethernet.servo import EthernetServo
<<<<<<< HEAD
from .network import EepromFileFormat, NetDevEvt, NetProt, NetState, NetTransProt, Network

__all__ = [
    "EepromFileFormat",
    "NetProt",
    "NetDevEvt",
    "NetState",
    "NetTransProt",
    "ServoState",
    "ServoFlags",
    "ServoMode",
    "ServoUnitsTorque",
    "ServoUnitsPos",
    "ServoUnitsVel",
    "ServoUnitsAcc",
=======
from .network import NET_DEV_EVT, NET_PROT, NET_STATE, Network

__all__ = [
    "NET_PROT",
    "NET_DEV_EVT",
    "NET_STATE",
    "SERVO_STATE",
    "SERVO_MODE",
    "SERVO_UNITS_TORQUE",
    "SERVO_UNITS_POS",
    "SERVO_UNITS_VEL",
    "SERVO_UNITS_ACC",
>>>>>>> 6203cc43
    "Network",
    "Servo",
    "RegDtype",
    "RegAccess",
    "RegPhy",
    "EthercatNetwork",
    "EthernetServo",
    "EthernetNetwork",
    "CanopenNetwork",
    "CanDevice",
    "CanBaudrate",
    "CanopenServo",
    "CanopenRegister",
    "Poller",
    "CanopenDictionaryV2",
]


# WARNING: Deprecated aliases
_DEPRECATED = {
    "NET_PROT": "NetProt",
    "NET_STATE": "NetState",
    "NET_DEV_EVT": "NetDevEvt",
    "EEPROM_FILE_FORMAT": "EepromFileFormat",
    "NET_TRANS_PROT": "NetTransProt",
    "REG_DTYPE": "RegDtype",
    "REG_ACCESS": "RegAccess",
    "REG_PHY": "RegPhy",
    "SERVO_STATE": "ServoState",
    "SERVO_FLAGS": "ServoFlags",
    "SERVO_MODE": "ServoMode",
    "SERVO_UNITS_TORQUE": "ServoUnitsTorque",
    "SERVO_UNITS_POS": "ServoUnitsPos",
    "SERVO_UNITS_VEL": "ServoUnitsVel",
    "SERVO_UNITS_ACC": "ServoUnitsAcc",
    "CAN_DEVICE": "CanDevice",
    "CAN_BAUDRATE": "CanBaudrate",
}


def __getattr__(name: str) -> Any:
    if name in _DEPRECATED:
        warnings.warn(
            f"{name} is deprecated, use {_DEPRECATED[name]} instead",
            DeprecationWarning,
            stacklevel=2,
        )
        return globals()[_DEPRECATED[name]]
    raise AttributeError(f"module '{__name__}' has no attribute '{name}'")


__version__ = "7.4.0"<|MERGE_RESOLUTION|>--- conflicted
+++ resolved
@@ -3,7 +3,6 @@
 
 from ingenialink.enums.register import RegAccess, RegDtype, RegPhy
 from ingenialink.enums.servo import (
-<<<<<<< HEAD
     ServoFlags,
     ServoMode,
     ServoState,
@@ -11,14 +10,6 @@
     ServoUnitsPos,
     ServoUnitsTorque,
     ServoUnitsVel,
-=======
-    SERVO_MODE,
-    SERVO_STATE,
-    SERVO_UNITS_ACC,
-    SERVO_UNITS_POS,
-    SERVO_UNITS_TORQUE,
-    SERVO_UNITS_VEL,
->>>>>>> 6203cc43
 )
 from ingenialink.poller import Poller
 from ingenialink.servo import Servo
@@ -30,15 +21,12 @@
 from .ethercat.network import EthercatNetwork
 from .ethernet.network import EthernetNetwork
 from .ethernet.servo import EthernetServo
-<<<<<<< HEAD
-from .network import EepromFileFormat, NetDevEvt, NetProt, NetState, NetTransProt, Network
+from .network import NetDevEvt, NetProt, NetState, Network
 
 __all__ = [
-    "EepromFileFormat",
     "NetProt",
     "NetDevEvt",
     "NetState",
-    "NetTransProt",
     "ServoState",
     "ServoFlags",
     "ServoMode",
@@ -46,20 +34,6 @@
     "ServoUnitsPos",
     "ServoUnitsVel",
     "ServoUnitsAcc",
-=======
-from .network import NET_DEV_EVT, NET_PROT, NET_STATE, Network
-
-__all__ = [
-    "NET_PROT",
-    "NET_DEV_EVT",
-    "NET_STATE",
-    "SERVO_STATE",
-    "SERVO_MODE",
-    "SERVO_UNITS_TORQUE",
-    "SERVO_UNITS_POS",
-    "SERVO_UNITS_VEL",
-    "SERVO_UNITS_ACC",
->>>>>>> 6203cc43
     "Network",
     "Servo",
     "RegDtype",
