--- conflicted
+++ resolved
@@ -1,9 +1,4 @@
-<<<<<<< HEAD
-from ingenialink.dictionary import Dictionary, AttrRegDict
-=======
 from ingenialink.dictionary import Dictionary
-from ingenialink.constants import SINGLE_AXIS_MINIMUM_SUBNODES
->>>>>>> 27095b6a
 from ingenialink.canopen.register import CanopenRegister
 
 import ingenialogger
@@ -34,17 +29,10 @@
 
         """
         try:
-<<<<<<< HEAD
             current_read_register = super()._read_xdf_register(register)
 
-            current_read_register[AttrRegCanDict.IDX] = int(register.attrib['address'][:6], 16)
-            current_read_register[AttrRegCanDict.SUBIDX] = int("0x" + register.attrib['address'][-2:], 16)
-=======
-            current_read_register = super()._read_register(register)
-            aux_var = int(register.attrib['address'], 16)
-            current_read_register[self.AttrRegCanDict.IDX] = aux_var >> 8
-            current_read_register[self.AttrRegCanDict.SUBIDX] = aux_var & 0xFF
->>>>>>> 27095b6a
+            current_read_register[self.AttrRegCanDict.IDX] = int(register.attrib['address'], 16) >> 8
+            current_read_register[self.AttrRegCanDict.SUBIDX] = int(register.attrib['address'], 16) & 0xFF
 
             return current_read_register
 
@@ -54,32 +42,9 @@
 
     def _add_register_list(self, register):
         """Adds the current read register into the _registers list"""
-<<<<<<< HEAD
-        identifier = register[AttrRegCanDict.IDENTIFIER]
-        units = register[AttrRegCanDict.UNITS]
-        cyclic = register[AttrRegCanDict.CYCLIC]
-        idx = register[AttrRegCanDict.IDX]
-        subidx = register[AttrRegCanDict.SUBIDX]
-        dtype = register[AttrRegCanDict.DTYPE]
-        access = register[AttrRegCanDict.ACCESS]
-        subnode = register[AttrRegCanDict.SUBNODE]
-        storage = register[AttrRegCanDict.STORAGE]
-        reg_range = register[AttrRegCanDict.REG_RANGE]
-        labels = register[AttrRegCanDict.LABELS]
-        enums = register[AttrRegCanDict.ENUMS]
-        enums_count = len(register[AttrRegCanDict.ENUMS])
-        cat_id = register[AttrRegCanDict.CAT_ID]
-        internal_use = register[AttrRegCanDict.INT_USE]
-
-        reg = CanopenRegister(identifier, units, cyclic, idx, subidx, dtype,
-                              access, subnode=subnode, storage=storage, reg_range=reg_range,
-                              labels=labels, enums=enums, enums_count=enums_count, cat_id=cat_id,
-                              internal_use=internal_use)
-=======
         identifier = register[self.AttrRegCanDict.IDENTIFIER]
         subnode = register[self.AttrRegCanDict.SUBNODE]
 
         reg = CanopenRegister(**register)
->>>>>>> 27095b6a
 
         self._registers[subnode][identifier] = reg