from typing import Optional, List

from ingenialink.dictionary import DictionaryV2, Interface
from ingenialink.canopen.register import CanopenRegister, REG_DTYPE, REG_ACCESS

import ingenialogger
import xml.etree.ElementTree as ET

logger = ingenialogger.get_logger(__name__)


class CanopenDictionaryV2(DictionaryV2):
    """Contains all registers and information of a CANopen dictionary.

    Args:
        dictionary_path: Path to the Ingenia dictionary.

    """

    MONITORING_DISTURBANCE_REGISTERS: List[CanopenRegister] = [
        CanopenRegister(
            identifier="MONITORING_DATA",
            idx=0x58B2,
            subidx=0x00,
            cyclic="CONFIG",
            dtype=REG_DTYPE.BYTE_ARRAY_512,
            access=REG_ACCESS.RO,
            subnode=0,
        ),
        CanopenRegister(
            identifier="DISTURBANCE_DATA",
            idx=0x58B4,
            subidx=0x00,
            cyclic="CONFIG",
<<<<<<< HEAD
            dtype=REG_DTYPE.BYTE_ARRAY_512,
            access=REG_ACCESS.RW,
=======
            dtype=REG_DTYPE.U16,
            access=REG_ACCESS.WO,
>>>>>>> f6fee574
            subnode=0,
        ),
    ]

    def __init__(self, dictionary_path: str):
        super().__init__(dictionary_path, Interface.CAN)

    def _read_xdf_register(self, register: ET.Element) -> Optional[CanopenRegister]:
        current_read_register = super()._read_xdf_register(register)
        if current_read_register is None:
            return None
        try:
            aux_var = int(register.attrib["address"], 16)
            idx = aux_var >> 8
            subidx = aux_var & 0xFF

            canopen_register = CanopenRegister(
                idx,
                subidx,
                current_read_register.dtype,
                current_read_register.access,
                identifier=current_read_register.identifier,
                units=current_read_register.units,
                cyclic=current_read_register.cyclic,
                phy=current_read_register.phy,
                subnode=current_read_register.subnode,
                storage=current_read_register.storage,
                reg_range=current_read_register.range,
                labels=current_read_register.labels,
                enums=current_read_register.enums,
                cat_id=current_read_register.cat_id,
                scat_id=current_read_register.scat_id,
                internal_use=current_read_register.internal_use,
                address_type=current_read_register.address_type,
            )

            return canopen_register

        except KeyError as ke:
            logger.error(
                f"Register with ID {current_read_register.identifier} has not attribute {ke}"
            )
            return None<|MERGE_RESOLUTION|>--- conflicted
+++ resolved
@@ -32,13 +32,8 @@
             idx=0x58B4,
             subidx=0x00,
             cyclic="CONFIG",
-<<<<<<< HEAD
             dtype=REG_DTYPE.BYTE_ARRAY_512,
-            access=REG_ACCESS.RW,
-=======
-            dtype=REG_DTYPE.U16,
             access=REG_ACCESS.WO,
->>>>>>> f6fee574
             subnode=0,
         ),
     ]
