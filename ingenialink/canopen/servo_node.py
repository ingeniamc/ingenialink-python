--- conflicted
+++ resolved
@@ -362,7 +362,6 @@
 
         for register in registers:
             try:
-<<<<<<< HEAD
                 element_subnode = int(register.attrib['subnode'])
                 if subnode == 0 or subnode == element_subnode:
                     if register.attrib['access'] == 'rw':
@@ -377,21 +376,6 @@
                     registers_category.remove(register)
             except BaseException as e:
                 print("Exception during dict_storage_read, register " + register.attrib['id'] + ": ", str(e))
-=======
-                if element.attrib['access'] == 'rw':
-                    subnode = int(element.attrib['subnode'])
-                    storage = self.raw_read(element.attrib['id'],
-                                            subnode=subnode)
-                    element.set('storage', str(storage))
-
-                    # Update register object
-                    reg = self.__dict.regs[subnode][element.attrib['id']]
-                    reg.storage = storage
-                    reg.storage_valid = 1
-            except BaseException as e:
-                print("Exception during dict_storage_read, register " +
-                      element.attrib['id'] + ": ", str(e))
->>>>>>> 25d0ed70
 
         tree.write(new_path)
         xml_file.close()
