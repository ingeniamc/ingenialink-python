import os
import time
import threading
import canopen
import struct
import xml.etree.ElementTree as ET

from ingenialink.utils._utils import *
from .constants import *
from ..constants import *
from ..exceptions import *
from .._ingenialink import lib
from ..servo import SERVO_STATE, Servo
from .dictionary import CanopenDictionary
from .register import CanopenRegister, REG_DTYPE, REG_ACCESS

import ingenialogger
logger = ingenialogger.get_logger(__name__)

CANOPEN_SDO_RESPONSE_TIMEOUT = 0.3

SERIAL_NUMBER = CanopenRegister(
    identifier='', units='', subnode=1, idx=0x26E6, subidx=0x00,
    cyclic='CONFIG', dtype=REG_DTYPE.U32, access=REG_ACCESS.RO
)
PRODUCT_CODE = CanopenRegister(
    identifier='', units='', subnode=1, idx=0x26E1, subidx=0x00,
    cyclic='CONFIG', dtype=REG_DTYPE.U32, access=REG_ACCESS.RO
)
SOFTWARE_VERSION = CanopenRegister(
    identifier='', units='', subnode=1, idx=0x26E4, subidx=0x00,
    cyclic='CONFIG', dtype=REG_DTYPE.STR, access=REG_ACCESS.RO
)
REVISION_NUMBER = CanopenRegister(
    identifier='', units='', subnode=1, idx=0x26E2, subidx=0x00,
    cyclic='CONFIG', dtype=REG_DTYPE.U32, access=REG_ACCESS.RO
)

STATUS_WORD_REGISTERS = {
    1: CanopenRegister(
        identifier='', units='', subnode=1, idx=0x6041, subidx=0x00,
        cyclic='CYCLIC_TX', dtype=REG_DTYPE.U16, access=REG_ACCESS.RO
    ),
    2: CanopenRegister(
        identifier='', units='', subnode=2, idx=0x6841, subidx=0x00,
        cyclic='CYCLIC_TX', dtype=REG_DTYPE.U16, access=REG_ACCESS.RO
    ),
    3: CanopenRegister(
        identifier='', units='', subnode=3, idx=0x7041, subidx=0x00,
        cyclic='CYCLIC_TX', dtype=REG_DTYPE.U16, access=REG_ACCESS.RO
    )
}

CONTROL_WORD_REGISTERS = {
    1: CanopenRegister(
        identifier='', units='', subnode=1, idx=0x2010, subidx=0x00,
        cyclic='CYCLIC_RX', dtype=REG_DTYPE.U16, access=REG_ACCESS.RW
    ),
    2: CanopenRegister(
        identifier='', units='', subnode=2, idx=0x2810, subidx=0x00,
        cyclic='CYCLIC_RX', dtype=REG_DTYPE.U16, access=REG_ACCESS.RW
    ),
    3: CanopenRegister(
        identifier='', units='', subnode=3, idx=0x3010, subidx=0x00,
        cyclic='CYCLIC_RX', dtype=REG_DTYPE.U16, access=REG_ACCESS.RW
    )
}

STORE_COCO_ALL = CanopenRegister(
    identifier='', units='', subnode=0, idx=0x1010, subidx=0x01, cyclic='CONFIG',
    dtype=REG_DTYPE.U32, access=REG_ACCESS.RW
)

RESTORE_COCO_ALL = CanopenRegister(
    identifier='', units='', subnode=0, idx=0x1011, subidx=0x01, cyclic='CONFIG',
    dtype=REG_DTYPE.U32, access=REG_ACCESS.RW
)

STORE_MOCO_ALL_REGISTERS = {
    1: CanopenRegister(
        identifier='', units='', subnode=1, idx=0x26DB, subidx=0x00,
        cyclic='CONFIG', dtype=REG_DTYPE.U32, access=REG_ACCESS.RW
    ),
    2: CanopenRegister(
        identifier='', units='', subnode=2, idx=0x2EDB, subidx=0x00,
        cyclic='CONFIG', dtype=REG_DTYPE.U32, access=REG_ACCESS.RW
    ),
    3: CanopenRegister(
        identifier='', units='', subnode=3, idx=0x36DB, subidx=0x00,
        cyclic='CONFIG', dtype=REG_DTYPE.U32, access=REG_ACCESS.RW
    )
}


class ServoStatusListener(threading.Thread):
    """Reads the status word to check if the drive is alive.

    Args:
        servo (CanopenServo): Servo instance of the drive.
    """
    def __init__(self, servo):
        super(ServoStatusListener, self).__init__()
        self.__servo = servo
        self.__stop = False

    def run(self):
        """Checks if the drive is alive by reading the status word register"""
        while not self.__stop:
            for subnode in range(1, self.__servo.subnodes):
                try:
                    status_word = self.__servo.read(
                        STATUS_WORD_REGISTERS[subnode], subnode=subnode
                    )
                    state = self.__servo.status_word_decode(status_word)
                    self.__servo._set_state(state, subnode=subnode)
                except Exception as e:
                    logger.error("Error getting drive status. "
                                 "Exception : %s", e)
            time.sleep(1.5)

    def stop(self):
        """Stops the loop that reads the status word register"""
        self.__stop = True


class CanopenServo(Servo):
    """CANopen Servo instance.

    Args:
        node (canopen.RemoteNode): Remote Node of the drive.
        dictionary_path (str): Path to the dictionary.
        servo_status_listener (bool): Boolean to initialize the ServoStatusListener and
        check the drive status.
    """
    def __init__(self, target, node, dictionary_path=None, eds=None,
                 servo_status_listener=True):
        super(CanopenServo, self).__init__(target)
        self.units_torque = None
        """SERVO_UNITS_TORQUE: Torque units."""
        self.units_pos = None
        """SERVO_UNITS_POS: Position units."""
        self.units_vel = None
        """SERVO_UNITS_VEL: Velocity units."""
        self.units_acc = None
        """SERVO_UNITS_ACC: Acceleration units."""
        self.__node = node
        if dictionary_path is not None:
            self._dictionary = CanopenDictionary(dictionary_path)
        else:
            self._dictionary = None
        self.eds = eds
        self.__lock = threading.RLock()
        self.__state = {
            1: lib.IL_SERVO_STATE_NRDY,
            2: lib.IL_SERVO_STATE_NRDY,
            3: lib.IL_SERVO_STATE_NRDY
        }
        self.__observers_servo_state = []
        self.__listener_servo_status = None

        if servo_status_listener:
            status_word = self.read(STATUS_WORD_REGISTERS[1])
            state = self.status_word_decode(status_word)
            self._set_state(state, 1)

            self.__listener_servo_status = ServoStatusListener(self)
            self.__listener_servo_status.start()

<<<<<<< HEAD
        prod_name = '' if self.dictionary.part_number is None \
            else self.dictionary.part_number
        self.full_name = '{} {}'.format(prod_name, self.name)

    def get_reg(self, reg, subnode=1):
=======
    def _get_reg(self, reg, subnode=1):
>>>>>>> b0eaa531
        """Validates a register.

        Args:
            reg (CanopenRegister): Targeted register to validate.
            subnode (int): Subnode for the register.

        Returns:
            CanopenRegister: Instance of the desired register from the dictionary.

        Raises:
            ILIOError: If the dictionary is not loaded.
            ILWrongRegisterError: If the register has invalid format.

        """
        if isinstance(reg, CanopenRegister):
            _reg = reg
            return _reg
        elif isinstance(reg, str):
            _dict = self._dictionary
            if not _dict:
                raise_err(lib.IL_EIO, 'No dictionary loaded')
            if reg not in _dict.registers(subnode):
                raise_err(lib.IL_REGNOTFOUND, 'Register not found ({})'.format(reg))
            _reg = _dict.registers(subnode)[reg]
            return _reg
        else:
            raise_err(lib.IL_EWRONGREG, 'Invalid register')

    def read(self, reg, subnode=1):
        """Read from servo.

        Args:
            reg (str, Register): Register.

        Returns:
            int: Error code of the read operation.

        Raises:
            TypeError: If the register type is not valid.
            ILAccessError: Wrong access to the register.
            ILIOError: Error reading the register.
        """
        _reg = self._get_reg(reg, subnode)

        access = _reg.access
        if access == REG_ACCESS.WO:
            raise_err(lib.IL_EACCESS, 'Register is Write-only')

        value = None
        dtype = _reg.dtype
        error_raised = None
        try:
            self.__lock.acquire()
            if dtype == REG_DTYPE.S8:
                value = int.from_bytes(
                    self.__node.sdo.upload(_reg.idx,
                                           _reg.subidx),
                    "little",
                    signed=True
                )
            elif dtype == REG_DTYPE.S16:
                value = int.from_bytes(
                    self.__node.sdo.upload(_reg.idx,
                                           _reg.subidx),
                    "little",
                    signed=True
                )
            elif dtype == REG_DTYPE.S32:
                value = int.from_bytes(
                    self.__node.sdo.upload(_reg.idx,
                                           _reg.subidx),
                    "little",
                    signed=True
                )
            elif dtype == REG_DTYPE.FLOAT:
                [value] = struct.unpack('f',
                                        self.__node.sdo.upload(
                                            _reg.idx,
                                            _reg.subidx)
                                        )
            elif dtype == REG_DTYPE.STR:
                value = self.__node.sdo.upload(
                    _reg.idx,
                    _reg.subidx
                ).decode("utf-8")
            else:
                value = int.from_bytes(
                    self.__node.sdo.upload(_reg.idx,
                                           _reg.subidx),
                    "little"
                )
        except Exception as e:
            logger.error("Failed reading %s. Exception: %s",
                         str(_reg.identifier), e)
            error_raised = "Error reading {}".format(_reg.identifier)
        finally:
            self.__lock.release()

        if error_raised is not None:
            raise_err(lib.IL_EIO, error_raised)

        if isinstance(value, str):
            value = value.replace('\x00', '')
        return value

    def write(self, reg, data, subnode=1):
        """Writes a data to a target register.

        Args:
            reg (CanopenRegister, str): Target register to be written.
            data (int, str, float): Data to be written.
            subnode (int): Target axis of the drive.

        Raises:
            TypeError: If the register type is not valid.
            ILAccessError: Wrong access to the register.
            ILIOError: Error reading the register.
        """
        _reg = self._get_reg(reg, subnode)

        if _reg.access == REG_ACCESS.RO:
            raise_err(lib.IL_EACCESS, 'Register is Read-only')

        # auto cast floats if register is not float
        if _reg.dtype == REG_DTYPE.FLOAT:
            data = float(data)
        elif _reg.dtype != REG_DTYPE.DOMAIN:
            data = int(data)

        error_raised = None
        try:
            self.__lock.acquire()
            if _reg.dtype == REG_DTYPE.FLOAT:
                self.__node.sdo.download(_reg.idx,
                                         _reg.subidx,
                                         struct.pack('f', data))
            elif _reg.dtype == REG_DTYPE.DOMAIN:
                self.__node.sdo.download(_reg.idx,
                                         _reg.subidx, data)
            else:
                bytes_length = 2
                signed = False
                if _reg.dtype == REG_DTYPE.U8:
                    bytes_length = 1
                elif _reg.dtype == REG_DTYPE.S8:
                    bytes_length = 1
                    signed = True
                elif _reg.dtype == REG_DTYPE.U16:
                    bytes_length = 2
                elif _reg.dtype == REG_DTYPE.S16:
                    bytes_length = 2
                    signed = True
                elif _reg.dtype == REG_DTYPE.U32:
                    bytes_length = 4
                elif _reg.dtype == REG_DTYPE.S32:
                    bytes_length = 4
                    signed = True

                self.__node.sdo.download(_reg.idx,
                                         _reg.subidx,
                                         data.to_bytes(bytes_length,
                                                       byteorder='little',
                                                       signed=signed))
        except Exception as e:
            logger.error("Failed reading %s. Exception: %s",
                         str(_reg.identifier), e)
            error_raised = "Error writing {}".format(_reg.identifier)
        finally:
            self.__lock.release()

        if error_raised is not None:
            raise_err(lib.IL_EIO, error_raised)

    def enable(self, timeout=2000, subnode=1):
        """Enable PDS.

        Args:
            timeout (int): Maximum value to wait for the operation to be done.
            subnode (int): Subnode of the drive.

        Returns:
            int: Error code.
        """
        r = 0

        status_word = self.read(STATUS_WORD_REGISTERS[subnode],
                                subnode=subnode)
        state = self.status_word_decode(status_word)
        self._set_state(state, subnode)

        # Try fault reset if faulty
        if self.status[subnode].value == lib.IL_SERVO_STATE_FAULT or \
                self.status[subnode].value == lib.IL_SERVO_STATE_FAULTR:
            self.fault_reset(subnode=subnode)

        while self.status[subnode].value != lib.IL_SERVO_STATE_ENABLED:
            status_word = self.read(STATUS_WORD_REGISTERS[subnode],
                                    subnode=subnode)
            state = self.status_word_decode(status_word)
            self._set_state(state, subnode)
            if self.status[subnode].value != lib.IL_SERVO_STATE_ENABLED:
                # Check state and command action to reach enabled
                cmd = IL_MC_PDS_CMD_EO
                if self.status[subnode].value == lib.IL_SERVO_STATE_FAULT:
                    raise_err(lib.IL_ESTATE)
                elif self.status[subnode].value == lib.IL_SERVO_STATE_NRDY:
                    cmd = IL_MC_PDS_CMD_DV
                elif self.status[subnode].value == lib.IL_SERVO_STATE_DISABLED:
                    cmd = IL_MC_PDS_CMD_SD
                elif self.status[subnode].value == lib.IL_SERVO_STATE_RDY:
                    cmd = IL_MC_PDS_CMD_SOEO

                self.write(CONTROL_WORD_REGISTERS[subnode], cmd,
                           subnode=subnode)

                # Wait for state change
                r = self.status_word_wait_change(status_word, PDS_TIMEOUT,
                                                 subnode=1)
                if r < 0:
                    raise_err(r)

                # Read the current status word
                status_word = self.read(STATUS_WORD_REGISTERS[subnode],
                                        subnode=subnode)
                state = self.status_word_decode(status_word)
                self._set_state(state, subnode)
        raise_err(r)

    def disable(self, subnode=1):
        """Disable PDS.

        Args:
            subnode (int): Subnode of the drive.

        Returns:
            int: Error code.
        """
        r = 0

        status_word = self.read(STATUS_WORD_REGISTERS[subnode],
                                subnode=subnode)
        state = self.status_word_decode(status_word)
        self._set_state(state, subnode)

        while self.status[subnode].value != lib.IL_SERVO_STATE_DISABLED:
            state = self.status_word_decode(status_word)
            self._set_state(state, subnode)

            if self.status[subnode].value == lib.IL_SERVO_STATE_FAULT or \
                    self.status[subnode].value == lib.IL_SERVO_STATE_FAULTR:
                # Try fault reset if faulty
                self.fault_reset(subnode=subnode)
                status_word = self.read(STATUS_WORD_REGISTERS[subnode],
                                        subnode=subnode)
                state = self.status_word_decode(status_word)
                self._set_state(state, subnode)
            elif self.status[subnode].value != lib.IL_SERVO_STATE_DISABLED:
                # Check state and command action to reach disabled
                self.write(CONTROL_WORD_REGISTERS[subnode],
                           IL_MC_PDS_CMD_DV, subnode=subnode)

                # Wait until status word changes
                r = self.status_word_wait_change(status_word, PDS_TIMEOUT,
                                                 subnode=1)
                if r < 0:
                    raise_err(r)
                status_word = self.read(STATUS_WORD_REGISTERS[subnode],
                                        subnode=subnode)
                state = self.status_word_decode(status_word)
                self._set_state(state, subnode)
        raise_err(r)

    def fault_reset(self, subnode=1):
        """Executes a fault reset on the drive.

        Args:
            subnode (int): Subnode of the drive.

        Raises:
            ILTimeoutError: If fault reset spend too much time.

        """
        r = 0
        status_word = self.read(STATUS_WORD_REGISTERS[subnode],
                                subnode=subnode)
        state = self.status_word_decode(status_word)
        if state.value in [
            lib.IL_SERVO_STATE_FAULT,
            lib.IL_SERVO_STATE_FAULTR,
        ]:
            # Check if faulty, if so try to reset (0->1)
            self.write(CONTROL_WORD_REGISTERS[subnode], 0, subnode=subnode)
            self.write(CONTROL_WORD_REGISTERS[subnode], IL_MC_CW_FR,
                       subnode=subnode)
            # Wait until status word changes
            r = self.status_word_wait_change(status_word, PDS_TIMEOUT,
                                             subnode=1)
            status_word = self.read(STATUS_WORD_REGISTERS[subnode],
                                    subnode=subnode)
            state = self.status_word_decode(status_word)
        self._set_state(state, subnode)
        raise_err(r)

    def __update_register_dict(self, register, subnode):
        """Updates the register from a dictionary with the
        storage parameters.

        Args:
            register (Element): Register element to be updated.
            subnode (int): Target subnode.

        Returns:

        """
        try:
            storage = self.read(register.attrib['id'],
                                subnode=subnode)
            register.set('storage', str(storage))

            # Update register object
            reg = self._dictionary.registers(subnode)[register.attrib['id']]
            reg.storage = storage
            reg.storage_valid = 1
        except BaseException as e:
            logger.error("Exception during save_configuration, "
                         "register %s: %s",
                         str(register.attrib['id']), e)

    def __update_single_axis_dict(self, registers_category,
                                  registers, subnode):
        """Looks for matches through all the registers' subnodes with the
        given subnode and removes the ones that do not match. It also cleans
        up the registers leaving only paramount information.

        Args:
            registers_category (Element): Registers element containing all registers.
            registers (list): List of registers in the dictionary.
            subnode (int): Subnode to keep in the dictionary.

        Returns:

        """
        for register in registers:
            element_subnode = int(register.attrib['subnode'])
            if subnode in [None, element_subnode]:
                if register.attrib.get('access') == 'rw':
                    self.__update_register_dict(register, element_subnode)
            else:
                registers_category.remove(register)
            cleanup_register(register)

    def __update_multiaxis_dict(self, device, axes_category, list_axis, subnode):
        """Looks for matches through the subnode of each axis and
        removes all the axes that did not match the search. It also
        cleans up all the registers leaving only paramount information.

        Args:
            device (Element): Device element containing all the dictionary info.
            axes_category (Element): Axes element containing all the axis.
            list_axis (list): List of all the axis in the dictionary.
            subnode (int): Subnode to keep in the dictionary.

        """
        for axis in list_axis:
            registers_category = axis.find('./Registers')
            registers = registers_category.findall('./Register')
            if subnode is not None and axis.attrib['subnode'] == str(subnode):
                self.__update_single_axis_dict(registers_category, registers, subnode)
                device.append(registers_category)
                device.remove(axes_category)
                break
            for register in registers:
                element_subnode = int(register.attrib['subnode'])
                if (
                    subnode in [None, element_subnode]
                    and register.attrib.get('access') == 'rw'
                ):
                    self.__update_register_dict(register, element_subnode)
                cleanup_register(register)

    def save_configuration(self, config_file, subnode=None):
        """Read all dictionary registers content and put it to the dictionary
        storage.

        Args:
            config_file (str): Destination path for the configuration file.
            subnode (int): Subnode of the axis.

        """
        if subnode is not None and (not isinstance(subnode, int) or subnode < 0):
            raise ILError('Invalid subnode')
        prod_code, rev_number = get_drive_identification(self, subnode)

        with open(self._dictionary.path, 'r') as xml_file:
            tree = ET.parse(xml_file)
        root = tree.getroot()

        body = root.find('Body')
        device = root.find('Body/Device')
        categories = root.find('Body/Device/Categories')
        errors = root.find('Body/Errors')

        if 'ProductCode' in device.attrib and prod_code is not None:
            device.attrib['ProductCode'] = str(prod_code)
        if 'RevisionNumber' in device.attrib and rev_number is not None:
            device.attrib['RevisionNumber'] = str(rev_number)

        registers_category = root.find('Body/Device/Registers')
        if registers_category is None:
            # Multiaxis dictionary
            axes_category = root.find('Body/Device/Axes')
            list_axis = root.findall('Body/Device/Axes/Axis')
            self.__update_multiaxis_dict(device, axes_category, list_axis, subnode)
        else:
            # Single axis dictionary
            registers = root.findall('Body/Device/Registers/Register')
            self.__update_single_axis_dict(registers_category, registers, subnode)

        device.remove(categories)
        body.remove(errors)

        image = root.find('./DriveImage')
        if image is not None:
            root.remove(image)

        tree.write(config_file)
        xml_file.close()

    def load_configuration(self, config_file, subnode=None):
        """Write current dictionary storage to the servo drive.

        Args:
            config_file (str): Path to the dictionary.
            subnode (int): Subnode of the axis.

        """
        if not os.path.isfile(config_file):
            raise FileNotFoundError('Could not find {}.'.format(config_file))
        if subnode is not None and (not isinstance(subnode, int) or subnode < 0):
            raise ILError('Invalid subnode')
        with open(config_file, 'r') as xml_file:
            tree = ET.parse(xml_file)
        root = tree.getroot()

        axis = tree.findall('*/Device/Axes/Axis')
        if axis:
            # Multiaxis
            registers = root.findall(
                './Body/Device/Axes/Axis/Registers/Register'
            )
        else:
            # Single axis
            registers = root.findall('./Body/Device/Registers/Register')

        r = -1
        for element in registers:
            try:
                if 'storage' in element.attrib and element.attrib['access'] == 'rw':
                    element_subnode = int(element.attrib['subnode'])
                    if subnode is None or subnode == element_subnode:
                        r = 0
                        print('Loading subnode {}'.format(element_subnode))
                        self.write(element.attrib['id'],
                                   float(element.attrib['storage']),
                                   subnode=element_subnode
                                   )
            except BaseException as e:
                logger.error("Exception during load_configuration, register "
                             "%s: %s", str(element.attrib['id']), e)
        if r < 0:
            raise ILError('Could not find subnode {} '
                          'in the configuration file'.format(subnode))

    def store_parameters(self, subnode=0, sdo_timeout=3):
        """Store all the current parameters of the target subnode.

        Args:
            subnode (int): Subnode of the axis.
            sdo_timeout (int): Timeout value for each SDO response.

        Raises:
            ILError: Invalid subnode.
            ILObjectNotExist: Failed to write to the registers.
        """
        r = 0
        self._change_sdo_timeout(sdo_timeout)

        try:
            if subnode == 0:
                # Store all
                try:
                    self.write(reg=STORE_COCO_ALL,
                               data=PASSWORD_STORE_ALL,
                               subnode=subnode)
                    logger.info('Store all successfully done.')
                except Exception as e:
                    logger.warning('Store all COCO failed. Trying MOCO...')
                    r = -1
                if r < 0:
                    if self._dictionary.subnodes > SINGLE_AXIS_MINIMUM_SUBNODES:
                        # Multiaxis
                        for dict_subnode in self._dictionary.subnodes:
                            self.write(reg=STORE_MOCO_ALL_REGISTERS[dict_subnode],
                                       data=PASSWORD_STORE_ALL,
                                       subnode=dict_subnode)
                            logger.info('Store axis {} successfully done.'.format(
                                dict_subnode))
                    else:
                        # Single axis
                        self.write(reg=STORE_MOCO_ALL_REGISTERS[1],
                                   data=PASSWORD_STORE_ALL,
                                   subnode=1)
                        logger.info('Store all successfully done.')
            elif subnode > 0:
                # Store axis
                self.write(reg=STORE_MOCO_ALL_REGISTERS[subnode],
                           data=PASSWORD_STORE_ALL,
                           subnode=subnode)
                logger.info('Store axis {} successfully done.'.format(subnode))
            else:
                raise ILError('Invalid subnode.')
        finally:
            self._change_sdo_timeout(CANOPEN_SDO_RESPONSE_TIMEOUT)

    def restore_parameters(self):
        """Restore all the current parameters of all the slave to default.

        Raises:
            ILError: Invalid subnode.
            ILObjectNotExist: Failed to write to the registers.
        """
        self.write(reg=RESTORE_COCO_ALL,
                   data=PASSWORD_RESTORE_ALL,
                   subnode=0)
        logger.info('Restore all successfully done.')

    def is_alive(self):
        """Checks if the servo responds to a reading a register.

        Returns:
            bool: Return code with the result of the read.
        """
        _is_alive = True
        try:
            self.read(STATUS_WORD_REGISTERS[1])
        except ILError as e:
            _is_alive = False
            logger.error(e)
        return _is_alive

    def _change_sdo_timeout(self, value):
        """Changes the SDO timeout of the node."""
        self.__node.sdo.RESPONSE_TIMEOUT = value

    def get_state(self, subnode=1):
        """SERVO_STATE: Current drive state."""
        return self.__state[subnode], None

    def _set_state(self, state, subnode):
        """Sets the state internally.

        Args:
            state (SERVO_STATE): Current servo state.
            subnode (int): Subnode of the drive.
        """
        current_state = self.__state[subnode]
        if current_state != state:
            self.status[subnode] = state
            for callback in self.__observers_servo_state:
                callback(state, None, subnode)

    def subscribe_to_status(self, callback):
        """Subscribe to state changes.

            Args:
                callback (Callback): Callback function.

            Returns:
                int: Assigned slot.
        """
        if callback in self.__observers_servo_state:
            raise ILError('Callback already subscribed.')
        slot = len(self.__observers_servo_state)
        self.__observers_servo_state.append(callback)
        return slot

    def unsubscribe_from_status(self, callback):
        """Unsubscribe from state changes.

        Args:
            callback (Callback): Callback function.

        """
        if callback not in self.__observers_servo_state:
            raise ILError('Callback not subscribed.')
        self.__observers_servo_state.remove(callback)

    def stop_servo_monitor(self):
        """Stops the ServoStatusListener."""
        if self.__listener_servo_status is not None and \
                self.__listener_servo_status.is_alive():
            self.__listener_servo_status.stop()
            self.__listener_servo_status.join()
            self.__listener_servo_status = None

    def status_word_wait_change(self, status_word, timeout, subnode=1):
        """Waits for a status word change.

        Args:
            status_word (int): Status word to wait for.
            timeout (int): Maximum value to wait for the change.
            subnode (int): Subnode of the drive.

        Returns:
            int: Error code.
        """
        r = 0
        start_time = int(round(time.time() * 1000))
        actual_status_word = self.read(STATUS_WORD_REGISTERS[subnode],
                                       subnode=1)
        while actual_status_word == status_word:
            current_time = int(round(time.time() * 1000))
            time_diff = (current_time - start_time)
            if time_diff > timeout:
                r = lib.IL_ETIMEDOUT
                return r
            actual_status_word = self.read(
                STATUS_WORD_REGISTERS[subnode],
                subnode=1)
        return r

    def reload_errors(self, dictionary):
        """Force to reload all dictionary errors.

        Args:
            dictionary (str): Dictionary.
        """
        pass

    @staticmethod
    def status_word_decode(status_word):
        """Decodes the status word to a known value.

        Args:
            status_word (int): Read value for the status word.

        Returns:
            SERVO_STATE: Status word value.
        """
        if (status_word & IL_MC_PDS_STA_NRTSO_MSK) == IL_MC_PDS_STA_NRTSO:
            state = lib.IL_SERVO_STATE_NRDY
        elif (status_word & IL_MC_PDS_STA_SOD_MSK) == IL_MC_PDS_STA_SOD:
            state = lib.IL_SERVO_STATE_DISABLED
        elif (status_word & IL_MC_PDS_STA_RTSO_MSK) == IL_MC_PDS_STA_RTSO:
            state = lib.IL_SERVO_STATE_RDY
        elif (status_word & IL_MC_PDS_STA_SO_MSK) == IL_MC_PDS_STA_SO:
            state = lib.IL_SERVO_STATE_ON
        elif (status_word & IL_MC_PDS_STA_OE_MSK) == IL_MC_PDS_STA_OE:
            state = lib.IL_SERVO_STATE_ENABLED
        elif (status_word & IL_MC_PDS_STA_QSA_MSK) == IL_MC_PDS_STA_QSA:
            state = lib.IL_SERVO_STATE_QSTOP
        elif (status_word & IL_MC_PDS_STA_FRA_MSK) == IL_MC_PDS_STA_FRA:
            state = lib.IL_SERVO_STATE_FAULTR
        elif (status_word & IL_MC_PDS_STA_F_MSK) == IL_MC_PDS_STA_F:
            state = lib.IL_SERVO_STATE_FAULT
        else:
            state = lib.IL_SERVO_STATE_NRDY
        return SERVO_STATE(state)

    @property
    def dictionary(self):
        """Returns dictionary object"""
        return self._dictionary

    @property
    def full_name(self):
        """str: Drive full name."""
        return self.__full_name

    @full_name.setter
    def full_name(self, new_name):
        self.__full_name = new_name

    @property
    def node(self):
        """canopen.RemoteNode: Remote node of the servo."""
        return self.__node

    @property
    def errors(self):
        """dict: Errors."""
        return self._dictionary.errors.errors

    @property
    def info(self):
        """dict: Servo information."""
        serial_number = self.read(SERIAL_NUMBER)
        product_code = self.read(PRODUCT_CODE)
        sw_version = self.read(SOFTWARE_VERSION)
        revision_number = self.read(REVISION_NUMBER)
        hw_variant = 'A'

        return {
            'name': self.name,
            'serial_number': serial_number,
            'firmware_version': sw_version,
            'product_code': product_code,
            'revision_number': revision_number,
            'hw_variant': hw_variant
        }

    @property
    def status(self):
        """tuple: Servo status and state flags."""
        return self.__state

    @status.setter
    def status(self, new_state):
        self.__state = new_state

    @property
    def subnodes(self):
        """int: Number of subnodes."""
        return self._dictionary.subnodes<|MERGE_RESOLUTION|>--- conflicted
+++ resolved
@@ -166,15 +166,11 @@
             self.__listener_servo_status = ServoStatusListener(self)
             self.__listener_servo_status.start()
 
-<<<<<<< HEAD
         prod_name = '' if self.dictionary.part_number is None \
             else self.dictionary.part_number
         self.full_name = '{} {}'.format(prod_name, self.name)
 
-    def get_reg(self, reg, subnode=1):
-=======
     def _get_reg(self, reg, subnode=1):
->>>>>>> b0eaa531
         """Validates a register.
 
         Args:
