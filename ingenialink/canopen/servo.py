import os
import time
import threading
import canopen
from canopen.emcy import EmcyConsumer
import struct
import xml.etree.ElementTree as ET

from .constants import *
from ..constants import *
from ..exceptions import *
from .._ingenialink import lib
from ingenialink.utils._utils import *
from ..servo import SERVO_STATE, Servo
from .dictionary import CanopenDictionary
from .register import CanopenRegister, REG_DTYPE, REG_ACCESS
from ingenialink.register import dtype_size

import ingenialogger
logger = ingenialogger.get_logger(__name__)

CANOPEN_SDO_RESPONSE_TIMEOUT = 0.3

PRODUCT_ID_REGISTERS = {
    0: CanopenRegister(
        identifier='', units='', subnode=0, idx=0x5EE1, subidx=0x00,
        cyclic='CONFIG', dtype=REG_DTYPE.U32, access=REG_ACCESS.RO
    ),
    1: CanopenRegister(
        identifier='', units='', subnode=1, idx=0x26E1, subidx=0x00,
        cyclic='CONFIG', dtype=REG_DTYPE.U32, access=REG_ACCESS.RO
    )
}

SERIAL_NUMBER_REGISTERS = {
    0: CanopenRegister(
        identifier='', units='', subnode=0, idx=0x5EE6, subidx=0x00,
        cyclic='CONFIG', dtype=REG_DTYPE.U32, access=REG_ACCESS.RO
    ),
    1: CanopenRegister(
        identifier='', units='', subnode=1, idx=0x26E6, subidx=0x00,
        cyclic='CONFIG', dtype=REG_DTYPE.U32, access=REG_ACCESS.RO
    )
}

SOFTWARE_VERSION_REGISTERS = {
    0: CanopenRegister(
        identifier='', units='', subnode=0, idx=0x5EE4, subidx=0x00,
        cyclic='CONFIG', dtype=REG_DTYPE.STR, access=REG_ACCESS.RO
    ),
    1: CanopenRegister(
        identifier='', units='', subnode=1, idx=0x26E4, subidx=0x00,
        cyclic='CONFIG', dtype=REG_DTYPE.STR, access=REG_ACCESS.RO
    )
}

REVISION_NUMBER_REGISTERS = {
    0: CanopenRegister(
        identifier='', units='', subnode=0, idx=0x5EE2, subidx=0x00,
        cyclic='CONFIG', dtype=REG_DTYPE.U32, access=REG_ACCESS.RO
    ),
    1: CanopenRegister(
        identifier='', units='', subnode=1, idx=0x26E2, subidx=0x00,
        cyclic='CONFIG', dtype=REG_DTYPE.U32, access=REG_ACCESS.RO
    )
}

STATUS_WORD_REGISTERS = {
    1: CanopenRegister(
        identifier='', units='', subnode=1, idx=0x6041, subidx=0x00,
        cyclic='CYCLIC_TX', dtype=REG_DTYPE.U16, access=REG_ACCESS.RO
    ),
    2: CanopenRegister(
        identifier='', units='', subnode=2, idx=0x6841, subidx=0x00,
        cyclic='CYCLIC_TX', dtype=REG_DTYPE.U16, access=REG_ACCESS.RO
    ),
    3: CanopenRegister(
        identifier='', units='', subnode=3, idx=0x7041, subidx=0x00,
        cyclic='CYCLIC_TX', dtype=REG_DTYPE.U16, access=REG_ACCESS.RO
    )
}

CONTROL_WORD_REGISTERS = {
    1: CanopenRegister(
        identifier='', units='', subnode=1, idx=0x2010, subidx=0x00,
        cyclic='CYCLIC_RX', dtype=REG_DTYPE.U16, access=REG_ACCESS.RW
    ),
    2: CanopenRegister(
        identifier='', units='', subnode=2, idx=0x2810, subidx=0x00,
        cyclic='CYCLIC_RX', dtype=REG_DTYPE.U16, access=REG_ACCESS.RW
    ),
    3: CanopenRegister(
        identifier='', units='', subnode=3, idx=0x3010, subidx=0x00,
        cyclic='CYCLIC_RX', dtype=REG_DTYPE.U16, access=REG_ACCESS.RW
    )
}

STORE_COCO_ALL = CanopenRegister(
    identifier='', units='', subnode=0, idx=0x1010, subidx=0x01, cyclic='CONFIG',
    dtype=REG_DTYPE.U32, access=REG_ACCESS.RW
)

RESTORE_COCO_ALL = CanopenRegister(
    identifier='', units='', subnode=0, idx=0x1011, subidx=0x01, cyclic='CONFIG',
    dtype=REG_DTYPE.U32, access=REG_ACCESS.RW
)

STORE_MOCO_ALL_REGISTERS = {
    1: CanopenRegister(
        identifier='', units='', subnode=1, idx=0x26DB, subidx=0x00,
        cyclic='CONFIG', dtype=REG_DTYPE.U32, access=REG_ACCESS.RW
    ),
    2: CanopenRegister(
        identifier='', units='', subnode=2, idx=0x2EDB, subidx=0x00,
        cyclic='CONFIG', dtype=REG_DTYPE.U32, access=REG_ACCESS.RW
    ),
    3: CanopenRegister(
        identifier='', units='', subnode=3, idx=0x36DB, subidx=0x00,
        cyclic='CONFIG', dtype=REG_DTYPE.U32, access=REG_ACCESS.RW
    )
}

RESTORE_MOCO_ALL_REGISTERS = {
    1: CanopenRegister(
        identifier='', units='', subnode=1, idx=0x26DC, subidx=0x00,
        cyclic='CONFIG', dtype=REG_DTYPE.U32, access=REG_ACCESS.RW
    ),
    2: CanopenRegister(
        identifier='', units='', subnode=2, idx=0x2EDC, subidx=0x00,
        cyclic='CONFIG', dtype=REG_DTYPE.U32, access=REG_ACCESS.RW
    ),
    3: CanopenRegister(
        identifier='', units='', subnode=3, idx=0x36DC, subidx=0x00,
        cyclic='CONFIG', dtype=REG_DTYPE.U32, access=REG_ACCESS.RW
    )
}

MONITORING_DIST_ENABLE = CanopenRegister(
    identifier='', units='', subnode=0, idx=0x58C0, subidx=0x00, cyclic='CONFIG',
    dtype=REG_DTYPE.U16, access=REG_ACCESS.RW
)

MONITORING_NUMBER_MAPPED_REGISTERS = CanopenRegister(
    identifier='', units='', subnode=0, idx=0x58E3, subidx=0x00, cyclic='CONFIG',
    dtype=REG_DTYPE.U16, access=REG_ACCESS.RW
)

MONITORING_REMOVE_DATA = CanopenRegister(
    identifier='', units='', subnode=0, idx=0x58EA, subidx=0x00, cyclic='CONFIG',
    dtype=REG_DTYPE.U16, access=REG_ACCESS.WO
)

MONITORING_BYTES_PER_BLOCK = CanopenRegister(
    identifier='', units='', subnode=0, idx=0x58E4, subidx=0x00, cyclic='CONFIG',
    dtype=REG_DTYPE.U16, access=REG_ACCESS.RO
)

MONITORING_ACTUAL_NUMBER_BYTES = CanopenRegister(
    identifier='', units='', subnode=0, idx=0x58B7, subidx=0x00, cyclic='CONFIG',
    dtype=REG_DTYPE.U32, access=REG_ACCESS.RO
)

MONITORING_DATA = CanopenRegister(
    identifier='', units='', subnode=0, idx=0x58B2, subidx=0x00, cyclic='CONFIG',
    dtype=REG_DTYPE.U16, access=REG_ACCESS.RO
)

MONITORING_DISTURBANCE_VERSION = CanopenRegister(
    identifier='', units='', subnode=0, idx=0x58BA, subidx=0x00, cyclic='CONFIG',
    dtype=REG_DTYPE.U32, access=REG_ACCESS.RO
)

DISTURBANCE_ENABLE = CanopenRegister(
    identifier='', units='', subnode=0, idx=0x58C7, subidx=0x00, cyclic='CONFIG',
    dtype=REG_DTYPE.U16, access=REG_ACCESS.RW
)

DISTURBANCE_REMOVE_DATA = CanopenRegister(
    identifier='', units='', subnode=0, idx=0x58EB, subidx=0x00, cyclic='CONFIG',
    dtype=REG_DTYPE.U16, access=REG_ACCESS.WO
)

DISTURBANCE_NUMBER_MAPPED_REGISTERS = CanopenRegister(
    identifier='', units='', subnode=0, idx=0x58E8, subidx=0x00, cyclic='CONFIG',
    dtype=REG_DTYPE.U16, access=REG_ACCESS.RW
)

DIST_DATA = CanopenRegister(
    identifier='', units='', subnode=0, idx=0x58B4, subidx=0x00, cyclic='CONFIG',
    dtype=REG_DTYPE.U16, access=REG_ACCESS.RW
)

DIST_NUMBER_SAMPLES = CanopenRegister(
    identifier='', units='', subnode=0, idx=0x58C4, subidx=0x00, cyclic='CONFIG',
    dtype=REG_DTYPE.U32, access=REG_ACCESS.RW
)


class ServoStatusListener(threading.Thread):
    """Reads the status word to check if the drive is alive.

    Args:
        servo (CanopenServo): Servo instance of the drive.

    """
    def __init__(self, servo):
        super(ServoStatusListener, self).__init__()
        self.__servo = servo
        self.__stop = False

    def run(self):
        """Checks if the drive is alive by reading the status word register"""
        while not self.__stop:
            for subnode in range(1, self.__servo.subnodes):
                try:
                    status_word = self.__servo.read(
                        STATUS_WORD_REGISTERS[subnode], subnode=subnode
                    )
                    state = self.__servo.status_word_decode(status_word)
                    self.__servo._set_state(state, subnode=subnode)
                except Exception as e:
                    logger.error("Error getting drive status. "
                                 "Exception : %s", e)
            time.sleep(1.5)

    def stop(self):
        """Stops the loop that reads the status word register"""
        self.__stop = True


class CanopenServo(Servo):
    """CANopen Servo instance.

    Args:
        node (canopen.RemoteNode): Remote Node of the drive.
        dictionary_path (str): Path to the dictionary.
        servo_status_listener (bool): Boolean to initialize the ServoStatusListener and
            check the drive status.

    """
    def __init__(self, target, node, dictionary_path=None, eds=None,
                 servo_status_listener=False):
        super(CanopenServo, self).__init__(target)
        self.units_torque = None
        """SERVO_UNITS_TORQUE: Torque units."""
        self.units_pos = None
        """SERVO_UNITS_POS: Position units."""
        self.units_vel = None
        """SERVO_UNITS_VEL: Velocity units."""
        self.units_acc = None
        """SERVO_UNITS_ACC: Acceleration units."""
        self.__node = node
        if dictionary_path is not None:
            self._dictionary = CanopenDictionary(dictionary_path)
        else:
            self._dictionary = None
        self.eds = eds
        self.__lock = threading.RLock()
        self.__state = {
            1: lib.IL_SERVO_STATE_NRDY,
            2: lib.IL_SERVO_STATE_NRDY,
            3: lib.IL_SERVO_STATE_NRDY
        }
        self.__observers_servo_state = []
        self.__listener_servo_status = None

        self.__emcy_consumer = EmcyConsumer()

        if servo_status_listener:
            self.start_status_listener()

        prod_name = '' if self.dictionary.part_number is None \
            else self.dictionary.part_number
        self.full_name = '{} {}'.format(prod_name, self.name)
        self.__monitoring_num_mapped_registers = 0
        self.__monitoring_channels_size = {}
        self.__monitoring_channels_dtype = {}
        self.__monitoring_data = []
        self.__processed_monitoring_data = []
        self.__disturbance_num_mapped_registers = 0
        self.__disturbance_channels_size = {}
        self.__disturbance_channels_dtype = {}
        self.__disturbance_data_size = 0
        self.__disturbance_data = bytearray()

    def _get_reg(self, reg, subnode=1):
        """Validates a register.

        Args:
            reg (CanopenRegister): Targeted register to validate.
            subnode (int): Subnode for the register.

        Returns:
            CanopenRegister: Instance of the desired register from the dictionary.

        Raises:
            ILIOError: If the dictionary is not loaded.
            ILWrongRegisterError: If the register has invalid format.

        """
        if isinstance(reg, CanopenRegister):
            return reg
        elif isinstance(reg, str):
            _dict = self._dictionary
            if not _dict:
                raise_err(lib.IL_EIO, 'No dictionary loaded')
            if reg not in _dict.registers(subnode):
                raise_err(lib.IL_REGNOTFOUND, 'Register not found ({})'.format(reg))
            return _dict.registers(subnode)[reg]
        else:
            raise_err(lib.IL_EWRONGREG, 'Invalid register')

    def read(self, reg, subnode=1):
        """Read from servo.

        Args:
            reg (str, Register): Register.

        Returns:
            int: Error code of the read operation.

        Raises:
            TypeError: If the register type is not valid.
            ILAccessError: Wrong access to the register.
            ILIOError: Error reading the register.

        """
        _reg = self._get_reg(reg, subnode)

        access = _reg.access
        if access == REG_ACCESS.WO:
            raise_err(lib.IL_EACCESS, 'Register is Write-only')

        value = None
        dtype = _reg.dtype
        error_raised = None
        try:
            self.__lock.acquire()
            raw_read = self.__node.sdo.upload(_reg.idx,
                                              _reg.subidx)
            value = self.__convert_bytes_to_dtype(raw_read, dtype.name)
        except Exception as e:
            logger.error("Failed reading %s. Exception: %s",
                         str(_reg.identifier), e)
            error_raised = f"Error reading {_reg.identifier}"
        finally:
            self.__lock.release()

        if error_raised is not None:
            raise_err(lib.IL_EIO, error_raised)

        if isinstance(value, str):
            value = value.replace('\x00', '')
        return value

    def write(self, reg, data, subnode=1):
        """Writes a data to a target register.

        Args:
            reg (CanopenRegister, str): Target register to be written.
            data (int, str, float): Data to be written.
            subnode (int): Target axis of the drive.

        Raises:
            TypeError: If the register type is not valid.
            ILAccessError: Wrong access to the register.
            ILIOError: Error reading the register.

        """
        _reg = self._get_reg(reg, subnode)

        if _reg.access == REG_ACCESS.RO:
            raise_err(lib.IL_EACCESS, 'Register is Read-only')

        # auto cast floats if register is not float
        if _reg.dtype == REG_DTYPE.FLOAT:
            data = float(data)
        elif _reg.dtype != REG_DTYPE.DOMAIN:
            data = int(data)

        error_raised = None
        try:
            self.__lock.acquire()
            if _reg.dtype == REG_DTYPE.FLOAT:
                self.__node.sdo.download(_reg.idx,
                                         _reg.subidx,
                                         struct.pack('f', data))
            elif _reg.dtype == REG_DTYPE.DOMAIN:
                self.__node.sdo.download(_reg.idx,
                                         _reg.subidx, data)
            else:
                bytes_length = 2
                signed = False
                if _reg.dtype == REG_DTYPE.U8:
                    bytes_length = 1
                elif _reg.dtype == REG_DTYPE.S8:
                    bytes_length = 1
                    signed = True
                elif _reg.dtype == REG_DTYPE.U16:
                    bytes_length = 2
                elif _reg.dtype == REG_DTYPE.S16:
                    bytes_length = 2
                    signed = True
                elif _reg.dtype == REG_DTYPE.U32:
                    bytes_length = 4
                elif _reg.dtype == REG_DTYPE.S32:
                    bytes_length = 4
                    signed = True

                self.__node.sdo.download(_reg.idx,
                                         _reg.subidx,
                                         data.to_bytes(bytes_length,
                                                       byteorder='little',
                                                       signed=signed))
        except Exception as e:
            logger.error("Failed writing %s. Exception: %s",
                         str(_reg.identifier), e)
            error_raised = "Error writing {}".format(_reg.identifier)
        finally:
            self.__lock.release()

        if error_raised is not None:
            raise_err(lib.IL_EIO, error_raised)

    def write_raw(self, reg, data, subnode=1):
        """Writes a data to a target register.

        Args:
            reg (CanopenRegister, str): Target register to be written.
            data (int, str, float): Data to be written.
            subnode (int): Target axis of the drive.

        Raises:
            ILAccessError: Wrong access to the register.
            ILIOError: Error reading the register.

        """
        _reg = self._get_reg(reg, subnode)

        if _reg.access == REG_ACCESS.RO:
            raise_err(lib.IL_EACCESS, 'Register is Read-only')
        error_raised = None
        try:
            self.__lock.acquire()
            self.__node.sdo.download(_reg.idx,
                                     _reg.subidx,
                                     data)
        except Exception as e:
            logger.error("Failed writing %s. Exception: %s",
                         str(_reg.identifier), e)
            error_raised = "Error writing {}".format(_reg.identifier)
        finally:
            self.__lock.release()

        if error_raised is not None:
            raise_err(lib.IL_EIO, error_raised)

    def read_raw(self, reg, subnode=1):
        """Read raw bytes from servo.

        Args:
            reg (str, Register): Register.

        Returns:
            bytearray: Raw bytes reading from servo.

        Raises:
            ILAccessError: Wrong access to the register.
            ILIOError: Error reading the register.

        """
        _reg = self._get_reg(reg, subnode)

        access = _reg.access
        if access == REG_ACCESS.WO:
            raise_err(lib.IL_EACCESS, 'Register is Write-only')

        value = None
        error_raised = None
        try:
            self.__lock.acquire()
            value = self.__node.sdo.upload(_reg.idx, _reg.subidx)
        except Exception as e:
            logger.error("Failed reading %s. Exception: %s",
                         str(_reg.identifier), e)
            error_raised = f"Error reading {_reg.identifier}"
        finally:
            self.__lock.release()

        if error_raised is not None:
            raise_err(lib.IL_EIO, error_raised)
        return value

    def enable(self, subnode=1, timeout=DEFAULT_PDS_TIMEOUT):
        """Enable PDS.

        Args:
            subnode (int): Subnode of the drive.
            timeout (int): Timeout in milliseconds.

       Raises:
            ILTimeoutError: The servo could not be enabled due to timeout.
            ILError: Failed to enable PDS.

        """
        r = 0

        status_word = self.read(STATUS_WORD_REGISTERS[subnode],
                                subnode=subnode)
        state = self.status_word_decode(status_word)
        self._set_state(state, subnode)

        # Try fault reset if faulty
        if self.status[subnode].value in [
            lib.IL_SERVO_STATE_FAULT,
            lib.IL_SERVO_STATE_FAULTR,
        ]:
            self.fault_reset(subnode=subnode)

        while self.status[subnode].value != lib.IL_SERVO_STATE_ENABLED:
            status_word = self.read(STATUS_WORD_REGISTERS[subnode],
                                    subnode=subnode)
            state = self.status_word_decode(status_word)
            self._set_state(state, subnode)
            if self.status[subnode].value != lib.IL_SERVO_STATE_ENABLED:
                # Check state and command action to reach enabled
                cmd = IL_MC_PDS_CMD_EO
                if self.status[subnode].value == lib.IL_SERVO_STATE_FAULT:
                    raise_err(lib.IL_ESTATE)
                elif self.status[subnode].value == lib.IL_SERVO_STATE_NRDY:
                    cmd = IL_MC_PDS_CMD_DV
                elif self.status[subnode].value == lib.IL_SERVO_STATE_DISABLED:
                    cmd = IL_MC_PDS_CMD_SD
                elif self.status[subnode].value == lib.IL_SERVO_STATE_RDY:
                    cmd = IL_MC_PDS_CMD_SOEO

                self.write(CONTROL_WORD_REGISTERS[subnode], cmd,
                           subnode=subnode)

                # Wait for state change
                r = self.status_word_wait_change(status_word, timeout,
                                                 subnode=subnode)
                if r < 0:
                    raise_err(r)

                # Read the current status word
                status_word = self.read(STATUS_WORD_REGISTERS[subnode],
                                        subnode=subnode)
                state = self.status_word_decode(status_word)
                self._set_state(state, subnode)
        raise_err(r)

    def disable(self, subnode=1, timeout=DEFAULT_PDS_TIMEOUT):
        """Disable PDS.

        Args:
            subnode (int): Subnode of the drive.
            timeout (int): Timeout in milliseconds.

        Raises:
            ILTimeoutError: The servo could not be disabled due to timeout.
            ILError: Failed to disable PDS.

        """
        r = 0

        status_word = self.read(STATUS_WORD_REGISTERS[subnode],
                                subnode=subnode)
        state = self.status_word_decode(status_word)
        self._set_state(state, subnode)

        while self.status[subnode].value != lib.IL_SERVO_STATE_DISABLED:
            state = self.status_word_decode(status_word)
            self._set_state(state, subnode)

            if self.status[subnode].value in [
                lib.IL_SERVO_STATE_FAULT,
                lib.IL_SERVO_STATE_FAULTR,
            ]:
                # Try fault reset if faulty
                self.fault_reset(subnode=subnode)
                status_word = self.read(STATUS_WORD_REGISTERS[subnode],
                                        subnode=subnode)
                state = self.status_word_decode(status_word)
                self._set_state(state, subnode)
            elif self.status[subnode].value != lib.IL_SERVO_STATE_DISABLED:
                # Check state and command action to reach disabled
                self.write(CONTROL_WORD_REGISTERS[subnode],
                           IL_MC_PDS_CMD_DV, subnode=subnode)

                # Wait until status word changes
                r = self.status_word_wait_change(status_word, timeout,
                                                 subnode=subnode)
                if r < 0:
                    raise_err(r)
                status_word = self.read(STATUS_WORD_REGISTERS[subnode],
                                        subnode=subnode)
                state = self.status_word_decode(status_word)
                self._set_state(state, subnode)
        raise_err(r)

    def fault_reset(self, subnode=1, timeout=DEFAULT_PDS_TIMEOUT):
        """Executes a fault reset on the drive.

        Args:
            subnode (int): Subnode of the drive.
            timeout (int): Timeout in milliseconds.

        Raises:
            ILTimeoutError: If fault reset spend too much time.
            ILError: Failed to fault reset.

        """
        r = 0
        status_word = self.read(STATUS_WORD_REGISTERS[subnode],
                                subnode=subnode)
        state = self.status_word_decode(status_word)
        if state.value in [
            lib.IL_SERVO_STATE_FAULT,
            lib.IL_SERVO_STATE_FAULTR,
        ]:
            # Check if faulty, if so try to reset (0->1)
            self.write(CONTROL_WORD_REGISTERS[subnode], 0, subnode=subnode)
            self.write(CONTROL_WORD_REGISTERS[subnode], IL_MC_CW_FR,
                       subnode=subnode)
            # Wait until status word changes
            r = self.status_word_wait_change(status_word, timeout,
                                             subnode=subnode)
            status_word = self.read(STATUS_WORD_REGISTERS[subnode],
                                    subnode=subnode)
            state = self.status_word_decode(status_word)
        self._set_state(state, subnode)
        raise_err(r)

    def __update_register_dict(self, register, subnode):
        """Updates the register from a dictionary with the
        storage parameters.

        Args:
            register (Element): Register element to be updated.
            subnode (int): Target subnode.

        Returns:

        """
        try:
            storage = self.read(register.attrib['id'],
                                subnode=subnode)
            register.set('storage', str(storage))

            # Update register object
            reg = self._dictionary.registers(subnode)[register.attrib['id']]
            reg.storage = storage
            reg.storage_valid = 1
        except BaseException as e:
            logger.error("Exception during save_configuration, "
                         "register %s: %s",
                         str(register.attrib['id']), e)

    def __update_single_axis_dict(self, registers_category,
                                  registers, subnode):
        """Looks for matches through all the registers' subnodes with the
        given subnode and removes the ones that do not match. It also cleans
        up the registers leaving only paramount information.

        Args:
            registers_category (Element): Registers element containing all registers.
            registers (list): List of registers in the dictionary.
            subnode (int): Subnode to keep in the dictionary.

        Returns:

        """
        for register in registers:
            element_subnode = int(register.attrib['subnode'])
            if subnode in [None, element_subnode]:
                if register.attrib.get('access') == 'rw':
                    self.__update_register_dict(register, element_subnode)
            else:
                registers_category.remove(register)
            cleanup_register(register)

    def __update_multiaxis_dict(self, device, axes_category, list_axis, subnode):
        """Looks for matches through the subnode of each axis and
        removes all the axes that did not match the search. It also
        cleans up all the registers leaving only paramount information.

        Args:
            device (Element): Device element containing all the dictionary info.
            axes_category (Element): Axes element containing all the axis.
            list_axis (list): List of all the axis in the dictionary.
            subnode (int): Subnode to keep in the dictionary.

        """
        for axis in list_axis:
            registers_category = axis.find('./Registers')
            registers = registers_category.findall('./Register')
            if subnode is not None and axis.attrib['subnode'] == str(subnode):
                self.__update_single_axis_dict(registers_category, registers, subnode)
                device.append(registers_category)
                device.remove(axes_category)
                break
            for register in registers:
                element_subnode = int(register.attrib['subnode'])
                if (
                    subnode in [None, element_subnode]
                    and register.attrib.get('access') == 'rw'
                ):
                    self.__update_register_dict(register, element_subnode)
                cleanup_register(register)

    def save_configuration(self, config_file, subnode=None):
        """Read all dictionary registers content and put it to the dictionary
        storage.

        Args:
            config_file (str): Destination path for the configuration file.
            subnode (int): Subnode of the axis.

        """
        if subnode is not None and (not isinstance(subnode, int) or subnode < 0):
            raise ILError('Invalid subnode')
        prod_code, rev_number = get_drive_identification(self, subnode)

        with open(self._dictionary.path, 'r', encoding='utf-8') as xml_file:
            tree = ET.parse(xml_file)
        root = tree.getroot()

        body = root.find('Body')
        device = root.find('Body/Device')
        categories = root.find('Body/Device/Categories')
        errors = root.find('Body/Errors')

        if 'ProductCode' in device.attrib and prod_code is not None:
            device.attrib['ProductCode'] = str(prod_code)
        if 'RevisionNumber' in device.attrib and rev_number is not None:
            device.attrib['RevisionNumber'] = str(rev_number)

        registers_category = root.find('Body/Device/Registers')
        if registers_category is None:
            # Multiaxis dictionary
            axes_category = root.find('Body/Device/Axes')
            list_axis = root.findall('Body/Device/Axes/Axis')
            self.__update_multiaxis_dict(device, axes_category, list_axis, subnode)
        else:
            # Single axis dictionary
            registers = root.findall('Body/Device/Registers/Register')
            self.__update_single_axis_dict(registers_category, registers, subnode)

        device.remove(categories)
        body.remove(errors)

        image = root.find('./DriveImage')
        if image is not None:
            root.remove(image)

        tree.write(config_file)
        xml_file.close()

    def replace_dictionary(self, dictionary):
        """Deletes and creates a new instance of the dictionary.

        Args:
            dictionary (str): Dictionary.

        """
        self._dictionary = CanopenDictionary(dictionary)

    def load_configuration(self, config_file, subnode=None):
        """Write current dictionary storage to the servo drive.

        Args:
            config_file (str): Path to the dictionary.
            subnode (int): Subnode of the axis.

        Raises:
            FileNotFoundError: If the configuration file cannot be found.
            ValueError: If a configuration file from a subnode different from 0
            is attempted to be loaded to subnode 0.
            ValueError: If an invalid subnode is provided.

        """
        if not os.path.isfile(config_file):
            raise FileNotFoundError(f'Could not find {config_file}.')
        if subnode is not None and (not isinstance(subnode, int) or subnode < 0):
            raise ValueError('Invalid subnode')
        with open(config_file, 'r', encoding='utf-8') as xml_file:
            tree = ET.parse(xml_file)
        root = tree.getroot()

        axis = tree.findall('*/Device/Axes/Axis')
        if axis:
            # Multiaxis
            registers = root.findall(
                './Body/Device/Axes/Axis/Registers/Register'
            )
        else:
            # Single axis
            registers = root.findall('./Body/Device/Registers/Register')
        dest_subnodes = [int(element.attrib['subnode']) for element in registers]
        if subnode == 0 and subnode not in dest_subnodes:
            raise ValueError(f'Cannot load {config_file} '
                          f'to subnode {subnode}')
        for element in registers:
            try:
                if 'storage' in element.attrib and element.attrib['access'] == 'rw':
                    if subnode is None:
                        element_subnode = int(element.attrib['subnode'])
                    else:
                        element_subnode = subnode
                    self.write(element.attrib['id'],
                               float(element.attrib['storage']),
                               subnode=element_subnode
                               )
            except ILIOError as e:
                logger.error("Exception during load_configuration, register "
                             "%s: %s", str(element.attrib['id']), e)

    def store_parameters(self, subnode=None, sdo_timeout=3):
        """Store all the current parameters of the target subnode.

        Args:
            subnode (int): Subnode of the axis. `None` by default which stores
            all the parameters.
            sdo_timeout (int): Timeout value for each SDO response.

        Raises:
            ILError: Invalid subnode.
            ILObjectNotExist: Failed to write to the registers.

        """
        r = 0
        self._change_sdo_timeout(sdo_timeout)

        try:
            if subnode is None:
                # Store all
                try:
                    self.write(reg=STORE_COCO_ALL,
                               data=PASSWORD_STORE_ALL,
                               subnode=0)
                    logger.info('Store all successfully done.')
                except Exception:
                    logger.warning('Store all COCO failed. Trying MOCO...')
                    r = -1
                if r < 0:
                    for dict_subnode in range(1, self.dictionary.subnodes):
                        self.write(
                            reg=STORE_MOCO_ALL_REGISTERS[dict_subnode],
                            data=PASSWORD_STORE_ALL,
                            subnode=dict_subnode)
                        logger.info(
                            'Store axis {} successfully done.'.format(
                                dict_subnode)
                        )
            elif subnode == 0:
                # Store subnode 0
                raise ILError('The current firmware version does not '
                              'have this feature implemented.')
            elif subnode > 0 and subnode in STORE_MOCO_ALL_REGISTERS:
                # Store axis
                self.write(reg=STORE_MOCO_ALL_REGISTERS[subnode],
                           data=PASSWORD_STORE_ALL,
                           subnode=subnode)
                logger.info('Store axis {} successfully done.'.format(subnode))
            else:
                raise ILError('Invalid subnode.')
        finally:
            sleep(1.5)
            self._change_sdo_timeout(CANOPEN_SDO_RESPONSE_TIMEOUT)

    def restore_parameters(self, subnode=None):
        """Restore all the current parameters of all the slave to default.

        .. note::
            The drive needs a power cycle after this
            in order for the changes to be properly applied.

        Args:
            subnode (int): Subnode of the axis. `None` by default which restores
            all the parameters.

        Raises:
            ILError: Invalid subnode.
            ILObjectNotExist: Failed to write to the registers.

        """
        if subnode is None:
            # Restore all
            self.write(reg=RESTORE_COCO_ALL,
                       data=PASSWORD_RESTORE_ALL,
                       subnode=0)
            logger.info('Restore all successfully done.')
        elif subnode == 0:
            # Restore subnode 0
            raise ILError('The current firmware version does not '
                          'have this feature implemented.')
        elif subnode > 0 and subnode in RESTORE_MOCO_ALL_REGISTERS:
            # Restore axis
            self.write(reg=RESTORE_COCO_ALL,
                       data=RESTORE_MOCO_ALL_REGISTERS[subnode],
                       subnode=subnode)
            logger.info('Restore subnode {} successfully done.'.format(subnode))
        else:
            raise ILError('Invalid subnode.')
        sleep(1.5)

    def _change_sdo_timeout(self, value):
        """Changes the SDO timeout of the node."""
        self.__node.sdo.RESPONSE_TIMEOUT = value

    def is_alive(self):
        """Checks if the servo responds to a reading a register.

        Returns:
            bool: Return code with the result of the read.

        """
        _is_alive = True
        try:
            self.read(STATUS_WORD_REGISTERS[1])
        except ILError as e:
            _is_alive = False
            logger.error(e)
        return _is_alive

    def get_state(self, subnode=1):
        """SERVO_STATE: Current drive state."""
        return self.__state[subnode], None

    def _set_state(self, state, subnode):
        """Sets the state internally.

        Args:
            state (SERVO_STATE): Current servo state.
            subnode (int): Subnode of the drive.

        """
        current_state = self.__state[subnode]
        if current_state != state:
            self.status[subnode] = state
            for callback in self.__observers_servo_state:
                callback(state, None, subnode)

    def start_status_listener(self):
        """Start listening for servo status events (SERVO_STATE)."""
        if self.__listener_servo_status is not None:
            return
        status_word = self.read(STATUS_WORD_REGISTERS[1])
        state = self.status_word_decode(status_word)
        self._set_state(state, 1)

        self.__listener_servo_status = ServoStatusListener(self)
        self.__listener_servo_status.start()

    def stop_status_listener(self):
        """Stop listening for servo status events (SERVO_STATE)."""
        if self.__listener_servo_status is None:
            return
        if self.__listener_servo_status.is_alive():
            self.__listener_servo_status.stop()
            self.__listener_servo_status.join()
        self.__listener_servo_status = None

    def subscribe_to_status(self, callback):
        """Subscribe to state changes.

            Args:
                callback (function): Callback function.

            Returns:
                int: Assigned slot.

        """
        if callback in self.__observers_servo_state:
            logger.info('Callback already subscribed.')
            return
        self.__observers_servo_state.append(callback)

    def unsubscribe_from_status(self, callback):
        """Unsubscribe from state changes.

        Args:
            callback (function): Callback function.

        """
        if callback not in self.__observers_servo_state:
            logger.info('Callback not subscribed.')
            return
        self.__observers_servo_state.remove(callback)

    def status_word_wait_change(self, status_word, timeout, subnode=1):
        """Waits for a status word change.

        Args:
            status_word (int): Status word to wait for.
            timeout (int): Maximum value to wait for the change.
            subnode (int): Subnode of the drive.

        Returns:
            int: Error code.

        """
        r = 0
        start_time = int(round(time.time() * 1000))
        actual_status_word = self.read(STATUS_WORD_REGISTERS[subnode],
                                       subnode=subnode)
        while actual_status_word == status_word:
            current_time = int(round(time.time() * 1000))
            time_diff = (current_time - start_time)
            if time_diff > timeout:
                r = lib.IL_ETIMEDOUT
                return r
            actual_status_word = self.read(
                STATUS_WORD_REGISTERS[subnode],
                subnode=subnode)
        return r

    def reload_errors(self, dictionary):
        """Force to reload all dictionary errors.

        Args:
            dictionary (str): Dictionary.

        """
        pass

    @staticmethod
    def status_word_decode(status_word):
        """Decodes the status word to a known value.

        Args:
            status_word (int): Read value for the status word.

        Returns:
            SERVO_STATE: Status word value.

        """
        if (status_word & IL_MC_PDS_STA_NRTSO_MSK) == IL_MC_PDS_STA_NRTSO:
            state = lib.IL_SERVO_STATE_NRDY
        elif (status_word & IL_MC_PDS_STA_SOD_MSK) == IL_MC_PDS_STA_SOD:
            state = lib.IL_SERVO_STATE_DISABLED
        elif (status_word & IL_MC_PDS_STA_RTSO_MSK) == IL_MC_PDS_STA_RTSO:
            state = lib.IL_SERVO_STATE_RDY
        elif (status_word & IL_MC_PDS_STA_SO_MSK) == IL_MC_PDS_STA_SO:
            state = lib.IL_SERVO_STATE_ON
        elif (status_word & IL_MC_PDS_STA_OE_MSK) == IL_MC_PDS_STA_OE:
            state = lib.IL_SERVO_STATE_ENABLED
        elif (status_word & IL_MC_PDS_STA_QSA_MSK) == IL_MC_PDS_STA_QSA:
            state = lib.IL_SERVO_STATE_QSTOP
        elif (status_word & IL_MC_PDS_STA_FRA_MSK) == IL_MC_PDS_STA_FRA:
            state = lib.IL_SERVO_STATE_FAULTR
        elif (status_word & IL_MC_PDS_STA_F_MSK) == IL_MC_PDS_STA_F:
            state = lib.IL_SERVO_STATE_FAULT
        else:
            state = lib.IL_SERVO_STATE_NRDY
        return SERVO_STATE(state)

    def __read_coco_moco_register(self, register_coco, register_moco):
        """Reads the COCO register and if it does not exist,
        reads the MOCO register

        Args:
            register_coco (IPBRegister): COCO Register to be read.
            register_moco (IPBRegister): MOCO Register to be read.

        Returns:
            int: Read value of the register.

        """
        try:
            return self.read(register_coco, subnode=0)
        except ILError:
            pass

        try:
            return self.read(register_moco, subnode=1)
        except ILError:
            pass

    @property
    def dictionary(self):
        """Returns dictionary object"""
        return self._dictionary

    @property
    def full_name(self):
        """str: Drive full name."""
        return self.__full_name

    @full_name.setter
    def full_name(self, new_name):
        self.__full_name = new_name

    @property
    def node(self):
        """canopen.RemoteNode: Remote node of the servo."""
        return self.__node

    @property
    def errors(self):
        """dict: Errors."""
        return self._dictionary.errors.errors

    @property
    def info(self):
        """dict: Servo information."""
        serial_number = self.__read_coco_moco_register(
            SERIAL_NUMBER_REGISTERS[0], SERIAL_NUMBER_REGISTERS[1])
        sw_version = self.__read_coco_moco_register(
            SOFTWARE_VERSION_REGISTERS[0], SOFTWARE_VERSION_REGISTERS[1])
        product_code = self.__read_coco_moco_register(
            PRODUCT_ID_REGISTERS[0], PRODUCT_ID_REGISTERS[1])
        revision_number = self.__read_coco_moco_register(
            REVISION_NUMBER_REGISTERS[0], REVISION_NUMBER_REGISTERS[1])
        hw_variant = 'A'

        return {
            'name': self.name,
            'serial_number': serial_number,
            'firmware_version': sw_version,
            'product_code': product_code,
            'revision_number': revision_number,
            'hw_variant': hw_variant
        }

    @property
    def status(self):
        """tuple: Servo status and state flags."""
        return self.__state

    @status.setter
    def status(self, new_state):
        self.__state = new_state

    @property
    def subnodes(self):
        """int: Number of subnodes."""
        return self._dictionary.subnodes

<<<<<<< HEAD
    def emcy_subscribe(self, cb):
        """Subscribe to emergency messages.

        Args:
            cb: Callback

        Returns:
            int: Assigned slot.

        """
        self.__emcy_consumer.add_callback(cb)

        return len(self.__emcy_consumer.callbacks) - 1

    def emcy_unsubscribe(self, slot):
        """Unsubscribe from emergency messages.

        Args:
            slot (int): Assigned slot when subscribed.

        """
        del self.__emcy_consumer.callbacks[slot]
=======
    @property
    def monitoring_number_mapped_registers(self):
        """Get the number of mapped monitoring registers."""
        return self.__monitoring_num_mapped_registers

    def monitoring_enable(self):
        """Enable monitoring process."""
        self.write(MONITORING_DIST_ENABLE, data=1, subnode=0)

    def monitoring_disable(self):
        """Disable monitoring process."""
        self.write(MONITORING_DIST_ENABLE, data=0, subnode=0)

    def monitoring_remove_all_mapped_registers(self):
        """Remove all monitoring mapped registers."""
        self.write(MONITORING_NUMBER_MAPPED_REGISTERS, data=0, subnode=0)
        self.__monitoring_num_mapped_registers = \
            self.monitoring_get_num_mapped_registers()
        self.__monitoring_channels_size = {}
        self.__monitoring_channels_dtype = {}

    def monitoring_set_mapped_register(self, channel, address, subnode,
                                       dtype, size):
        """Set monitoring mapped register.

        Args:
            channel (int): Identity channel number.
            address (int): Register address to map.
            subnode (int): Subnode to be targeted.
            dtype (int): Register data type.
            size (int): Size of data in bytes.

        """
        self.__monitoring_channels_size[channel] = size
        self.__monitoring_channels_dtype[channel] = REG_DTYPE(dtype).name
        data = self.__monitoring_disturbance_data_to_map_register(subnode,
                                                                  address,
                                                                  dtype,
                                                                  size)
        self.write(self.__monitoring_map_register(), data=data,
                   subnode=0)
        self.__monitoring_update_num_mapped_registers()
        self.__monitoring_num_mapped_registers = \
            self.monitoring_get_num_mapped_registers()
        self.write(MONITORING_NUMBER_MAPPED_REGISTERS,
                   data=self.monitoring_number_mapped_registers,
                   subnode=subnode)

    def __monitoring_map_register(self):
        """Get the first available Monitoring Mapped Register slot.

        Returns:
            str: Monitoring Mapped Register ID.

        """
        if self.monitoring_number_mapped_registers < 10:
            register_id = f'MON_CFG_REG' \
                          f'{self.monitoring_number_mapped_registers}_MAP'
        else:
            register_id = f'MON_CFG_REFG' \
                          f'{self.monitoring_number_mapped_registers}_MAP'
        return register_id

    def __monitoring_update_num_mapped_registers(self):
        """Update the number of mapped monitoring registers."""
        self.__monitoring_num_mapped_registers += 1
        self.write('MON_CFG_TOTAL_MAP',
                   data=self.__monitoring_num_mapped_registers,
                   subnode=0)

    def __monitoring_disturbance_map_can_address(self, address, subnode):
        """Map CAN register address to IPB register address."""
        return address - (0x2000 + (0x800 * (subnode - 1)))

    def monitoring_get_num_mapped_registers(self):
        """Obtain the number of monitoring mapped registers.

        Returns:
            int: Actual number of mapped registers.

        """
        return self.read('MON_CFG_TOTAL_MAP', 0)

    def monitoring_remove_data(self):
        """Remove monitoring data."""
        self.write(MONITORING_REMOVE_DATA,
                   data=1, subnode=0)

    def monitoring_get_bytes_per_block(self):
        """Obtain Bytes x Block configured.

        Returns:
            int: Actual number of Bytes x Block configured.

        """
        return self.read(MONITORING_BYTES_PER_BLOCK, subnode=0)

    def monitoring_read_data(self):
        """Obtain processed monitoring data.

        Returns:
            array: Actual processed monitoring data.

        """
        num_available_bytes = self.monitoring_actual_number_bytes()
        self.__monitoring_data = []
        while num_available_bytes > 0:
            if num_available_bytes < MONITORING_BUFFER_SIZE:
                limit = num_available_bytes
            else:
                limit = MONITORING_BUFFER_SIZE
            tmp_data = self.__monitoring_read_data()[:limit]
            self.__monitoring_data.append(tmp_data)
            num_available_bytes = self.monitoring_actual_number_bytes()
        self.__monitoring_process_data()

    def monitoring_actual_number_bytes(self):
        """Get the number of monitoring bytes left to be read."""
        return self.read(MONITORING_ACTUAL_NUMBER_BYTES, subnode=0)

    def __monitoring_read_data(self):
        """Read monitoring data frame."""
        return self.read_raw(MONITORING_DATA, subnode=0)

    def __monitoring_process_data(self):
        """Arrange monitoring data."""
        data_bytes = bytearray()
        for i in range(len(self.__monitoring_data)):
            data_bytes += self.__monitoring_data[i]
        bytes_per_block = self.monitoring_get_bytes_per_block()
        number_of_blocks = len(data_bytes) // bytes_per_block
        number_of_channels = self.monitoring_get_num_mapped_registers()
        res = [[] for _ in range(number_of_channels)]
        for block in range(number_of_blocks):
            block_data = data_bytes[block * bytes_per_block:
                                    block * bytes_per_block +
                                    bytes_per_block]
            for channel in range(number_of_channels):
                channel_data_size = self.__monitoring_channels_size[channel]
                val = self.__convert_bytes_to_dtype(
                    block_data[:channel_data_size],
                    self.__monitoring_channels_dtype[channel])
                res[channel].append(val)
                block_data = block_data[channel_data_size:]
        self.__processed_monitoring_data = res

    @staticmethod
    def __convert_bytes_to_dtype(data, dtype):
        """Convert data in bytes to corresponding dtype."""
        if dtype in [REG_DTYPE.S8.name,
                     REG_DTYPE.S16.name,
                     REG_DTYPE.S32.name]:
            value = int.from_bytes(
                data,
                "little",
                signed=True
            )
        elif dtype == REG_DTYPE.FLOAT.name:
            [value] = struct.unpack('f',
                                    data
                                    )
        elif dtype == REG_DTYPE.STR.name:
            value = data.decode("utf-8")
        else:
            value = int.from_bytes(
                data,
                "little"
            )
        return value

    def monitoring_channel_data(self, channel, dtype=None):
        """Obtain processed monitoring data of a channel.

        Args:
            channel (int): Identity channel number.
            dtype (REG_DTYPE): Data type of the register to map.

        Note:
            The dtype argument is not necessary for this function, it
            was added to maintain compatibility with IPB's implementation
            of monitoring.

        Returns:
            List: Monitoring data.

        """
        return self.__processed_monitoring_data[channel]

    @property
    def monitoring_data_size(self):
        """Obtain monitoring data size.

        Returns:
            int: Current monitoring data size in bytes.

        """
        number_of_samples = self.read('MON_CFG_WINDOW_SAMP', subnode=0)
        return self.monitoring_get_bytes_per_block() * number_of_samples

    def disturbance_enable(self):
        """Enable disturbance process."""
        self.write(DISTURBANCE_ENABLE, data=1, subnode=0)

    def disturbance_disable(self):
        """Disable disturbance process."""
        self.write(DISTURBANCE_ENABLE, data=0, subnode=0)

    def disturbance_remove_data(self):
        """Remove disturbance data."""
        self.write(DISTURBANCE_REMOVE_DATA,
                   data=1, subnode=0)
        self.disturbance_data = bytearray()
        self.disturbance_data_size = 0

    def disturbance_remove_all_mapped_registers(self):
        """Remove all disturbance mapped registers."""
        self.write(DISTURBANCE_NUMBER_MAPPED_REGISTERS,
                   data=0, subnode=0)
        self.__disturbance_num_mapped_registers = \
            self.disturbance_get_num_mapped_registers()
        self.__disturbance_channels_size = {}
        self.__disturbance_channels_dtype = {}

    def disturbance_set_mapped_register(self, channel, address, subnode,
                                        dtype, size):
        """Set monitoring mapped register.

        Args:
            channel (int): Identity channel number.
            address (int): Register address to map.
            subnode (int): Subnode to be targeted.
            dtype (int): Register data type.
            size (int): Size of data in bytes.

        """
        self.__disturbance_channels_size[channel] = size
        self.__disturbance_channels_dtype[channel] = REG_DTYPE(dtype).name
        data = self.__monitoring_disturbance_data_to_map_register(subnode,
                                                                  address,
                                                                  dtype,
                                                                  size)
        self.write(self.__disturbance_map_register(), data=data,
                   subnode=0)
        self.__disturbance_update_num_mapped_registers()
        self.__disturbance_num_mapped_registers = \
            self.disturbance_get_num_mapped_registers()
        self.write(DISTURBANCE_NUMBER_MAPPED_REGISTERS,
                   data=self.disturbance_number_mapped_registers,
                   subnode=subnode)

    def disturbance_get_num_mapped_registers(self):
        """Obtain the number of disturbance mapped registers.

        Returns:
            int: Actual number of mapped registers.

        """
        return self.read('DIST_CFG_MAP_REGS', 0)

    def __disturbance_map_register(self):
        """Get the first available Disturbance Mapped Register slot.

        Returns:
            str: Disturbance Mapped Register ID.

        """
        return f'DIST_CFG_REG{self.disturbance_number_mapped_registers}_MAP'

    @property
    def disturbance_number_mapped_registers(self):
        """Get the number of mapped disturbance registers."""
        return self.__disturbance_num_mapped_registers

    def __disturbance_update_num_mapped_registers(self):
        """Update the number of mapped disturbance registers."""
        self.__disturbance_num_mapped_registers += 1
        self.write('DIST_CFG_MAP_REGS',
                   data=self.__disturbance_num_mapped_registers,
                   subnode=0)

    def __monitoring_disturbance_data_to_map_register(self, subnode, address,
                                                      dtype, size):
        """Arrange necessary data to map a monitoring/disturbance register.

        Args:
            subnode (int): Subnode to be targeted.
            address (int): Register address to map.
            dtype (int): Register data type.
            size (int): Size of data in bytes.

        """
        data_h = self.__monitoring_disturbance_map_can_address(
                     address, subnode) | subnode << 12
        data_l = dtype << 8 | size
        return (data_h << 16) | data_l

    @property
    def disturbance_data_size(self):
        """Obtain disturbance data size.

        Returns:
            int: Current disturbance data size.

        """
        return self.__disturbance_data_size

    @disturbance_data_size.setter
    def disturbance_data_size(self, value):
        """Set disturbance data size.

        Args:
            value (int): Disturbance data size in bytes.

        """
        self.__disturbance_data_size = value

    def disturbance_write_data(self, channels, dtypes, data_arr):
        """Write disturbance data.

        Args:
            channels (int or list of int): Channel identifier.
            dtypes (int or list of int): Data type.
            data_arr (list or list of list): Data array.

        """
        if not isinstance(channels, list):
            channels = [channels]
        if not isinstance(dtypes, list):
            dtypes = [dtypes]
        if not isinstance(data_arr[0], list):
            data_arr = [data_arr]
        num_samples = len(data_arr[0])
        self.write(DIST_NUMBER_SAMPLES, num_samples, subnode=0)
        data = bytearray()
        for sample_idx in range(num_samples):
            for channel in range(len(data_arr)):
                val = self.__convert_dtype_to_bytes(
                    data_arr[channel][sample_idx], dtypes[channel])
                data += val
        chunks = [data[i:i + CAN_MAX_WRITE_SIZE] for i in range(0, len(data), CAN_MAX_WRITE_SIZE)]
        for chunk in chunks:
            self.write_raw(DIST_DATA, data=chunk, subnode=0)
        self.disturbance_data = data
        self.disturbance_data_size = len(data)

    @staticmethod
    def __convert_dtype_to_bytes(data, dtype):
        """Convert data in dtype to bytes.

        Args:
            data: Data to convert.
            dtype (REG_DTYPE): Data type.

        """
        # auto cast floats if register is not float
        if dtype == REG_DTYPE.FLOAT:
            data = float(data)
        elif dtype != REG_DTYPE.DOMAIN:
            data = int(data)

        if dtype == REG_DTYPE.FLOAT:
            data = struct.pack('f', data)
        elif dtype != REG_DTYPE.DOMAIN:
            bytes_length = 2
            signed = False
            if dtype == REG_DTYPE.U8:
                bytes_length = 1
            elif dtype == REG_DTYPE.S8:
                bytes_length = 1
                signed = True
            elif dtype == REG_DTYPE.U16:
                bytes_length = 2
            elif dtype == REG_DTYPE.S16:
                bytes_length = 2
                signed = True
            elif dtype == REG_DTYPE.U32:
                bytes_length = 4
            elif dtype == REG_DTYPE.S32:
                bytes_length = 4
                signed = True
            data = data.to_bytes(bytes_length,
                          byteorder='little',
                          signed=signed)
        return data

    @property
    def disturbance_data(self):
        """Obtain disturbance data.

        Returns:
            array: Current disturbance data.

        """
        return self.__disturbance_data

    @disturbance_data.setter
    def disturbance_data(self, value):
        """Set disturbance data.

        Args:
            value (array): Array with the disturbance to send.

        """
        self.__disturbance_data = value
>>>>>>> d1156eaf
<|MERGE_RESOLUTION|>--- conflicted
+++ resolved
@@ -1138,7 +1138,6 @@
         """int: Number of subnodes."""
         return self._dictionary.subnodes
 
-<<<<<<< HEAD
     def emcy_subscribe(self, cb):
         """Subscribe to emergency messages.
 
@@ -1161,7 +1160,7 @@
 
         """
         del self.__emcy_consumer.callbacks[slot]
-=======
+
     @property
     def monitoring_number_mapped_registers(self):
         """Get the number of mapped monitoring registers."""
@@ -1565,5 +1564,4 @@
             value (array): Array with the disturbance to send.
 
         """
-        self.__disturbance_data = value
->>>>>>> d1156eaf
+        self.__disturbance_data = value