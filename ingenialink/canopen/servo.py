--- conflicted
+++ resolved
@@ -466,13 +466,8 @@
         Args:
             subnode (int): Subnode of the drive.
 
-<<<<<<< HEAD
-        Returns:
-            int: Error code.
-=======
         Raises:
             ILTimeoutError: If fault reset spend too much time.
->>>>>>> b0eaa531
 
         """
         r = 0
@@ -810,11 +805,6 @@
 
         Args:
             callback (Callback): Callback function.
-<<<<<<< HEAD
-
-        """
-=======
->>>>>>> b0eaa531
 
         """
         if callback not in self.__observers_servo_state:
