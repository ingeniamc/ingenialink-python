--- conflicted
+++ resolved
@@ -3,14 +3,8 @@
 from canopen.emcy import EmcyConsumer
 
 from ..constants import *
-<<<<<<< HEAD
 from ..exceptions import *
 from ingenialink.utils._utils import convert_bytes_to_dtype, convert_dtype_to_bytes
-=======
-from .._ingenialink import lib
-from ingenialink.utils._utils import raise_err,\
-    convert_bytes_to_dtype, convert_dtype_to_bytes
->>>>>>> efa89511
 from ..servo import Servo
 from .dictionary import CanopenDictionary
 from .register import CanopenRegister, REG_DTYPE, REG_ACCESS
