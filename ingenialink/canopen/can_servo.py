--- conflicted
+++ resolved
@@ -14,12 +14,9 @@
 import ingenialogger
 logger = ingenialogger.get_logger(__name__)
 
-<<<<<<< HEAD
-=======
 PASSWORD_STORE_ALL = 0x65766173
 PASSWORD_RESTORE_ALL = 0x64616F6C
 SINGLE_AXIS_MINIMUM_SUBNODES = 2
->>>>>>> 04f59e03
 CANOPEN_SDO_RESPONSE_TIMEOUT = 0.3
 
 
@@ -69,24 +66,18 @@
         cyclic='CYCLIC_RX', dtype=REG_DTYPE.U16, access=REG_ACCESS.RW
     )
 }
-
-<<<<<<< HEAD
-STORE_ALL_REGISTERS = {
-    1: CanopenRegister(
-=======
-STORE_ALL = Register(
+STORE_COCO_ALL = CanopenRegister(
     identifier='', units='', subnode=0, idx="0x1010", subidx="0x01", cyclic='CONFIG',
     dtype=REG_DTYPE.U32, access=REG_ACCESS.RW
 )
 
-RESTORE_ALL = Register(
+RESTORE_COCO_ALL = CanopenRegister(
     identifier='', units='', subnode=0, idx="0x1011", subidx="0x01", cyclic='CONFIG',
     dtype=REG_DTYPE.U32, access=REG_ACCESS.RW
 )
 
 STORE_MOCO_ALL_REGISTERS = {
-    1: Register(
->>>>>>> 04f59e03
+    1: CanopenRegister(
         identifier='', units='', subnode=1, idx="0x26DB", subidx="0x00",
         cyclic='CONFIG', dtype=REG_DTYPE.U32, access=REG_ACCESS.RW
     ),
@@ -593,7 +584,7 @@
         if subnode == 0:
             # Store all
             try:
-                self.write(reg=STORE_ALL,
+                self.write(reg=STORE_COCO_ALL,
                            data=PASSWORD_STORE_ALL,
                            subnode=subnode)
                 logger.info('Store all successfully done.')
@@ -644,7 +635,7 @@
     def restore_parameters(self):
         r = 0
         try:
-            self.write(reg=RESTORE_ALL,
+            self.write(reg=RESTORE_COCO_ALL,
                        data=PASSWORD_RESTORE_ALL,
                        subnode=0)
             logger.info('Restore all successfully done.')
