--- conflicted
+++ resolved
@@ -34,21 +34,12 @@
 
     def __init__(self, identifier, units, cyclic, idx, subidx, dtype,
                  access, phy=REG_PHY.NONE, subnode=1, storage=None,
-<<<<<<< HEAD
-                 reg_range=(None, None), labels=None, enums=None, enums_count=0,
+                 reg_range=(None, None), labels=None, enums=None,
                  cat_id=None, scat_id=None, internal_use=0, address_type=None):
 
         super().__init__(dtype, access, identifier, units, cyclic,
                          phy, subnode, storage, reg_range, labels, enums,
-                         enums_count, cat_id, scat_id, internal_use, address_type)
-=======
-                 reg_range=(None, None), labels=None, enums=None,
-                 cat_id=None, scat_id=None, internal_use=0):
-
-        super().__init__(dtype, access, identifier, units, cyclic,
-                         phy, subnode, storage, reg_range, labels, enums,
-                         cat_id, scat_id, internal_use)
->>>>>>> 8a096794
+                         cat_id, scat_id, internal_use, address_type)
 
         self.__idx = idx
         self.__subidx = subidx
