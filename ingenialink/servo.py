from enum import Enum

from ._ingenialink import ffi, lib
from ._utils import cstr, pstr, raise_null, raise_err, to_ms
from .registers import Register, REG_DTYPE, _get_reg_id, REG_ACCESS
from .net import Network, NET_PROT
from .dict_ import Dictionary

from .const import *

import xml.etree.ElementTree as ET
import time

DIST_NUMBER_SAMPLES = Register(
    identifier='', units='', subnode=0, address=0x00C4, cyclic='CONFIG',
    dtype=REG_DTYPE.U32, access=REG_ACCESS.RW, range=None
)
DIST_DATA = Register(
    identifier='', units='', subnode=0, address=0x00B4, cyclic='CONFIG',
    dtype=REG_DTYPE.U16, access=REG_ACCESS.WO, range=None
)


class SERVO_STATE(Enum):
    """ State. """

    NRDY = lib.IL_SERVO_STATE_NRDY
    """ Not ready to switch on. """
    DISABLED = lib.IL_SERVO_STATE_DISABLED
    """ Switch on disabled. """
    RDY = lib.IL_SERVO_STATE_RDY
    """ Ready to be switched on. """
    ON = lib.IL_SERVO_STATE_ON
    """ Power switched on. """
    ENABLED = lib.IL_SERVO_STATE_ENABLED
    """ Enabled. """
    QSTOP = lib.IL_SERVO_STATE_QSTOP
    """ Quick stop. """
    FAULTR = lib.IL_SERVO_STATE_FAULTR
    """ Fault reactive. """
    FAULT = lib.IL_SERVO_STATE_FAULT
    """ Fault. """


class SERVO_FLAGS(object):
    """ Status Flags. """

    TGT_REACHED = lib.IL_SERVO_FLAG_TGT_REACHED
    """ Target reached. """
    ILIM_ACTIVE = lib.IL_SERVO_FLAG_ILIM_ACTIVE
    """ Internal limit active. """
    HOMING_ATT = lib.IL_SERVO_FLAG_HOMING_ATT
    """ (Homing) attained. """
    HOMING_ERR = lib.IL_SERVO_FLAG_HOMING_ERR
    """ (Homing) error. """
    PV_VZERO = lib.IL_SERVO_FLAG_PV_VZERO
    """ (PV) Vocity speed is zero. """
    PP_SPACK = lib.IL_SERVO_FLAG_PP_SPACK
    """ (PP) SP acknowledge. """
    IP_ACTIVE = lib.IL_SERVO_FLAG_IP_ACTIVE
    """ (IP) active. """
    CS_FOLLOWS = lib.IL_SERVO_FLAG_CS_FOLLOWS
    """ (CST/CSV/CSP) follow command value. """
    FERR = lib.IL_SERVO_FLAG_FERR
    """ (CST/CSV/CSP/PV) following error. """
    IANGLE_DET = lib.IL_SERVO_FLAG_IANGLE_DET
    """ Initial angle determination finished. """


class SERVO_MODE(Enum):
    """ Operation Mode. """

    OLV = lib.IL_SERVO_MODE_OLV
    """ Open loop (vector mode). """
    OLS = lib.IL_SERVO_MODE_OLS
    """ Open loop (scalar mode). """
    PP = lib.IL_SERVO_MODE_PP
    """ Profile position mode. """
    VEL = lib.IL_SERVO_MODE_VEL
    """ Velocity mode. """
    PV = lib.IL_SERVO_MODE_PV
    """ Profile velocity mode. """
    PT = lib.IL_SERVO_MODE_PT
    """ Profile torque mode. """
    HOMING = lib.IL_SERVO_MODE_HOMING
    """ Homing mode. """
    IP = lib.IL_SERVO_MODE_IP
    """ Interpolated position mode. """
    CSP = lib.IL_SERVO_MODE_CSP
    """ Cyclic sync position mode. """
    CSV = lib.IL_SERVO_MODE_CSV
    """ Cyclic sync velocity mode. """
    CST = lib.IL_SERVO_MODE_CST
    """ Cyclic sync torque mode. """


class SERVO_UNITS_TORQUE(Enum):
    """ Torque Units. """

    NATIVE = lib.IL_UNITS_TORQUE_NATIVE
    """ Native """
    MN = lib.IL_UNITS_TORQUE_MNM
    """ Millinewtons*meter. """
    N = lib.IL_UNITS_TORQUE_NM
    """ Newtons*meter. """


class SERVO_UNITS_POS(Enum):
    """ Position Units. """
    NATIVE = lib.IL_UNITS_POS_NATIVE
    """ Native. """
    REV = lib.IL_UNITS_POS_REV
    """ Revolutions. """
    RAD = lib.IL_UNITS_POS_RAD
    """ Radians. """
    DEG = lib.IL_UNITS_POS_DEG
    """ Degrees. """
    UM = lib.IL_UNITS_POS_UM
    """ Micrometers. """
    MM = lib.IL_UNITS_POS_MM
    """ Millimeters. """
    M = lib.IL_UNITS_POS_M
    """ Meters. """


class SERVO_UNITS_VEL(Enum):
    """ Velocity Units. """

    NATIVE = lib.IL_UNITS_VEL_NATIVE
    """ Native. """
    RPS = lib.IL_UNITS_VEL_RPS
    """ Revolutions per second. """
    RPM = lib.IL_UNITS_VEL_RPM
    """ Revolutions per minute. """
    RAD_S = lib.IL_UNITS_VEL_RAD_S
    """ Radians/second. """
    DEG_S = lib.IL_UNITS_VEL_DEG_S
    """ Degrees/second. """
    UM_S = lib.IL_UNITS_VEL_UM_S
    """ Micrometers/second. """
    MM_S = lib.IL_UNITS_VEL_MM_S
    """ Millimeters/second. """
    M_S = lib.IL_UNITS_VEL_M_S
    """ Meters/second. """


class SERVO_UNITS_ACC(Enum):
    """ Acceleration Units. """

    NATIVE = lib.IL_UNITS_ACC_NATIVE
    """ Native. """
    REV_S2 = lib.IL_UNITS_ACC_REV_S2
    """ Revolutions/second^2. """
    RAD_S2 = lib.IL_UNITS_ACC_RAD_S2
    """ Radians/second^2. """
    DEG_S2 = lib.IL_UNITS_ACC_DEG_S2
    """ Degrees/second^2. """
    UM_S2 = lib.IL_UNITS_ACC_UM_S2
    """ Micrometers/second^2. """
    MM_S2 = lib.IL_UNITS_ACC_MM_S2
    """ Millimeters/second^2. """
    M_S2 = lib.IL_UNITS_ACC_M_S2
    """ Meters/second^2. """


def servo_is_connected(address_ip, port_ip=1061, protocol=1):
    """ Obtain boolean with result of search a servo into ip.

        Args:
            address_ip: IP Address.

        Returns:
            bool

    """
    net__ = ffi.new('il_net_t **')
    address_ip = cstr(address_ip) if address_ip else ffi.NULL
    return lib.il_servo_is_connected(net__, address_ip, port_ip, protocol)


def lucky(prot, dict_f=None, address_ip=None, port_ip=23, protocol=1):
    """ Obtain an instance of the first available Servo.

        Args:
            prot (NET_PROT): Network protocol.
            dict_f (str, optional): Dictionary.

        Returns:
            tuple:

                - Network: Servo network instance.
                - Servo: Servo instance.
    """

    net__ = ffi.new('il_net_t **')
    servo__ = ffi.new('il_servo_t **')
    dict_f = cstr(dict_f) if dict_f else ffi.NULL
    address_ip = cstr(address_ip) if address_ip else ffi.NULL

    if prot.value == 2:
        r = lib.il_servo_lucky_eth(prot.value, net__, servo__, dict_f,
                                   address_ip, port_ip, protocol)
    else:
        r = lib.il_servo_lucky(prot.value, net__, servo__, dict_f)
    raise_err(r)

    net_ = ffi.cast('il_net_t *', net__[0])
    servo_ = ffi.cast('il_servo_t *', servo__[0])

    net = Network._from_existing(net_)
    servo = Servo._from_existing(servo_, dict_f)
    servo.net = net

    return net, servo


def connect_ecat(ifname, dict_f, slave=1):
    net = Network(prot=NET_PROT.ECAT, slave=slave)
    servo = Servo(net=net, dict_f=dict_f)

<<<<<<< HEAD
    r = servo.connect_ecat(ifname=ifname, slave=slave)
=======
    r = servo.connect_ecat(ifname=ifname, if_address_ip=if_address_ip,
                           address_ip=address_ip)
>>>>>>> 25d0ed70

    if r <= 0:
        servo = None
        net = None
        raise_err(r)
    else:
        net._net = ffi.cast('il_net_t *', net._net[0])
        servo._servo = ffi.cast('il_servo_t *', servo._servo[0])
        servo.net = net

    return servo, net


@ffi.def_extern()
def _on_state_change_cb(ctx, state, flags, subnode):
    """ On state change callback shim. """

    cb = ffi.from_handle(ctx)
    cb(SERVO_STATE(state), flags, subnode)


@ffi.def_extern()
def _on_emcy_cb(ctx, code):
    """ On emergency callback shim. """

    cb = ffi.from_handle(ctx)
    cb(code)


class Servo(object):
    """ Servo.

        Args:
            net (Network): Network instance.
            id (int): Servo id.

        Raises:
            ILCreationError: If the servo cannot be created.
    """

    _raw_read = {REG_DTYPE.U8: ['uint8_t *', lib.il_servo_raw_read_u8],
                 REG_DTYPE.S8: ['int8_t *', lib.il_servo_raw_read_s8],
                 REG_DTYPE.U16: ['uint16_t *', lib.il_servo_raw_read_u16],
                 REG_DTYPE.S16: ['int16_t *', lib.il_servo_raw_read_s16],
                 REG_DTYPE.U32: ['uint32_t *', lib.il_servo_raw_read_u32],
                 REG_DTYPE.S32: ['int32_t *', lib.il_servo_raw_read_s32],
                 REG_DTYPE.U64: ['uint64_t *', lib.il_servo_raw_read_u64],
                 REG_DTYPE.S64: ['int64_t *', lib.il_servo_raw_read_s64],
                 REG_DTYPE.FLOAT: ['float *', lib.il_servo_raw_read_float],
                 REG_DTYPE.STR: ['uint32_t *', lib.il_servo_raw_read_str]}
    """ dict: Data buffer and function mappings for raw read operation. """

    _raw_write = {REG_DTYPE.U8: lib.il_servo_raw_write_u8,
                  REG_DTYPE.S8: lib.il_servo_raw_write_s8,
                  REG_DTYPE.U16: lib.il_servo_raw_write_u16,
                  REG_DTYPE.S16: lib.il_servo_raw_write_s16,
                  REG_DTYPE.U32: lib.il_servo_raw_write_u32,
                  REG_DTYPE.S32: lib.il_servo_raw_write_s32,
                  REG_DTYPE.U64: lib.il_servo_raw_write_u64,
                  REG_DTYPE.S64: lib.il_servo_raw_write_s64,
                  REG_DTYPE.FLOAT: lib.il_servo_raw_write_float}
    """ dict: Function mappings for raw write operation. """

    def __init__(self, net, servo_id=None, dict_f=None):
        self.dict_f = cstr(dict_f) if dict_f else ffi.NULL

        if servo_id:
            servo = lib.il_servo_create(net._net, servo_id, self.dict_f)
            raise_null(servo)

            self._servo = ffi.gc(servo, lib.il_servo_destroy)
            self._net = net

        else:
            self._net = net
            self._servo = ffi.new('il_servo_t **')

        self._state_cb = {}
        self._emcy_cb = {}
        if not hasattr(self, '_errors') or not self._errors:
            self._errors = self._get_all_errors(self.dict_f)

    @classmethod
    def _from_existing(cls, servo, dict_f):
        """ Create a new class instance from an existing servo. """

        inst = cls.__new__(cls)
        inst._servo = ffi.gc(servo, lib.il_servo_fake_destroy)

        inst._state_cb = {}
        inst._emcy_cb = {}
        if not hasattr(inst, '_errors') or not inst._errors:
            inst._errors = inst._get_all_errors(dict_f)

        return inst

    def connect_ecat(self, ifname, slave):
        self.ifname = cstr(ifname) if ifname else ffi.NULL
        self.slave = slave

<<<<<<< HEAD
        r = lib.il_servo_connect_ecat(3, self.ifname, self.net._net, self._servo, self.dict_f, 1061, self.slave)
=======
        r = lib.il_servo_connect_ecat(3, self.ifname, self.if_address_ip,
                                      self.net._net, self._servo, self.dict_f,
                                      self.address_ip, 1061)
>>>>>>> 25d0ed70
        time.sleep(2)
        return r

    def _get_all_errors(self, dict_f):
        errors = dict()
        if str(dict_f) != "<cdata 'void *' NULL>":
            tree = ET.parse(dict_f)
            for error in tree.iter("Error"):
                label = error.find(".//Label")
                id = int(error.attrib['id'], 0)
                errors[id] = [
                    error.attrib['id'],
                    error.attrib['affected_module'],
                    error.attrib['error_type'].capitalize(),
                    label.text
                ]
        return errors

    def destroy(self):
        r = lib.il_servo_destroy(self._servo)
        return r

    def reset(self):
        """Reset.

        Notes:
            You may need to reconnect the network after reset.
        """

        r = lib.il_servo_reset(self._servo)
        raise_err(r)

    def get_state(self, subnode=1):
        """ tuple: Servo state and state flags. """

        state = ffi.new('il_servo_state_t *')
        flags = ffi.new('int *')

        lib.il_servo_state_get(self._servo, state, flags, subnode)

        return SERVO_STATE(state[0]), flags[0]

    def state_subscribe(self, cb):
        """ Subscribe to state changes.

            Args:
                cb: Callback

            Returns:
                int: Assigned slot.
        """

        cb_handle = ffi.new_handle(cb)

        slot = lib.il_servo_state_subscribe(
                self._servo, lib._on_state_change_cb, cb_handle)
        if slot < 0:
            raise_err(slot)

        self._state_cb[slot] = cb_handle

        return slot

    def state_unsubscribe(self, slot):
        """ Unsubscribe from state changes.

            Args:
                slot (int): Assigned slot when subscribed.
        """

        lib.il_servo_state_unsubscribe(self._servo, slot)

        del self._state_cb[slot]

    def emcy_subscribe(self, cb):
        """ Subscribe to emergency messages.

            Args:
                cb: Callback

            Returns:
                int: Assigned slot.
        """

        cb_handle = ffi.new_handle(cb)

        slot = lib.il_servo_emcy_subscribe(
                self._servo, lib._on_emcy_cb, cb_handle)
        if slot < 0:
            raise_err(slot)

        self._emcy_cb[slot] = cb_handle

        return slot

    def emcy_unsubscribe(self, slot):
        """ Unsubscribe from emergency messages.

            Args:
                slot (int): Assigned slot when subscribed.
        """

        lib.il_servo_emcy_unsubscribe(self._servo, slot)

        del self._emcy_cb[slot]

    @property
    def errors(self):
        return self._errors

    @property
    def net(self):
        return self._net

    @net.setter
    def net(self, value):
        self._net = value

    @property
    def subnodes(self):
        """ SUBNODES: Number of subnodes. """
        return int(ffi.cast('int', lib.il_servo_subnodes_get(self._servo)))

    @property
    def dict(self):
        """ Dictionary: Dictionary. """
        _dict = lib.il_servo_dict_get(self._servo)

        return Dictionary._from_dict(_dict) if _dict else None

    def dict_load(self, dict_f):
        """ Load dictionary.

            Args:
                dict_f (str): Dictionary.
        """

        r = lib.il_servo_dict_load(self._servo, cstr(dict_f))
        if not hasattr(self, '_errors') or not self._errors:
            self._errors = self._get_all_errors(dict_f)
        raise_err(r)

    def reload_errors(self, dict_f):
        """Force to reload all dictionary errors."""
        self._errors = self._get_all_errors(dict_f)

    def dict_storage_read(self):
        """Read all dictionary registers content and put it to the dictionary
        storage."""

        r = lib.il_servo_dict_storage_read(self._servo)
        raise_err(r)

    def dict_storage_write(self):
        """Write current dictionary storage to the servo drive."""

        r = lib.il_servo_dict_storage_write(self._servo)
        raise_err(r)

    @property
    def name(self):
        """ str: Name. """

        name = ffi.new('char []', lib.IL_SERVO_NAME_SZ)

        r = lib.il_servo_name_get(self._servo, name, ffi.sizeof(name))
        raise_err(r)

        return pstr(name)

    @name.setter
    def name(self, name):
        name_ = ffi.new('char []', cstr(name))

        r = lib.il_servo_name_set(self._servo, name_)
        raise_err(r)

    @property
    def info(self):
        """ dict: Servo information. """

        info = ffi.new('il_servo_info_t *')

        r = lib.il_servo_info_get(self._servo, info)
        raise_err(r)

        PRODUCT_ID_REG = Register(identifier='', address=0x06E1,
                                  dtype=REG_DTYPE.U32,
                                  access=REG_ACCESS.RO, cyclic='CONFIG',
                                  units='0')

        product_id = self.raw_read(PRODUCT_ID_REG)

        return {'serial': info.serial,
                'name': pstr(info.name),
                'sw_version': pstr(info.sw_version),
                'hw_variant': pstr(info.hw_variant),
                'prod_code': product_id,
                'revision': info.revision}

    def store_all(self, subnode=1):
        """ Store all servo current parameters to the NVM. """

        r = lib.il_servo_store_all(self._servo, subnode)
        raise_err(r)

    def store_comm(self):
        """ Store all servo current communications to the NVM. """

        r = lib.il_servo_store_comm(self._servo)
        raise_err(r)

    def store_app(self):
        """ Store all servo current application parameters to the NVM. """

        r = lib.il_servo_store_app(self._servo)
        raise_err(r)

    def raw_read(self, reg, subnode=1):
        """ Raw read from servo.

            Args:
                reg (Register): Register.

            Returns:
                int: Otained value

            Raises:
                TypeError: If the register type is not valid.
        """

        if isinstance(reg, Register):
            _reg = reg
        elif isinstance(reg, str):
            _dict = self.dict
            if not _dict:
                raise ValueError('No dictionary loaded')

            _reg = _dict.get_regs(subnode)[reg]
        else:
            raise TypeError('Invalid register')

        # obtain data pointer and function to call
        t, f = self._raw_read[_reg.dtype]
        v = ffi.new(t)

        r = f(self._servo, _reg._reg, ffi.NULL, v)
        raise_err(r)

        try:
            if self.dict:
                _reg = self.dict.get_regs(subnode)[reg]
        except Exception as e:
            pass
        if _reg.dtype == REG_DTYPE.STR:
            return self._net.extended_buffer
        else:
            return v[0]

    def get_reg(self, reg, subnode):
        _reg = ffi.NULL
        _id = ffi.NULL
        if isinstance(reg, Register):
            _reg = reg._reg
        elif isinstance(reg, str):
            _dict = self.dict
            if not _dict:
                raise ValueError('No dictionary loaded')
            _reg = _dict.get_regs(subnode)[reg]._reg
        else:
            raise TypeError('Invalid register')
        return _reg, _id

    def read(self, reg, subnode=1):
        """ Read from servo.

            Args:
                reg (str, Register): Register.

            Returns:
                float: Otained value

            Raises:
                TypeError: If the register type is not valid.
        """

        _reg, _id = self.get_reg(reg, subnode)

        v = ffi.new('double *')
        r = lib.il_servo_read(self._servo, _reg, _id, v)
        raise_err(r)

        if self.dict:
            _reg = self.dict.get_regs(subnode)[reg]
            if _reg.dtype == REG_DTYPE.STR:
                return self._net.extended_buffer
            else:
                return v[0]
        else:
            return v[0]

    def raw_write(self, reg, data, confirm=True, extended=0, subnode=1):
        """ Raw write to servo.

            Args:
                reg (Register): Register.
                data (int): Data.
                confirm (bool, optional): Confirm write.
                extended (int, optional): Extended frame.

            Raises:
                TypeError: If any of the arguments type is not valid or
                    unsupported.
        """

        if isinstance(reg, Register):
            _reg = reg
        elif isinstance(reg, str):
            _dict = self.dict
            if not _dict:
                raise ValueError('No dictionary loaded')

            _reg = _dict.get_regs(subnode)[reg]
        else:
            raise TypeError('Invalid register')

        # auto cast floats if register is not float
        if isinstance(data, float) and _reg.dtype != REG_DTYPE.FLOAT:
            data = int(data)

        # obtain function to call
        f = self._raw_write[_reg.dtype]

        r = f(self._servo, _reg._reg, ffi.NULL, data, confirm, extended)
        raise_err(r)

    def write(self, reg, data, confirm=True, extended=0, subnode=1):
        """ Write to servo.

            Args:
                reg (Register): Register.
                data (int): Data.
                confirm (bool, optional): Confirm write.
                extended (int, optional): Extended frame.

            Raises:
                TypeError: If any of the arguments type is not valid or
                    unsupported.
        """
        _reg, _id = self.get_reg(reg, subnode)

        r = lib.il_servo_write(self._servo, _reg, _id, data, confirm, extended)
        raise_err(r)

    def units_update(self):
        """ Update units scaling factors.

            Notes:
                This must be called if any encoder parameter, rated torque or
                pole pitch are changed, otherwise, the readings conversions
                will not be correct.
        """

        r = lib.il_servo_units_update(self._servo)
        raise_err(r)

    def units_factor(self, reg):
        """ Obtain units scale factor for the given register.

            Args:
                reg (Register): Register.

            Returns:
                float: Scale factor for the given register.
        """

        return lib.il_servo_units_factor(self._servo, reg._reg)

    @property
    def units_torque(self):
        """ SERVO_UNITS_TORQUE: Torque units. """
        return SERVO_UNITS_TORQUE(lib.il_servo_units_torque_get(self._servo))

    @units_torque.setter
    def units_torque(self, units):
        lib.il_servo_units_torque_set(self._servo, units.value)

    @property
    def units_pos(self):
        """ SERVO_UNITS_POS: Position units. """
        return SERVO_UNITS_POS(lib.il_servo_units_pos_get(self._servo))

    @units_pos.setter
    def units_pos(self, units):
        lib.il_servo_units_pos_set(self._servo, units.value)

    @property
    def units_vel(self):
        """ SERVO_UNITS_VEL: Velocity units. """
        return SERVO_UNITS_VEL(lib.il_servo_units_vel_get(self._servo))

    @units_vel.setter
    def units_vel(self, units):
        lib.il_servo_units_vel_set(self._servo, units.value)

    @property
    def units_acc(self):
        """ SERVO_UNITS_ACC: Acceleration units. """
        return SERVO_UNITS_ACC(lib.il_servo_units_acc_get(self._servo))

    @units_acc.setter
    def units_acc(self, units):
        lib.il_servo_units_acc_set(self._servo, units.value)

    def disable(self, subnode=1):
        """ Disable PDS. """

        r = lib.il_servo_disable(self._servo, subnode)
        raise_err(r)

    def switch_on(self, timeout=2.):
        """ Switch on PDS.

            This function switches on the PDS but it does not enable the motor.
            For most application cases, you should only use the `enable`
            function.

            Args:
                timeout (int, float, optional): Timeout (s).
        """

        r = lib.il_servo_switch_on(self._servo, to_ms(timeout))
        raise_err(r)

    def enable(self, timeout=2., subnode=1):
        """ Enable PDS.

            Args:
                timeout (int, float, optional): Timeout (s).
        """

        r = lib.il_servo_enable(self._servo, to_ms(timeout), subnode)
        raise_err(r)

    def fault_reset(self, subnode=1):
        """ Fault reset. """

        r = lib.il_servo_fault_reset(self._servo, subnode)
        raise_err(r)

    @property
    def mode(self):
        """ MODE: Operation mode. """

        mode = ffi.new('il_servo_mode_t *')

        r = lib.il_servo_mode_get(self._servo, mode)
        raise_err(r)

        return SERVO_MODE(mode[0])

    @mode.setter
    def mode(self, mode):
        r = lib.il_servo_mode_set(self._servo, mode.value)
        raise_err(r)

    def homing_start(self):
        """ Start the homing procedure. """

        r = lib.il_servo_homing_start(self._servo)
        raise_err(r)

    def homing_wait(self, timeout):
        """ Wait until homing completes.

            Notes:
                The homing itself has a configurable timeout. The timeout given
                here is purely a 'communications' timeout, e.g. it could happen
                that the statusword change is never received. This timeout
                should be >= than the programmed homing timeout.

            Args:
                timeout (int, float): Timeout (s).
        """

        r = lib.il_servo_homing_wait(self._servo, to_ms(timeout))
        raise_err(r)

    @property
    def ol_voltage(self):
        """ float: Open loop voltage (% relative to DC-bus, -1...1). """

        voltage = ffi.new('double *')
        r = lib.il_servo_ol_voltage_get(self._servo, voltage)
        raise_err(r)

        return voltage[0]

    @ol_voltage.setter
    def ol_voltage(self, voltage):
        """ Set the open loop voltage (% relative to DC-bus, -1...1). """

        r = lib.il_servo_ol_voltage_set(self._servo, voltage)
        raise_err(r)

    @property
    def ol_frequency(self):
        """ float: Open loop frequency (mHz). """

        frequency = ffi.new('double *')
        r = lib.il_servo_ol_frequency_get(self._servo, frequency)
        raise_err(r)

        return frequency[0]

    @ol_frequency.setter
    def ol_frequency(self, frequency):
        """ Set the open loop frequency (mHz). """

        r = lib.il_servo_ol_frequency_set(self._servo, frequency)
        raise_err(r)

    @property
    def torque(self):
        """ float: Actual torque. """

        torque = ffi.new('double *')
        r = lib.il_servo_torque_get(self._servo, torque)
        raise_err(r)

        return torque[0]

    @torque.setter
    def torque(self, torque):
        """ Set the target torque. """

        r = lib.il_servo_torque_set(self._servo, torque)
        raise_err(r)

    @property
    def position(self):
        """ float: Actual position. """

        position = ffi.new('double *')
        r = lib.il_servo_position_get(self._servo, position)
        raise_err(r)

        return position[0]

    @position.setter
    def position(self, pos):
        """ Set the target position.

            Notes:
                Position can be either a single position, or a tuple/list
                containing in the first position the position, and in the
                second a dictionary with the following options:

                    - immediate (bool): If True, the servo will go to the
                      position immediately, otherwise it will push the position
                      to the buffer. Defaults to True.
                    - relative (bool): If True, the position will be taken as
                      relative, otherwise it will be taken as absolute.
                      Defaults to False.
                    - sp_timeout (int, float): Set-point acknowledge
                      timeout (s).
        """

        immediate = 1
        relative = 0
        sp_timeout = lib.IL_SERVO_SP_TIMEOUT_DEF

        if isinstance(pos, (tuple, list)):
            if len(pos) != 2 or not isinstance(pos[1], dict):
                raise TypeError('Unexpected position')

            if 'immediate' in pos[1]:
                immediate = int(pos[1]['immediate'])

            if 'relative' in pos[1]:
                relative = int(pos[1]['relative'])

            if 'sp_timeout' in pos[1]:
                sp_timeout = to_ms(pos[1]['sp_timeout'])

            pos = pos[0]

        r = lib.il_servo_position_set(self._servo, pos, immediate, relative,
                                      sp_timeout)
        raise_err(r)

    @property
    def position_res(self):
        """ int: Position resolution (c/rev/s, c/ppitch/s). """

        res = ffi.new('uint32_t *')
        r = lib.il_servo_position_res_get(self._servo, res)
        raise_err(r)

        return res[0]

    @property
    def velocity(self):
        """ float: Actual velocity. """

        velocity = ffi.new('double *')
        r = lib.il_servo_velocity_get(self._servo, velocity)
        raise_err(r)

        return velocity[0]

    @velocity.setter
    def velocity(self, velocity):
        """ Set the target velocity. """

        r = lib.il_servo_velocity_set(self._servo, velocity)
        raise_err(r)

    @property
    def velocity_res(self):
        """ int: Velocity resolution (c/rev, c/ppitch). """

        res = ffi.new('uint32_t *')
        r = lib.il_servo_velocity_res_get(self._servo, res)
        raise_err(r)

        return res[0]

    def wait_reached(self, timeout):
        """ Wait until the servo does a target reach.

            Args:
                timeout (int, float): Timeout (s).
        """

        r = lib.il_servo_wait_reached(self._servo, to_ms(timeout))
        raise_err(r)

    def disturbance_write_data(self, channel, dtype, data_arr):
        self.raw_write(DIST_NUMBER_SAMPLES, len(data_arr), subnode=0)
        actual_size = int(len(data_arr))
        actual_pos = 0
        while actual_size > DIST_FRAME_SIZE_BYTES:
            next_pos = actual_pos + DIST_FRAME_SIZE_BYTES
            self.net.disturbance_channel_data(channel, dtype,
                                              data_arr[actual_pos: next_pos])
            self.net.disturbance_data_size = DIST_FRAME_SIZE
            self.write(DIST_DATA, DIST_FRAME_SIZE, False, 1, subnode=0)
            actual_pos = next_pos
            actual_size -= DIST_FRAME_SIZE_BYTES

        # Last disturbance frame
        self.net.disturbance_channel_data(
            channel,
            dtype,
            data_arr[actual_pos: actual_pos + actual_size]
        )
        self.net.disturbance_data_size = actual_size * 4
        self.write(DIST_DATA, actual_size * 4, False, 1, subnode=0)<|MERGE_RESOLUTION|>--- conflicted
+++ resolved
@@ -218,12 +218,7 @@
     net = Network(prot=NET_PROT.ECAT, slave=slave)
     servo = Servo(net=net, dict_f=dict_f)
 
-<<<<<<< HEAD
     r = servo.connect_ecat(ifname=ifname, slave=slave)
-=======
-    r = servo.connect_ecat(ifname=ifname, if_address_ip=if_address_ip,
-                           address_ip=address_ip)
->>>>>>> 25d0ed70
 
     if r <= 0:
         servo = None
@@ -324,13 +319,7 @@
         self.ifname = cstr(ifname) if ifname else ffi.NULL
         self.slave = slave
 
-<<<<<<< HEAD
         r = lib.il_servo_connect_ecat(3, self.ifname, self.net._net, self._servo, self.dict_f, 1061, self.slave)
-=======
-        r = lib.il_servo_connect_ecat(3, self.ifname, self.if_address_ip,
-                                      self.net._net, self._servo, self.dict_f,
-                                      self.address_ip, 1061)
->>>>>>> 25d0ed70
         time.sleep(2)
         return r
 
