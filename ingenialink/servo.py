import os
import re
import threading
import time
from abc import abstractmethod
from typing import Any, Callable, Optional, Union
from xml.dom import minidom
from xml.etree import ElementTree

import ingenialogger
import numpy as np

from ingenialink.bitfield import BitField
from ingenialink.canopen.dictionary import CanopenDictionaryV2
from ingenialink.constants import (
    DEFAULT_DRIVE_NAME,
    DEFAULT_PDS_TIMEOUT,
    MONITORING_BUFFER_SIZE,
    PASSWORD_RESTORE_ALL,
    PASSWORD_STORE_ALL,
    PASSWORD_STORE_RESTORE_SUB_0,
)
from ingenialink.dictionary import (
    Dictionary,
    DictionaryDescriptor,
    DictionaryError,
    DictionaryV2,
    DictionaryV3,
    Interface,
    SubnodeType,
)
from ingenialink.emcy import EmergencyMessage
from ingenialink.enums.register import RegAccess, RegAddressType, RegDtype
from ingenialink.enums.servo import ServoState
from ingenialink.ethercat.dictionary import EthercatDictionaryV2
from ingenialink.ethernet.dictionary import EthernetDictionaryV2
from ingenialink.exceptions import (
    ILAccessError,
    ILConfigurationError,
    ILDictionaryParseError,
    ILError,
    ILIOError,
    ILRegisterNotFoundError,
    ILStateError,
    ILTimeoutError,
    ILValueError,
)
from ingenialink.register import Register
from ingenialink.utils._utils import convert_bytes_to_dtype, convert_dtype_to_bytes
from ingenialink.virtual.dictionary import VirtualDictionary

logger = ingenialogger.get_logger(__name__)

OPERATION_TIME_OUT = -3


class DictionaryFactory:
    """Dictionary factory.

    Creates the appropriate dictionary instance according to
    the file version and connection interface.
    """

    _VERSION_ABSOLUTE_PATH = "Header/Version"
    _VERSION_REGEX = r"(\d+)\.*(\d*)"
    _MAJOR_VERSION_GROUP = 1
    _MINOR_VERSION_GROUP = 2

    @classmethod
    def create_dictionary(cls, dictionary_path: str, interface: Interface) -> Dictionary:
        """Creates a dictionary instance.

        Choosing the class depending on dictionary version and
        connection interface.

        Args:
            dictionary_path: target dictionary path
            interface: connection interface

        Returns:
            Dictionary instance

        Raises:
            FileNotFoundError: dictionary path does not exist.
            ILDictionaryParseError: xdf is not well-formed.
            ILDictionaryParseError: File is not a xdf.
            NotImplementedError: Dictionary version is not supported.

        """
        major_version, minor_version = cls.__get_dictionary_version(dictionary_path)
        if major_version == 3:
            return DictionaryV3(dictionary_path, interface)
        if major_version == 2:
            if interface == Interface.CAN:
                return CanopenDictionaryV2(dictionary_path)
            if interface == Interface.ECAT:
                return EthercatDictionaryV2(dictionary_path)
            if interface in [Interface.ETH, Interface.EoE]:
                return EthernetDictionaryV2(dictionary_path)
            if interface == Interface.VIRTUAL:
                return VirtualDictionary(dictionary_path)
        raise NotImplementedError(f"Dictionary version {major_version} is not supported")

    @classmethod
    def get_dictionary_description(
        cls, dictionary_path: str, interface: Interface
    ) -> DictionaryDescriptor:
        """Quick function to get target dictionary description.

        Args:
            dictionary_path: target dictionary path
            interface: device interface

        Returns:
            Target dictionary description

        Raises:
            FileNotFoundError: dictionary path does not exist.
            ILDictionaryParseError: xdf is not well-formed.
            NotImplementedError: Dictionary version is not supported.
        """
        major_version, minor_version = cls.__get_dictionary_version(dictionary_path)
        if major_version == 3:
            return DictionaryV3.get_description(dictionary_path, interface)
        if major_version == 2:
            return DictionaryV2.get_description(dictionary_path, interface)
        raise NotImplementedError(f"Dictionary version {major_version} is not supported")

    @classmethod
    def __get_dictionary_version(cls, dictionary_path: str) -> tuple[int, int]:
        """Return dictionary version, major and minor version.

        Args:
            dictionary_path: dictionary path

        Returns:
            Major and minor version

        Raises:
            FileNotFoundError: dictionary path does not exist.
            ILDictionaryParseError: xdf is not well-formed
            ILDictionaryParseError: File is not a xdf

        """
        try:
            with open(dictionary_path, encoding="utf-8") as xdf_file:
                try:
                    tree = ElementTree.parse(xdf_file)
                except ElementTree.ParseError:
                    raise ILDictionaryParseError(f"File is not a xdf: {dictionary_path}")
        except FileNotFoundError:
            raise FileNotFoundError(f"There is not any xdf file in the path: {dictionary_path}")
        version_element = tree.find(cls._VERSION_ABSOLUTE_PATH)
        if version_element is None or version_element.text is None:
            raise ILDictionaryParseError("Version not found")
        version_str = version_element.text.strip()
        version_match = re.match(cls._VERSION_REGEX, version_str)
        if version_match is None:
            raise ILDictionaryParseError("Version has a wrong format")
        major_version = int(version_match.group(cls._MAJOR_VERSION_GROUP))
        if version_match.group(cls._MINOR_VERSION_GROUP):
            minor_version = int(version_match.group(cls._MINOR_VERSION_GROUP))
        else:
            minor_version = 0
        return major_version, minor_version


class ServoStatusListener(threading.Thread):
    """Reads the status word to check if the drive is alive.

    Args:
        servo: Servo instance of the drive.

    """

    def __init__(self, servo: "Servo") -> None:
        super().__init__()
        self.__servo = servo
        self.__stop = False

    def run(self) -> None:
<<<<<<< HEAD
        """Checks if the drive is alive by reading the status word register"""
        previous_states: Dict[int, ServoState] = {}
=======
        """Checks if the drive is alive by reading the status word register."""
        previous_states: dict[int, SERVO_STATE] = {}
>>>>>>> 6203cc43
        while not self.__stop:
            for subnode in self.__servo.subnodes:
                if self.__servo.subnodes[subnode] != SubnodeType.MOTION:
                    continue
                try:
                    current_state = self.__servo.get_state(subnode)
                    if subnode not in previous_states or previous_states[subnode] != current_state:
                        previous_states[subnode] = current_state
                        self.__servo._notify_state(current_state, subnode)
                except ILError as e:
                    logger.error("Error getting drive status. Exception : %s", e)
            time.sleep(1.5)

    def stop(self) -> None:
        """Stops the loop that reads the status word register."""
        self.__stop = True


class Servo:
    """Declaration of a general Servo object.

    Args:
        target: Target ID of the servo.
        dictionary_path: Path to the dictionary file.
        servo_status_listener: Toggle the listener of the servo for
            its status, errors, faults, etc.

    Raises:
        ILDictionaryParseError: If dictionary can not be parsed.

    """

    MAX_WRITE_SIZE = 1

    STATUS_WORD_REGISTERS = "DRV_STATE_STATUS"
    STATUS_WORD_READY_TO_SWITCH_ON = "READY_TO_SWITCH_ON"
    STATUS_WORD_SWITCHED_ON = "SWITCHED_ON"
    STATUS_WORD_OPERATION_ENABLED = "OPERATION_ENABLED"
    STATUS_WORD_FAULT = "FAULT"
    STATUS_WORD_QUICK_STOP = "QUICK_STOP"
    STATUS_WORD_SWITCH_ON_DISABLED = "SWITCH_ON_DISABLED"
    RESTORE_COCO_ALL = "DRV_RESTORE_COCO_ALL"
    RESTORE_MOCO_ALL_REGISTERS = "DRV_RESTORE_MOCO_ALL"
    STORE_COCO_ALL = "DRV_STORE_COCO_ALL"
    STORE_MOCO_ALL_REGISTERS = "DRV_STORE_MOCO_ALL"
    CONTROL_WORD_REGISTERS = "DRV_STATE_CONTROL"
    CONTROL_WORD_SWITCH_ON = "SWITCH_ON"
    CONTROL_WORD_VOLTAGE_ENABLE = "VOLTAGE_ENABLE"
    CONTROL_WORD_QUICK_STOP = "QUICK_STOP"
    CONTROL_WORD_ENABLE_OPERATION = "ENABLE_OPERATION"
    CONTROL_WORD_FAULT_RESET = "FAULT_RESET"
    SERIAL_NUMBER_REGISTERS = ["DRV_ID_SERIAL_NUMBER_COCO", "DRV_ID_SERIAL_NUMBER"]
    SOFTWARE_VERSION_REGISTERS = ["DRV_APP_COCO_VERSION", "DRV_ID_SOFTWARE_VERSION"]
    PRODUCT_ID_REGISTERS = ["DRV_ID_PRODUCT_CODE_COCO", "DRV_ID_PRODUCT_CODE"]
    REVISION_NUMBER_REGISTERS = ["DRV_ID_REVISION_NUMBER_COCO", "DRV_ID_REVISION_NUMBER"]
    MONITORING_DIST_ENABLE = "MON_DIST_ENABLE"
    MONITORING_REMOVE_DATA = "MON_REMOVE_DATA"
    MONITORING_NUMBER_MAPPED_REGISTERS = "MON_CFG_TOTAL_MAP"
    MONITORING_BYTES_PER_BLOCK = "MON_CFG_BYTES_PER_BLOCK"
    MONITORING_ACTUAL_NUMBER_BYTES = "MON_CFG_BYTES_VALUE"
    MONITORING_DATA = "MON_DATA_VALUE"
    MONITORING_DISTURBANCE_VERSION = "MON_DIST_VERSION"
    DISTURBANCE_ENABLE = "DIST_ENABLE"
    DISTURBANCE_REMOVE_DATA = "DIST_REMOVE_DATA"
    DISTURBANCE_NUMBER_MAPPED_REGISTERS = "DIST_CFG_MAP_REGS"
    DIST_NUMBER_SAMPLES = "DIST_CFG_SAMPLES"
    DIST_DATA = "DIST_DATA_VALUE"
    MONITORING_ACTUAL_NUMBER_SAMPLES = "MON_CFG_CYCLES_VALUE"
    DISTURBANCE_REMOVE_REGISTERS_OLD = "DIST_CMD_RM_REGS"
    MONITORING_REMOVE_REGISTERS_OLD = "MON_CMD_RM_REG"
    DISTURBANCE_ADD_REGISTERS_OLD = "DIST_CMD_ADD_REG"
    MONITORING_ADD_REGISTERS_OLD = "MON_OP_ADD_REG"

    DICTIONARY_INTERFACE_ATTR_CAN = "CAN"
    DICTIONARY_INTERFACE_ATTR_ETH = "ETH"

    interface: Interface

    def __init__(
        self,
        target: Union[int, str],
        dictionary_path: str,
        servo_status_listener: bool = False,
    ):
        self._dictionary = DictionaryFactory.create_dictionary(dictionary_path, self.interface)
        self.target = target
        prod_name = ""
        if self.dictionary.part_number is not None:
            prod_name = self.dictionary.part_number
        self._info = None
        self.name = DEFAULT_DRIVE_NAME
        self.full_name = f"{prod_name} {self.name} ({self.target})"
        """Obtains the servo full name."""
        self.units_torque = None
        """ServoUnitsTorque: Torque units."""
        self.units_pos = None
        """ServoUnitsPos: Position units."""
        self.units_vel = None
        """ServoUnitsVel: Velocity units."""
        self.units_acc = None
        """ServoUnitsAcc: Acceleration units."""
        self._lock = threading.Lock()
<<<<<<< HEAD
        self.__observers_servo_state: List[Callable[[ServoState, int], Any]] = []
        self.__listener_servo_status: Optional[ServoStatusListener] = None
        self.__monitoring_data: Dict[int, List[Union[int, float]]] = {}
        self.__monitoring_size: Dict[int, int] = {}
        self.__monitoring_dtype: Dict[int, RegDtype] = {}
        self.__disturbance_data = bytes()
        self.__disturbance_size: Dict[int, int] = {}
        self.__disturbance_dtype: Dict[int, str] = {}
        self.__register_update_observers: List[
            Callable[["Servo", Register, Union[int, float, str, bytes]], None]
=======
        self.__observers_servo_state: list[Callable[[SERVO_STATE, int], Any]] = []
        self.__listener_servo_status: Optional[ServoStatusListener] = None
        self.__monitoring_data: dict[int, list[Union[int, float]]] = {}
        self.__monitoring_size: dict[int, int] = {}
        self.__monitoring_dtype: dict[int, REG_DTYPE] = {}
        self.__disturbance_data = b""
        self.__disturbance_size: dict[int, int] = {}
        self.__disturbance_dtype: dict[int, str] = {}
        self.__register_update_observers: list[
            Callable[[Servo, Register, Union[int, float, str, bytes]], None]
>>>>>>> 6203cc43
        ] = []
        if servo_status_listener:
            self.start_status_listener()
        else:
            self.stop_status_listener()

    def start_status_listener(self) -> None:
        """Start listening for servo status events (ServoState)."""
        if self.__listener_servo_status is not None:
            return
        self.__listener_servo_status = ServoStatusListener(self)
        self.__listener_servo_status.start()

    def stop_status_listener(self) -> None:
        """Stop listening for servo status events (ServoState)."""
        if self.__listener_servo_status is None:
            return
        if self.__listener_servo_status.is_alive():
            self.__listener_servo_status.stop()
            self.__listener_servo_status.join()
        self.__listener_servo_status = None

    def is_listener_started(self) -> bool:
        """Check if servo listener is started.

        Returns:
            True if listener is started, else False

        """
        return self.__listener_servo_status is not None

    def check_configuration(self, config_file: str, subnode: Optional[int] = None) -> None:
        """Check if the drive is configured in the same way as the given configuration file.

        Compares the value of each register in the given file with the corresponding value in the
        drive.

        Args:
            config_file: the configuration to check
            subnode: Subnode of the axis. Defaults to None.

        Raises:
            FileNotFoundError: If the configuration file cannot be found.
            ValueError: If a configuration file from a subnode different from 0
                is attempted to be loaded to subnode 0.
            ValueError: If an invalid subnode is provided.
            ILConfigurationError: If the configuration file differs from the drive state.

        """
        if subnode is not None and (not isinstance(subnode, int) or subnode < 0):
            raise ValueError("Invalid subnode")
        _, registers = self._read_configuration_file(config_file)

        dest_subnodes = {int(element.attrib["subnode"]) for element in registers}
        if subnode == 0 and subnode not in dest_subnodes:
            raise ValueError(f"Cannot check {config_file} at subnode {subnode}")
        cast_data = {"float": np.float32, "str": str}
        registers_errored: list[str] = []
        for element in registers:
            if "storage" in element.attrib:
                element_subnode = int(element.attrib["subnode"]) if subnode is None else subnode
                reg_dtype = element.attrib["dtype"]
                reg_data = element.attrib["storage"]
                reg_id = element.attrib["id"]
                try:
                    stored_data: Union[str, int, float, bytes, np.float32] = self.read(
                        reg_id, element_subnode
                    )
                except ILError as e:
                    reg_id = element.attrib["id"]
                    il_error = f"{reg_id} -- {e}"
                    logger.error(
                        "Exception during check_configuration, register %s: %s",
                        str(reg_id),
                        e,
                    )
                    registers_errored.append(il_error)
                else:
                    if isinstance(stored_data, float):
                        stored_data = np.float32(stored_data)
                    reg_data = cast_data.get(reg_dtype, int)(reg_data)
                    if reg_data != stored_data:
                        registers_errored.append(
                            f"{reg_id} --- Expected: {reg_data} | Found: {stored_data}\n"  # type: ignore[str-bytes-safe]
                        )

        if registers_errored:
            error_message = "Configuration check failed for the following registers:\n"
            for register_error in registers_errored:
                error_message += register_error
            raise ILConfigurationError(error_message)

    def load_configuration(
        self, config_file: str, subnode: Optional[int] = None, strict: bool = False
    ) -> None:
        """Write current dictionary storage to the servo drive.

        Args:
            config_file: Path to the dictionary.
            subnode: Subnode of the axis.
            strict: Whether to raise an exception if any error occurs during the loading
            configuration process. If false, all errors will only be ignored.
            `False` by default.

        Raises:
            FileNotFoundError: If the configuration file cannot be found.
            ValueError: If a configuration file from a subnode different from 0
                is attempted to be loaded to subnode 0.
            ValueError: If an invalid subnode is provided.
            ILError: If strict is set to True and any error occurs during the loading
            configuration process.

        """
        if subnode is not None and (not isinstance(subnode, int) or subnode < 0):
            raise ValueError("Invalid subnode")
        _, registers = self._read_configuration_file(config_file)

        dest_subnodes = {int(element.attrib["subnode"]) for element in registers}
        if subnode == 0 and subnode not in dest_subnodes:
            raise ValueError(f"Cannot load {config_file} to subnode {subnode}")
        cast_data = {"float": float, "str": str}
        writable_registers = [
            reg for reg in registers if "storage" in reg.attrib and reg.attrib["access"] == "rw"
        ]
        for element in writable_registers:
            element_subnode = int(element.attrib["subnode"]) if subnode is None else subnode
            reg_dtype = element.attrib["dtype"]
            reg_data = element.attrib["storage"]
            try:
                self.write(
                    element.attrib["id"],
                    cast_data.get(reg_dtype, int)(reg_data),
                    subnode=element_subnode,
                )
            except ILError as e:
                exception_message = (
                    "Exception during load_configuration, "
                    f"register {str(element.attrib['id'])}: {e}"
                )
                if strict:
                    raise ILError(exception_message)
                logger.error(exception_message)

    def save_configuration(self, config_file: str, subnode: Optional[int] = None) -> None:
        """Save a drive configuration.

        Read all dictionary registers content and put it to the dictionary
        storage.

        Args:
            config_file: Destination path for the configuration file.
            subnode: Subnode of the axis.

        """
        if subnode is not None and (not isinstance(subnode, int) or subnode < 0):
            raise ILError("Invalid subnode")

        drive_info = self.info
        prod_code = drive_info["product_code"]
        rev_number = drive_info["revision_number"]
        firmware_version = drive_info["firmware_version"]

        tree = ElementTree.Element("IngeniaDictionary")
        header = ElementTree.SubElement(tree, "Header")
        version = ElementTree.SubElement(header, "Version")
        version.text = "2"
        default_language = ElementTree.SubElement(header, "DefaultLanguage")
        default_language.text = "en_US"

        body = ElementTree.SubElement(tree, "Body")
        device = ElementTree.SubElement(body, "Device")
        registers = ElementTree.SubElement(device, "Registers")
        interface = (
            self.DICTIONARY_INTERFACE_ATTR_CAN
            if self.dictionary.interface == Interface.CAN
            else self.DICTIONARY_INTERFACE_ATTR_ETH
        )
        device.set("Interface", interface)
        if self.dictionary.part_number is not None:
            device.set("PartNumber", self.dictionary.part_number)
        if prod_code is not None:
            device.set("ProductCode", str(prod_code))
        if rev_number is not None:
            device.set("RevisionNumber", str(rev_number))
        if isinstance(firmware_version, str):
            device.set("firmwareVersion", firmware_version)

        access_ops = {value: key for key, value in self.dictionary.access_xdf_options.items()}
        dtype_ops = {value: key for key, value in self.dictionary.dtype_xdf_options.items()}
        for node, configuration_registers in self._registers_to_save_in_configuration_file(
            subnode
        ).items():
            for configuration_register in configuration_registers:
                if configuration_register.identifier is None:
                    continue
                register_xml = ElementTree.SubElement(registers, "Register")
                register_xml.set("access", access_ops[configuration_register.access])
                register_xml.set("dtype", dtype_ops[configuration_register.dtype])
                register_xml.set("id", configuration_register.identifier)
                self.__update_register_dict(register_xml, node)
                register_xml.set("subnode", str(node))

        dom = minidom.parseString(ElementTree.tostring(tree, encoding="utf-8"))
        with open(config_file, "wb") as f:
            f.write(dom.toprettyxml(indent="\t").encode())

    def _is_register_valid_for_configuration_file(self, register: Register) -> bool:
        """Check if a register is valid for the configuration file.

        Args:
            register: The register object.

        Returns:
            True if the register can be used for the configuration file. False otherwise.

        """
<<<<<<< HEAD
        if (register.access != RegAccess.RW) or (register.address_type == RegAddressType.NVM_NONE):
            return False
        return True
=======
        return not (
            register.access != REG_ACCESS.RW or register.address_type == REG_ADDRESS_TYPE.NVM_NONE
        )
>>>>>>> 6203cc43

    def _registers_to_save_in_configuration_file(
        self, subnode: Optional[int]
    ) -> dict[int, list[Register]]:
        """Generate the registers to be used in the configuration file.

        Args:
            subnode: Subnode of the axis.

        Returns:
            A dictionary with a list of valid registers per subnode.

        """
        subnodes = list(self.dictionary.subnodes) if subnode is None else [subnode]
        registers: dict[int, list[Register]] = {subnode: [] for subnode in subnodes}
        for subnode in subnodes:
            registers_dict = self.dictionary.registers(subnode=subnode)
            for register in registers_dict.values():
                if self._is_register_valid_for_configuration_file(register):
                    registers[subnode].append(register)
        return registers

    @staticmethod
<<<<<<< HEAD
    def _read_configuration_file(
        config_file: str,
    ) -> Tuple[ElementTree.Element, List[ElementTree.Element]]:
=======
    def _read_configuration_file(config_file: str) -> tuple[ET.Element, list[ET.Element]]:
>>>>>>> 6203cc43
        """Read a configuration file. Returns the device metadata and the registers list.

        Args:
            config_file: Path to the dictionary.

        Returns:
            device:
            Register list.

        Raises:
            FileNotFoundError: If the configuration file cannot be found.
            ILIOError: If the configuration file does not have device information or registers.
        """
        if not os.path.isfile(config_file):
            raise FileNotFoundError(f"Could not find {config_file}.")
<<<<<<< HEAD
        with open(config_file, "r", encoding="utf-8") as xml_file:
            tree = ElementTree.parse(xml_file)
=======
        with open(config_file, encoding="utf-8") as xml_file:
            tree = ET.parse(xml_file)
>>>>>>> 6203cc43
        root = tree.getroot()
        device = root.find("Body/Device")
        axis = tree.findall("*/Device/Axes/Axis")
        if axis:
            # Multiaxis
            registers = root.findall("./Body/Device/Axes/Axis/Registers/Register")
        else:
            # Single axis
            registers = root.findall("./Body/Device/Registers/Register")
        if not isinstance(device, ElementTree.Element):
            raise ILIOError("Configuration file does not have device information")
        if not isinstance(registers, list):
            raise ILIOError("Configuration file does not have register list")
        return device, registers

    def restore_parameters(self, subnode: Optional[int] = None) -> None:
        """Restore all the current parameters of all the slave to default.

        .. note::
            The drive needs a power cycle after this
            in order for the changes to be properly applied.

        Args:
            subnode: Subnode of the axis. `None` by default which restores
                all the parameters.

        Raises:
            ILError: Invalid subnode.

        """
        if subnode is None:
            # Restore all
            self.write(reg=self.RESTORE_COCO_ALL, data=PASSWORD_RESTORE_ALL, subnode=0)
            logger.info("Restore all successfully done.")
        elif subnode == 0:
            # Restore subnode 0
            self.write(reg=self.RESTORE_COCO_ALL, data=PASSWORD_STORE_RESTORE_SUB_0, subnode=0)
        elif subnode > 0:
            # Restore axis
            self.write(
                reg=self.RESTORE_MOCO_ALL_REGISTERS, data=PASSWORD_RESTORE_ALL, subnode=subnode
            )
            logger.info(f"Restore subnode {subnode} successfully done.")
        else:
            raise ILError(
                f"The drive's configuration cannot be restored. The subnode value: {subnode} is"
                " invalid."
            )
        time.sleep(1.5)

    def store_parameters(self, subnode: Optional[int] = None) -> None:
        """Store all the current parameters of the target subnode.

        Args:
            subnode: Subnode of the axis. `None` by default which stores
            all the parameters.

        Raises:
            ILError: Invalid subnode.

        """
        r = 0
        try:
            if subnode is None:
                # Store all
                try:
                    self.write(reg=self.STORE_COCO_ALL, data=PASSWORD_STORE_ALL, subnode=0)
                    logger.info("Store all successfully done.")
                except ILError as e:
                    logger.warning(f"Store all COCO failed. Reason: {e}. Trying MOCO...")
                    r = -1
                if r < 0:
                    for dict_subnode in self.dictionary.subnodes:
                        if self.dictionary.subnodes[dict_subnode] == SubnodeType.MOTION:
                            self.write(
                                reg=self.STORE_MOCO_ALL_REGISTERS,
                                data=PASSWORD_STORE_ALL,
                                subnode=dict_subnode,
                            )
                            logger.info(f"Store axis {dict_subnode} successfully done.")
            elif subnode == 0:
                # Store subnode 0
                self.write(reg=self.STORE_COCO_ALL, data=PASSWORD_STORE_RESTORE_SUB_0, subnode=0)
            elif subnode > 0:
                # Store axis
                self.write(
                    reg=self.STORE_MOCO_ALL_REGISTERS, data=PASSWORD_STORE_ALL, subnode=subnode
                )
                logger.info(f"Store axis {subnode} successfully done.")
            else:
                raise ILError(
                    f"The drive's configuration cannot be stored. The subnode value: {subnode} is"
                    " invalid."
                )
        finally:
            time.sleep(1.5)

    def _get_drive_identification(
        self,
        subnode: Optional[int] = None,
    ) -> tuple[Optional[int], Optional[int]]:
        """Gets the identification information of a given subnode.

        Args:
            subnode: subnode to be targeted.

        Returns:
            Product code. None if the corresponding register does not exist.
            Revision number. None if the corresponding register does not exist.
        """
        subnode = 0 if subnode is None else subnode
        reg_index = 0 if subnode == 0 else 1
        try:
            prod_code = int(self.read(self.PRODUCT_ID_REGISTERS[reg_index], subnode=subnode))
        except ILRegisterNotFoundError:
            prod_code = None
        try:
            rev_number = int(self.read(self.REVISION_NUMBER_REGISTERS[reg_index], subnode=subnode))
        except ILRegisterNotFoundError:
            rev_number = None

        return prod_code, rev_number

    def enable(self, subnode: int = 1, timeout: int = DEFAULT_PDS_TIMEOUT) -> None:
        """Enable PDS.

        Args:
             subnode: Subnode of the drive.
             timeout: Timeout in milliseconds.

        Raises:
             ILTimeoutError: The servo could not be enabled due to timeout.
             ILError: Failed to enable PDS.

        """
        # Try fault reset if faulty
        if self.get_state(subnode) in [
            ServoState.FAULT,
            ServoState.FAULTR,
        ]:
            self.fault_reset(subnode=subnode)

        state = self.get_state(subnode)
        while state != ServoState.ENABLED:
            # Check state and command action to reach enabled
            cmd = {
                self.CONTROL_WORD_SWITCH_ON: 1,
                self.CONTROL_WORD_VOLTAGE_ENABLE: 1,
                self.CONTROL_WORD_QUICK_STOP: 1,
                self.CONTROL_WORD_ENABLE_OPERATION: 1,
                self.CONTROL_WORD_FAULT_RESET: 0,
            }
            if state == ServoState.FAULT:
                raise ILStateError(
                    f"The subnode {subnode} could not be enabled within {timeout} ms. "
                    f"The current subnode state is {state}"
                )
            elif state == ServoState.NRDY:
                cmd = {self.CONTROL_WORD_VOLTAGE_ENABLE: 0, self.CONTROL_WORD_FAULT_RESET: 0}
            elif state == ServoState.DISABLED:
                cmd = {
                    self.CONTROL_WORD_SWITCH_ON: 0,
                    self.CONTROL_WORD_VOLTAGE_ENABLE: 1,
                    self.CONTROL_WORD_QUICK_STOP: 1,
                    self.CONTROL_WORD_FAULT_RESET: 0,
                }
            elif state == ServoState.RDY:
                cmd = {
                    self.CONTROL_WORD_SWITCH_ON: 1,
                    self.CONTROL_WORD_VOLTAGE_ENABLE: 1,
                    self.CONTROL_WORD_QUICK_STOP: 1,
                    self.CONTROL_WORD_ENABLE_OPERATION: 1,
                    self.CONTROL_WORD_FAULT_RESET: 0,
                }

            self.write_bitfields(self.CONTROL_WORD_REGISTERS, cmd, subnode=subnode)

            # Wait for state change
            state = self.state_wait_change(state, timeout, subnode=subnode)

    def disable(self, subnode: int = 1, timeout: int = DEFAULT_PDS_TIMEOUT) -> None:
        """Disable PDS.

        Args:
            subnode: Subnode of the drive.
            timeout: Timeout in milliseconds.

        Raises:
            ILTimeoutError: The servo could not be disabled due to timeout.
            ILError: Failed to disable PDS.

        """
        state = self.get_state(subnode)
        while state != ServoState.DISABLED:
            if state in [
                ServoState.FAULT,
                ServoState.FAULTR,
            ]:
                # Try fault reset if faulty
                self.fault_reset(subnode=subnode)
                state = self.get_state(subnode)
            else:
                # Check state and command action to reach disabled
                cmd = {self.CONTROL_WORD_VOLTAGE_ENABLE: 0, self.CONTROL_WORD_FAULT_RESET: 0}
                self.write_bitfields(self.CONTROL_WORD_REGISTERS, cmd, subnode=subnode)

                # Wait until state changes
                state = self.state_wait_change(state, timeout, subnode=subnode)

    def fault_reset(self, subnode: int = 1, timeout: int = DEFAULT_PDS_TIMEOUT) -> None:
        """Executes a fault reset on the drive.

        Args:
            subnode: Subnode of the drive.
            timeout: Timeout in milliseconds.

        Raises:
            ILTimeoutError: If fault reset spend too much time.
            ILError: Failed to fault reset.

        """
        state = self.get_state(subnode=subnode)
        if state in [
            ServoState.FAULT,
            ServoState.FAULTR,
        ]:
            # Check if faulty, if so try to reset (0->1)
            self.write_bitfields(
                self.CONTROL_WORD_REGISTERS, {self.CONTROL_WORD_FAULT_RESET: 0}, subnode=subnode
            )
            self.write_bitfields(
                self.CONTROL_WORD_REGISTERS, {self.CONTROL_WORD_FAULT_RESET: 1}, subnode=subnode
            )
            # Wait until status word changes
            self.state_wait_change(state, timeout, subnode=subnode)

    def status_word_wait_change(self, status_word: int, timeout: int, subnode: int = 1) -> None:
        """Waits for a status word change.

        Args:
            status_word: Status word to wait for.
            timeout: Maximum value to wait for the change.
            subnode: Subnode of the drive.

        Raises:
            ILTimeoutError: If status word does not change in the given time.

        """
        start_time = int(round(time.time() * 1000))
        actual_status_word = self.read(self.STATUS_WORD_REGISTERS, subnode=subnode)

        while actual_status_word == status_word:
            current_time = int(round(time.time() * 1000))
            time_diff = current_time - start_time
            if time_diff > timeout:
                raise ILTimeoutError
            actual_status_word = self.read(self.STATUS_WORD_REGISTERS, subnode=subnode)

    def state_wait_change(self, state: ServoState, timeout: int, subnode: int = 1) -> ServoState:
        """Waits for a state change.

        Args:
            state: Servo state before calling this function.
            timeout: Maximum value to wait for the change.
            subnode: Subnode of the drive.

        Returns:
            The last read state.

        Raises:
            ILTimeoutError: If state does not change in the given time.

        """
        start_time = int(round(time.time() * 1000))
        actual_state = self.get_state(subnode)

        while actual_state == state:
            current_time = int(round(time.time() * 1000))
            time_diff = current_time - start_time
            if time_diff > timeout:
                raise ILTimeoutError
            try:
                actual_state = self.get_state(subnode)
            except ILTimeoutError:
                continue

        return actual_state

    def get_state(self, subnode: int = 1) -> ServoState:
        """Current drive state."""
        status_word = self.read_bitfields(self.STATUS_WORD_REGISTERS, subnode=subnode)
        state = self.status_word_decode(status_word)
        return state

<<<<<<< HEAD
    def status_word_decode(self, status_word: Dict[str, int]) -> ServoState:
=======
    def status_word_decode(self, status_word: dict[str, int]) -> SERVO_STATE:
>>>>>>> 6203cc43
        """Decodes the status word to a known value.

        Args:
            status_word: Read value for the status word.

        Returns:
            Status word value.

        """
        sw_rtso = status_word[self.STATUS_WORD_READY_TO_SWITCH_ON]
        sw_so = status_word[self.STATUS_WORD_SWITCHED_ON]
        sw_oe = status_word[self.STATUS_WORD_OPERATION_ENABLED]
        sw_f = status_word[self.STATUS_WORD_FAULT]
        sw_qs = status_word[self.STATUS_WORD_QUICK_STOP]
        sw_sod = status_word[self.STATUS_WORD_SWITCH_ON_DISABLED]

        if not (sw_rtso | sw_so | sw_oe | sw_f | sw_sod):
            state = ServoState.NRDY
        elif not (sw_rtso | sw_so | sw_oe | sw_f) and sw_sod:
            state = ServoState.DISABLED
        elif not (sw_so | sw_oe | sw_f | sw_sod) and (sw_rtso & sw_qs):
            state = ServoState.RDY
        elif not (sw_oe | sw_f | sw_sod) and (sw_rtso & sw_so & sw_qs):
            state = ServoState.ON
        elif not (sw_f | sw_sod) and (sw_rtso & sw_so & sw_oe & sw_qs):
            state = ServoState.ENABLED
        elif not (sw_f | sw_qs | sw_sod) and (sw_rtso & sw_so & sw_oe):
            state = ServoState.QSTOP
        elif not sw_sod and (sw_rtso & sw_so & sw_oe & sw_f):
            state = ServoState.FAULTR
        elif not (sw_rtso | sw_so | sw_oe | sw_sod) and sw_f:
            state = ServoState.FAULT
        else:
            state = ServoState.NRDY
        return state

    def monitoring_enable(self) -> None:
        """Enable monitoring process."""
        self.write(self.MONITORING_DIST_ENABLE, data=1, subnode=0)

    def monitoring_disable(self) -> None:
        """Disable monitoring process."""
        self.write(self.MONITORING_DIST_ENABLE, data=0, subnode=0)

    def monitoring_remove_data(self) -> None:
        """Remove monitoring data."""
        self.write(self.MONITORING_REMOVE_DATA, data=1, subnode=0)

    def monitoring_set_mapped_register(
        self, channel: int, address: int, subnode: int, dtype: int, size: int
    ) -> None:
        """Set monitoring mapped register.

        Args:
            channel: Identity channel number.
            address: Register address to map.
            subnode: Subnode to be targeted.
            dtype: Register data type.
            size: Size of data in bytes.

        """
        self.__monitoring_data[channel] = []
        self.__monitoring_dtype[channel] = RegDtype(dtype)
        self.__monitoring_size[channel] = size
        data = self._monitoring_disturbance_data_to_map_register(subnode, address, dtype, size)
        try:
            self.write(self.__monitoring_map_register(), data=data, subnode=0)
            self.__monitoring_update_num_mapped_registers()
        except ILAccessError:
            self.write(self.MONITORING_ADD_REGISTERS_OLD, data=address, subnode=0)

    def monitoring_get_num_mapped_registers(self) -> int:
        """Obtain the number of monitoring mapped registers.

        Returns:
            Actual number of mapped registers.

        """
        return int(self.read(self.MONITORING_NUMBER_MAPPED_REGISTERS, 0))

    def monitoring_get_bytes_per_block(self) -> int:
        """Obtain Bytes x Block configured.

        Returns:
            Actual number of Bytes x Block configured.

        """
        return int(self.read(self.MONITORING_BYTES_PER_BLOCK, subnode=0))

    def monitoring_remove_all_mapped_registers(self) -> None:
        """Remove all monitoring mapped registers."""
        try:
            self.write(self.MONITORING_NUMBER_MAPPED_REGISTERS, data=0, subnode=0)
        except ILAccessError:
            self.write(self.MONITORING_REMOVE_REGISTERS_OLD, data=1, subnode=0)
        self.__monitoring_data = {}
        self.__monitoring_size = {}
        self.__monitoring_dtype = {}

    def monitoring_actual_number_bytes(self) -> int:
        """Get the number of monitoring bytes left to be read."""
        try:
            return int(self.read(self.MONITORING_ACTUAL_NUMBER_BYTES, subnode=0))
        except ILRegisterNotFoundError:
            num_samples = int(self.read(self.MONITORING_ACTUAL_NUMBER_SAMPLES, subnode=0))
            sample_size = sum(self.__monitoring_size[reg] for reg in self.__monitoring_size)
            return num_samples * sample_size

    def monitoring_read_data(self) -> None:
        """Obtain processed monitoring data.

        Returns:
            Actual processed monitoring data.

        """
        num_available_bytes = self.monitoring_actual_number_bytes()
        monitoring_data = []
        while num_available_bytes > 0:
            if num_available_bytes < MONITORING_BUFFER_SIZE:
                limit = num_available_bytes
            else:
                limit = MONITORING_BUFFER_SIZE
            tmp_data = self._monitoring_read_data()[:limit]
            monitoring_data.append(tmp_data)
            num_available_bytes = self.monitoring_actual_number_bytes()
        self.__monitoring_process_data(monitoring_data)

    def monitoring_channel_data(
<<<<<<< HEAD
        self, channel: int, dtype: Optional[RegDtype] = None
    ) -> List[float]:
=======
        self,
        channel: int,
        dtype: Optional[REG_DTYPE] = None,  # noqa: ARG002
    ) -> list[float]:
>>>>>>> 6203cc43
        """Obtain processed monitoring data of a channel.

        Args:
            channel: Identity channel number.
            dtype: Data type of the register to map.

        Note:
            The dtype argument is not necessary for this function, it
            was added to maintain compatibility with IPB's implementation
            of monitoring.

        Returns:
            Monitoring data.

        """
        return self.__monitoring_data[channel]

    def disturbance_enable(self) -> None:
        """Enable disturbance process."""
        self.write(self.DISTURBANCE_ENABLE, data=1, subnode=0)

    def disturbance_disable(self) -> None:
        """Disable disturbance process."""
        self.write(self.DISTURBANCE_ENABLE, data=0, subnode=0)

    def disturbance_remove_data(self) -> None:
        """Remove disturbance data."""
        self.write(self.DISTURBANCE_REMOVE_DATA, data=1, subnode=0)
        self.disturbance_data = b""

    def disturbance_set_mapped_register(
        self, channel: int, address: int, subnode: int, dtype: int, size: int
    ) -> None:
        """Set monitoring mapped register.

        Args:
            channel: Identity channel number.
            address: Register address to map.
            subnode: Subnode to be targeted.
            dtype: Register data type.
            size: Size of data in bytes.

        """
        self.__disturbance_size[channel] = size
        self.__disturbance_dtype[channel] = RegDtype(dtype).name
        data = self._monitoring_disturbance_data_to_map_register(subnode, address, dtype, size)
        try:
            self.write(self.__disturbance_map_register(), data=data, subnode=0)
            self.__disturbance_update_num_mapped_registers()
        except ILRegisterNotFoundError:
            self.write(self.DISTURBANCE_ADD_REGISTERS_OLD, data=address, subnode=0)

    def disturbance_get_num_mapped_registers(self) -> int:
        """Obtain the number of disturbance mapped registers.

        Returns:
            Actual number of mapped registers.

        """
        return int(self.read(self.DISTURBANCE_NUMBER_MAPPED_REGISTERS, 0))

    def disturbance_remove_all_mapped_registers(self) -> None:
        """Remove all disturbance mapped registers."""
        try:
            self.write(self.DISTURBANCE_NUMBER_MAPPED_REGISTERS, data=0, subnode=0)
        except ILAccessError:
            self.write(self.DISTURBANCE_REMOVE_REGISTERS_OLD, data=1, subnode=0)
        self.__disturbance_data = b""
        self.__disturbance_size = {}
        self.__disturbance_dtype = {}

    def subscribe_to_status(self, callback: Callable[[ServoState, int], Any]) -> None:
        """Subscribe to state changes.

        Args:
            callback: Callback function.

        Returns:
            Assigned slot.

        """
        if callback in self.__observers_servo_state:
            logger.info("Callback already subscribed.")
            return
        self.__observers_servo_state.append(callback)

    def unsubscribe_from_status(self, callback: Callable[[ServoState, int], Any]) -> None:
        """Unsubscribe from state changes.

        Args:
            callback: Callback function.

        """
        if callback not in self.__observers_servo_state:
            logger.info("Callback not subscribed.")
            return
        self.__observers_servo_state.remove(callback)

    def is_alive(self) -> bool:
        """Checks if the servo responds to a reading a register.

        Returns:
            Return code with the result of the read.

        """
        _is_alive = True
        try:
            self.read(self.STATUS_WORD_REGISTERS)
        except ILError as e:
            _is_alive = False
            logger.error(e)
        return _is_alive

    def reload_errors(self, dictionary: str) -> None:
        """Force to reload all dictionary errors.

        Args:
            dictionary: The dictionary path.

        """

    def _get_reg(self, reg: Union[str, Register], subnode: int = 1) -> Register:
        """Validates a register.

        Args:
            reg: Targeted register to validate.
            subnode: Subnode for the register.

        Returns:
            Instance of the desired register from the dictionary.

        Raises:
            ValueError: If the dictionary is not loaded.
            ILWrongRegisterError: If the register has invalid format.
        """
        if isinstance(reg, Register):
            return reg

        elif isinstance(reg, str):
            _dict = self.dictionary
            if not _dict:
                raise ValueError("No dictionary loaded")
            if reg not in _dict.registers(subnode):
                raise ILRegisterNotFoundError(f"Register {reg} not found.")
            return _dict.registers(subnode)[reg]
        else:
            raise TypeError("Invalid register")

<<<<<<< HEAD
    def __update_register_dict(self, register: ElementTree.Element, subnode: int) -> None:
        """Updates the register from a dictionary with the
        storage parameters.
=======
    def __update_register_dict(self, register: ET.Element, subnode: int) -> None:
        """Updates the register from a dictionary with the storage parameters.
>>>>>>> 6203cc43

        Args:
            register: Register element to be updated.
            subnode: Target subnode.

        """
        try:
            storage: Union[str, int, float, bytes, np.float32] = self.read(
                register.attrib["id"], subnode=subnode
            )
            if isinstance(storage, float):
                storage = np.float32(storage)
            register.set("storage", str(storage))

            # Update register object
            reg = self.dictionary.registers(subnode)[register.attrib["id"]]
            reg.storage = storage
            reg.storage_valid = True
        except BaseException as e:
            logger.error(
                "Exception during save_configuration, register %s: %s",
                str(register.attrib["id"]),
                e,
            )

    def _notify_state(self, state: ServoState, subnode: int) -> None:
        """Notify the state to the observers.

        Args:
            state: Current servo state.
            subnode: Subnode of the drive.

        """
        for callback in self.__observers_servo_state:
            callback(state, subnode)

    def __read_coco_moco_register(self, register_coco: str, register_moco: str) -> str:
        """Read a register from COCO or MOCO.

        if it does not exist, reads the MOCO register.

        Args:
            register_coco: COCO Register ID to be read.
            register_moco: MOCO Register ID to be read.

        Returns:
            Read value of the register.

        """
        try:
            return str(self.read(register_coco, subnode=0))
        except ILError:
            logger.warning(f"Error reading register {register_coco} from COCO. Trying MOCO")
        try:
            return str(self.read(register_moco, subnode=1))
        except ILError:
            raise ILError(f"Error reading register {register_moco} from MOCO.")

    def __monitoring_map_register(self) -> str:
        """Get the first available Monitoring Mapped Register slot.

        Returns:
            Monitoring Mapped Register ID.

        """
        if self.monitoring_number_mapped_registers < 10:
            register_id = f"MON_CFG_REG{self.monitoring_number_mapped_registers}_MAP"
        else:
            register_id = f"MON_CFG_REFG{self.monitoring_number_mapped_registers}_MAP"
        return register_id

    def _monitoring_disturbance_data_to_map_register(
        self, subnode: int, address: int, dtype: int, size: int
    ) -> int:
        """Arrange necessary data to map a monitoring/disturbance register.

        Args:
            subnode: Subnode to be targeted.
            address: Register address to map.
            dtype: Register data type.
            size: Size of data in bytes.

        """
        data_h = address | subnode << 12
        data_l = dtype << 8 | size
        return (data_h << 16) | data_l

    def __monitoring_update_num_mapped_registers(self) -> None:
        """Update the number of mapped monitoring registers."""
        self.write(
            self.MONITORING_NUMBER_MAPPED_REGISTERS,
            data=self.monitoring_number_mapped_registers + 1,
            subnode=0,
        )

    def __monitoring_process_data(self, monitoring_data: list[bytes]) -> None:
        """Arrange monitoring data."""
        data_bytes = b""
        for i in range(len(monitoring_data)):
            data_bytes += monitoring_data[i]
        bytes_per_block = self.monitoring_get_bytes_per_block()
        number_of_blocks = len(data_bytes) // bytes_per_block
        number_of_channels = self.monitoring_get_num_mapped_registers()
        for channel in range(number_of_channels):
            self.__monitoring_data[channel] = []
        for block in range(number_of_blocks):
            block_data = data_bytes[
                block * bytes_per_block : block * bytes_per_block + bytes_per_block
            ]
            for channel in range(number_of_channels):
                channel_data_size = self.__monitoring_size[channel]
                val = convert_bytes_to_dtype(
                    block_data[:channel_data_size], self.__monitoring_dtype[channel]
                )
                if not isinstance(val, (int, float)):
                    continue
                self.__monitoring_data[channel].append(val)
                block_data = block_data[channel_data_size:]

    def __disturbance_map_register(self) -> str:
        """Get the first available Disturbance Mapped Register slot.

        Returns:
            Disturbance Mapped Register ID.

        """
        return f"DIST_CFG_REG{self.disturbance_number_mapped_registers}_MAP"

    def __disturbance_update_num_mapped_registers(self) -> None:
        """Update the number of mapped disturbance registers."""
        self.write(
            self.DISTURBANCE_NUMBER_MAPPED_REGISTERS,
            data=self.disturbance_number_mapped_registers + 1,
            subnode=0,
        )

    def _disturbance_create_data_chunks(
        self,
<<<<<<< HEAD
        channels: Union[int, List[int]],
        dtypes: Union[RegDtype, List[RegDtype]],
        data_arr: Union[List[Union[int, float]], List[List[Union[int, float]]]],
=======
        channels: Union[int, list[int]],
        dtypes: Union[REG_DTYPE, list[REG_DTYPE]],
        data_arr: Union[list[Union[int, float]], list[list[Union[int, float]]]],
>>>>>>> 6203cc43
        max_size: int,
    ) -> tuple[bytes, list[bytes]]:
        """Divide disturbance data into chunks.

        Args:
            channels: Channel identifier.
            dtypes: Data type.
            data_arr: Data array.
            max_size: Max chunk size in bytes.

        """
        if not isinstance(channels, list):
            channels = [channels]
        if not isinstance(dtypes, list):
            dtypes = [dtypes]

        data_arr_aux: list[list[Union[int, float]]]

        if not isinstance(data_arr[0], list):
            num_samples = len(data_arr)
            data_arr_aux = [data_arr]  # type: ignore [list-item]
        else:
            num_samples = len(data_arr[0])
            data_arr_aux = data_arr  # type: ignore [assignment]
        self.write(self.DIST_NUMBER_SAMPLES, num_samples, subnode=0)
        data = b""
        for sample_idx in range(num_samples):
            for channel in range(len(data_arr_aux)):
                val = convert_dtype_to_bytes(data_arr_aux[channel][sample_idx], dtypes[channel])
                data += val
        chunks = [data[i : i + max_size] for i in range(0, len(data), max_size)]
        return data, chunks

    def write(
        self,
        reg: Union[str, Register],
        data: Union[int, float, str, bytes],
        subnode: int = 1,
        **kwargs: Any,
    ) -> None:
        """Writes a data to a target register.

        Args:
            reg: Target register to be written.
            data: Data to be written.
            subnode: Target axis of the drive.
            **kwargs: Keyword arguments.

        Raises:
            ILAccessError: Wrong access to the register.
            ILIOError: Error writing the register.
            ILTimeoutError: Write timeout.

        """
        _reg = self._get_reg(reg, subnode)

        if _reg.access == RegAccess.RO:
            raise ILAccessError("Register is Read-only")
        data_bytes = data if isinstance(data, bytes) else convert_dtype_to_bytes(data, _reg.dtype)
        self._write_raw(_reg, data_bytes, **kwargs)
        self._notify_register_update(_reg, data)

    def read(
        self, reg: Union[str, Register], subnode: int = 1, **kwargs: Any
    ) -> Union[int, float, str, bytes]:
        """Read a register value from servo.

        Args:
            reg: Register.
            subnode: Target axis of the drive.
            **kwargs: Keyword arguments.

        Returns:
            int, float or Value stored in the register.

        Raises:
            ILAccessError: Wrong access to the register.
            ILIOError: Error reading the register.
            ILTimeoutError: Read timeout.

        """
        _reg = self._get_reg(reg, subnode)
        access = _reg.access
        if access == RegAccess.WO:
            raise ILAccessError("Register is Write-only")

        raw_read = self._read_raw(_reg, **kwargs)
        value = convert_bytes_to_dtype(raw_read, _reg.dtype)
        self._notify_register_update(_reg, value)
        return value

    def read_bitfields(
        self,
        reg: Union[str, Register],
        subnode: int = 1,
        bitfields: Optional[dict[str, "BitField"]] = None,
    ) -> dict[str, int]:
        """Read bitfields of a register.

        Args:
            reg: Register.
            subnode: Target subnode of the drive.
            bitfields: Optional bitfield specification.
                If not it will be used from the register definition (if Any)

        Returns:
            Dictionary with values of the bitfields.
            Key is the name of the bitfield.
            Value is the value parsed.
        """
        _reg = self._get_reg(reg, subnode)

        if bitfields is None:
            if _reg.bitfields is None:
                raise ValueError(f"Register {_reg.identifier} does not have bitfields")
            bitfields = _reg.bitfields
        value = self.read(_reg, subnode)
        if not isinstance(value, int):
            raise TypeError("Bitfield only work with integer registers")
        return BitField.parse_bitfields(bitfields, value)

    def write_bitfields(
        self,
        reg: Union[str, Register],
        values: dict[str, int],
        subnode: int = 1,
        bitfields: Optional[dict[str, "BitField"]] = None,
    ) -> None:
        """Write bitfields of a register.

        Only the values specified will be updated.
        The register will be read first to prevent overwriting other bits.

        Args:
            reg: Register
            values: Dictionary with values of the bitfields.
                Key is the name of the bitfield.
                Value is the value to set.
            subnode: Target subnode of the drive.
            bitfields: Optional bitfield specification.
                If not it will be used from the register definition (if Any)
        """
        _reg = self._get_reg(reg, subnode)
        if bitfields is None:
            if _reg.bitfields is None:
                raise ValueError(f"Register {_reg.identifier} does not have bitfields")
            bitfields = _reg.bitfields

        previous_value = self.read(_reg, subnode)
        if not isinstance(previous_value, int):
            raise TypeError("Bitfield only work with integer registers")

        new_value = BitField.set_bitfields(bitfields, values, previous_value)
        self.write(_reg, new_value, subnode)

    def register_update_subscribe(
        self, callback: Callable[["Servo", Register, Union[int, float, str, bytes]], None]
    ) -> None:
        """Subscribe to register updates.

        The callback will be called when a read/write operation occurs.

        Args:
            callback: Callable that takes a Servo and a Register instance as arguments.

        """
        self.__register_update_observers.append(callback)

    def register_update_unsubscribe(
        self, callback: Callable[["Servo", Register, Union[int, float, str, bytes]], None]
    ) -> None:
        """Unsubscribe to register updates.

        Args:
            callback: Subscribed callback.

        """
        self.__register_update_observers.remove(callback)

    def _notify_register_update(self, reg: Register, data: Union[int, float, str, bytes]) -> None:
        """Notify a register update to the observers.

        The updated value is stored in the register's storage attribute.

        Args:
            reg: Updated register.
            data: Updated value.

        """
        for callback in self.__register_update_observers:
            callback(
                self,
                reg,
                data,
            )

    def replace_dictionary(self, dictionary: str) -> None:
        """Deletes and creates a new instance of the dictionary.

        Args:
            dictionary: Path to the dictionary.

        """
        self._dictionary = DictionaryFactory.create_dictionary(dictionary, self.interface)

    def disturbance_write_data(
        self,
<<<<<<< HEAD
        channels: Union[int, List[int]],
        dtypes: Union[RegDtype, List[RegDtype]],
        data_arr: Union[List[Union[int, float]], List[List[Union[int, float]]]],
=======
        channels: Union[int, list[int]],
        dtypes: Union[REG_DTYPE, list[REG_DTYPE]],
        data_arr: Union[list[Union[int, float]], list[list[Union[int, float]]]],
>>>>>>> 6203cc43
    ) -> None:
        """Write disturbance data.

        Args:
            channels: Channel identifier.
            dtypes: Data type.
            data_arr: Data array.

        """
        try:
            data, chunks = self._disturbance_create_data_chunks(
                channels, dtypes, data_arr, self.MAX_WRITE_SIZE
            )
        except OverflowError as e:
            raise ILValueError("Disturbance data cannot be written.") from e
        for chunk in chunks:
            self._disturbance_write_data(chunk)
        self.disturbance_data = data

    def _monitoring_read_data(self, **kwargs: Any) -> bytes:
        """Read monitoring data frame.

        Raises:
            NotImplementedError: If monitoring is not supported by the device.

        """
        if self.MONITORING_DATA not in self.dictionary.registers(0):
            raise NotImplementedError("Monitoring is not supported by this device.")
        if not isinstance(data := self.read(self.MONITORING_DATA, subnode=0, **kwargs), bytes):
            raise ValueError(
                f"Error reading monitoring data. Expected type bytes, got {type(data)}"
            )
        return data

    def _disturbance_write_data(self, data: bytes, **kwargs: Any) -> None:
        """Write disturbance data.

        Raises:
            NotImplementedError: If disturbance is not supported by the device.

        """
        if self.DIST_DATA not in self.dictionary.registers(0):
            raise NotImplementedError("Disturbance is not supported by this device.")
        return self.write(self.DIST_DATA, subnode=0, data=data, **kwargs)

    @abstractmethod
    def _write_raw(self, reg: Register, data: bytes) -> None:
        """Write raw bytes to a target register.

        Args:
            reg: Target register to be written.
            data: Data to be written.

        Raises:
            ILIOError: Error writing the register.

        """
        raise NotImplementedError

    def emcy_subscribe(self, callback: Callable[[EmergencyMessage], None]) -> None:
        """Subscribe to emergency messages.

        Args:
            callback: Callable that takes an EmergencyMessage instance as argument.

        """
        raise NotImplementedError

    def emcy_unsubscribe(self, callback: Callable[[EmergencyMessage], None]) -> None:
        """Unsubscribe from emergency messages.

        Args:
            callback: Subscribed callback.

        """
        raise NotImplementedError

    @abstractmethod
    def _read_raw(self, reg: Register) -> bytes:
        """Read raw bytes from a target register.

        Args:
            reg: Register.

        Returns:
            Raw bytes reading from servo.

        Raises:
            ILIOError: Error reading the register.

        """
        raise NotImplementedError

    @property
    def dictionary(self) -> Dictionary:
        """Returns dictionary object."""
        return self._dictionary

    @dictionary.setter
    def dictionary(self, dictionary: Dictionary) -> None:
        """Sets the dictionary object."""
        self._dictionary = dictionary

    @property
    def full_name(self) -> str:
        """Drive full name."""
        return self.__full_name

    @full_name.setter
    def full_name(self, new_name: str) -> None:
        self.__full_name = new_name

    @property
<<<<<<< HEAD
    def status(self) -> Dict[int, ServoState]:
=======
    def status(self) -> dict[int, SERVO_STATE]:
>>>>>>> 6203cc43
        """Servo status."""
        status = {
            subnode: self.get_state(subnode)
            for subnode in self.subnodes
            if self.subnodes[subnode] == SubnodeType.MOTION
        }
        return status

    @property
    def subnodes(self) -> dict[int, SubnodeType]:
        """Dictionary of subnode ids and their type."""
        return self.dictionary.subnodes

    @property
    def errors(self) -> dict[int, DictionaryError]:
        """Errors."""
        return self.dictionary.errors

    @property
    def info(self) -> dict[str, Union[None, str, int]]:
        """Servo information."""
        try:
            serial_number = self.__read_coco_moco_register(
                self.SERIAL_NUMBER_REGISTERS[0], self.SERIAL_NUMBER_REGISTERS[1]
            )
        except ILError:
            serial_number = None
        try:
            sw_version = self.__read_coco_moco_register(
                self.SOFTWARE_VERSION_REGISTERS[0], self.SOFTWARE_VERSION_REGISTERS[1]
            )
        except ILError:
            sw_version = None
        try:
            product_code = self.__read_coco_moco_register(
                self.PRODUCT_ID_REGISTERS[0], self.PRODUCT_ID_REGISTERS[1]
            )
        except ILError:
            product_code = None
        try:
            revision_number = self.__read_coco_moco_register(
                self.REVISION_NUMBER_REGISTERS[0], self.REVISION_NUMBER_REGISTERS[1]
            )
        except ILError:
            revision_number = None
        hw_variant = "A"

        return {
            "name": self.name,
            "serial_number": serial_number,
            "firmware_version": sw_version,
            "product_code": product_code,
            "revision_number": revision_number,
            "hw_variant": hw_variant,
        }

    @property
    def monitoring_number_mapped_registers(self) -> int:
        """Get the number of mapped monitoring registers."""
        return int(self.read(self.MONITORING_NUMBER_MAPPED_REGISTERS, subnode=0))

    @property
    def monitoring_data_size(self) -> int:
        """Obtain monitoring data size.

        Returns:
            Current monitoring data size in bytes.

        """
        number_of_samples = int(self.read("MON_CFG_WINDOW_SAMP", subnode=0))
        return self.monitoring_get_bytes_per_block() * number_of_samples

    @property
    def disturbance_data(self) -> bytes:
        """Obtain disturbance data.

        Returns:
            Current disturbance data.

        """
        return self.__disturbance_data

    @disturbance_data.setter
    def disturbance_data(self, value: bytes) -> None:
        """Set disturbance data.

        Args:
            value: Array with the disturbance to send.

        """
        self.__disturbance_data = value

    @property
    def disturbance_data_size(self) -> int:
        """Obtain disturbance data size.

        Returns:
            Current disturbance data size.

        """
        return len(self.__disturbance_data)

    @property
    def disturbance_number_mapped_registers(self) -> int:
        """Get the number of mapped disturbance registers."""
        return int(self.read(self.DISTURBANCE_NUMBER_MAPPED_REGISTERS, subnode=0))<|MERGE_RESOLUTION|>--- conflicted
+++ resolved
@@ -179,13 +179,8 @@
         self.__stop = False
 
     def run(self) -> None:
-<<<<<<< HEAD
-        """Checks if the drive is alive by reading the status word register"""
-        previous_states: Dict[int, ServoState] = {}
-=======
         """Checks if the drive is alive by reading the status word register."""
-        previous_states: dict[int, SERVO_STATE] = {}
->>>>>>> 6203cc43
+        previous_states: dict[int, ServoState] = {}
         while not self.__stop:
             for subnode in self.__servo.subnodes:
                 if self.__servo.subnodes[subnode] != SubnodeType.MOTION:
@@ -288,29 +283,16 @@
         self.units_acc = None
         """ServoUnitsAcc: Acceleration units."""
         self._lock = threading.Lock()
-<<<<<<< HEAD
-        self.__observers_servo_state: List[Callable[[ServoState, int], Any]] = []
-        self.__listener_servo_status: Optional[ServoStatusListener] = None
-        self.__monitoring_data: Dict[int, List[Union[int, float]]] = {}
-        self.__monitoring_size: Dict[int, int] = {}
-        self.__monitoring_dtype: Dict[int, RegDtype] = {}
-        self.__disturbance_data = bytes()
-        self.__disturbance_size: Dict[int, int] = {}
-        self.__disturbance_dtype: Dict[int, str] = {}
-        self.__register_update_observers: List[
-            Callable[["Servo", Register, Union[int, float, str, bytes]], None]
-=======
-        self.__observers_servo_state: list[Callable[[SERVO_STATE, int], Any]] = []
+        self.__observers_servo_state: list[Callable[[ServoState, int], Any]] = []
         self.__listener_servo_status: Optional[ServoStatusListener] = None
         self.__monitoring_data: dict[int, list[Union[int, float]]] = {}
         self.__monitoring_size: dict[int, int] = {}
-        self.__monitoring_dtype: dict[int, REG_DTYPE] = {}
+        self.__monitoring_dtype: dict[int, RegDtype] = {}
         self.__disturbance_data = b""
         self.__disturbance_size: dict[int, int] = {}
         self.__disturbance_dtype: dict[int, str] = {}
         self.__register_update_observers: list[
             Callable[[Servo, Register, Union[int, float, str, bytes]], None]
->>>>>>> 6203cc43
         ] = []
         if servo_status_listener:
             self.start_status_listener()
@@ -527,15 +509,9 @@
             True if the register can be used for the configuration file. False otherwise.
 
         """
-<<<<<<< HEAD
-        if (register.access != RegAccess.RW) or (register.address_type == RegAddressType.NVM_NONE):
-            return False
-        return True
-=======
         return not (
-            register.access != REG_ACCESS.RW or register.address_type == REG_ADDRESS_TYPE.NVM_NONE
+            register.access != RegAccess.RW or register.address_type == RegAddressType.NVM_NONE
         )
->>>>>>> 6203cc43
 
     def _registers_to_save_in_configuration_file(
         self, subnode: Optional[int]
@@ -559,13 +535,9 @@
         return registers
 
     @staticmethod
-<<<<<<< HEAD
     def _read_configuration_file(
         config_file: str,
-    ) -> Tuple[ElementTree.Element, List[ElementTree.Element]]:
-=======
-    def _read_configuration_file(config_file: str) -> tuple[ET.Element, list[ET.Element]]:
->>>>>>> 6203cc43
+    ) -> tuple[ElementTree.Element, list[ElementTree.Element]]:
         """Read a configuration file. Returns the device metadata and the registers list.
 
         Args:
@@ -581,13 +553,8 @@
         """
         if not os.path.isfile(config_file):
             raise FileNotFoundError(f"Could not find {config_file}.")
-<<<<<<< HEAD
-        with open(config_file, "r", encoding="utf-8") as xml_file:
+        with open(config_file, encoding="utf-8") as xml_file:
             tree = ElementTree.parse(xml_file)
-=======
-        with open(config_file, encoding="utf-8") as xml_file:
-            tree = ET.parse(xml_file)
->>>>>>> 6203cc43
         root = tree.getroot()
         device = root.find("Body/Device")
         axis = tree.findall("*/Device/Axes/Axis")
@@ -882,11 +849,7 @@
         state = self.status_word_decode(status_word)
         return state
 
-<<<<<<< HEAD
-    def status_word_decode(self, status_word: Dict[str, int]) -> ServoState:
-=======
-    def status_word_decode(self, status_word: dict[str, int]) -> SERVO_STATE:
->>>>>>> 6203cc43
+    def status_word_decode(self, status_word: dict[str, int]) -> ServoState:
         """Decodes the status word to a known value.
 
         Args:
@@ -1015,15 +978,10 @@
         self.__monitoring_process_data(monitoring_data)
 
     def monitoring_channel_data(
-<<<<<<< HEAD
-        self, channel: int, dtype: Optional[RegDtype] = None
-    ) -> List[float]:
-=======
         self,
         channel: int,
-        dtype: Optional[REG_DTYPE] = None,  # noqa: ARG002
+        dtype: Optional[RegDtype] = None,  # noqa: ARG002
     ) -> list[float]:
->>>>>>> 6203cc43
         """Obtain processed monitoring data of a channel.
 
         Args:
@@ -1172,14 +1130,8 @@
         else:
             raise TypeError("Invalid register")
 
-<<<<<<< HEAD
     def __update_register_dict(self, register: ElementTree.Element, subnode: int) -> None:
-        """Updates the register from a dictionary with the
-        storage parameters.
-=======
-    def __update_register_dict(self, register: ET.Element, subnode: int) -> None:
         """Updates the register from a dictionary with the storage parameters.
->>>>>>> 6203cc43
 
         Args:
             register: Register element to be updated.
@@ -1318,15 +1270,9 @@
 
     def _disturbance_create_data_chunks(
         self,
-<<<<<<< HEAD
-        channels: Union[int, List[int]],
-        dtypes: Union[RegDtype, List[RegDtype]],
-        data_arr: Union[List[Union[int, float]], List[List[Union[int, float]]]],
-=======
         channels: Union[int, list[int]],
-        dtypes: Union[REG_DTYPE, list[REG_DTYPE]],
+        dtypes: Union[RegDtype, list[RegDtype]],
         data_arr: Union[list[Union[int, float]], list[list[Union[int, float]]]],
->>>>>>> 6203cc43
         max_size: int,
     ) -> tuple[bytes, list[bytes]]:
         """Divide disturbance data into chunks.
@@ -1534,15 +1480,9 @@
 
     def disturbance_write_data(
         self,
-<<<<<<< HEAD
-        channels: Union[int, List[int]],
-        dtypes: Union[RegDtype, List[RegDtype]],
-        data_arr: Union[List[Union[int, float]], List[List[Union[int, float]]]],
-=======
         channels: Union[int, list[int]],
-        dtypes: Union[REG_DTYPE, list[REG_DTYPE]],
+        dtypes: Union[RegDtype, list[RegDtype]],
         data_arr: Union[list[Union[int, float]], list[list[Union[int, float]]]],
->>>>>>> 6203cc43
     ) -> None:
         """Write disturbance data.
 
@@ -1656,11 +1596,7 @@
         self.__full_name = new_name
 
     @property
-<<<<<<< HEAD
-    def status(self) -> Dict[int, ServoState]:
-=======
-    def status(self) -> dict[int, SERVO_STATE]:
->>>>>>> 6203cc43
+    def status(self) -> dict[int, ServoState]:
         """Servo status."""
         status = {
             subnode: self.get_state(subnode)
