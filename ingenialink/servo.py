from enum import Enum

from ._ingenialink import ffi, lib
from ._utils import cstr, pstr, raise_null, raise_err, to_ms
from .registers import Register, REG_DTYPE, _get_reg_id, REG_ACCESS
from .net import Network, NET_PROT
from .dict_ import Dictionary

from .const import *

import xml.etree.ElementTree as ET
from xml.dom import minidom
import time
import io


DIST_NUMBER_SAMPLES = Register(
    identifier='', units='', subnode=0, address=0x00C4, cyclic='CONFIG',
    dtype=REG_DTYPE.U32, access=REG_ACCESS.RW, range=None
)
DIST_DATA = Register(
    identifier='', units='', subnode=0, address=0x00B4, cyclic='CONFIG',
    dtype=REG_DTYPE.U16, access=REG_ACCESS.WO, range=None
)


class SERVO_STATE(Enum):
    """ State. """

    NRDY = lib.IL_SERVO_STATE_NRDY
    """ Not ready to switch on. """
    DISABLED = lib.IL_SERVO_STATE_DISABLED
    """ Switch on disabled. """
    RDY = lib.IL_SERVO_STATE_RDY
    """ Ready to be switched on. """
    ON = lib.IL_SERVO_STATE_ON
    """ Power switched on. """
    ENABLED = lib.IL_SERVO_STATE_ENABLED
    """ Enabled. """
    QSTOP = lib.IL_SERVO_STATE_QSTOP
    """ Quick stop. """
    FAULTR = lib.IL_SERVO_STATE_FAULTR
    """ Fault reactive. """
    FAULT = lib.IL_SERVO_STATE_FAULT
    """ Fault. """


class SERVO_FLAGS(object):
    """ Status Flags. """

    TGT_REACHED = lib.IL_SERVO_FLAG_TGT_REACHED
    """ Target reached. """
    ILIM_ACTIVE = lib.IL_SERVO_FLAG_ILIM_ACTIVE
    """ Internal limit active. """
    HOMING_ATT = lib.IL_SERVO_FLAG_HOMING_ATT
    """ (Homing) attained. """
    HOMING_ERR = lib.IL_SERVO_FLAG_HOMING_ERR
    """ (Homing) error. """
    PV_VZERO = lib.IL_SERVO_FLAG_PV_VZERO
    """ (PV) Vocity speed is zero. """
    PP_SPACK = lib.IL_SERVO_FLAG_PP_SPACK
    """ (PP) SP acknowledge. """
    IP_ACTIVE = lib.IL_SERVO_FLAG_IP_ACTIVE
    """ (IP) active. """
    CS_FOLLOWS = lib.IL_SERVO_FLAG_CS_FOLLOWS
    """ (CST/CSV/CSP) follow command value. """
    FERR = lib.IL_SERVO_FLAG_FERR
    """ (CST/CSV/CSP/PV) following error. """
    IANGLE_DET = lib.IL_SERVO_FLAG_IANGLE_DET
    """ Initial angle determination finished. """


class SERVO_MODE(Enum):
    """ Operation Mode. """

    OLV = lib.IL_SERVO_MODE_OLV
    """ Open loop (vector mode). """
    OLS = lib.IL_SERVO_MODE_OLS
    """ Open loop (scalar mode). """
    PP = lib.IL_SERVO_MODE_PP
    """ Profile position mode. """
    VEL = lib.IL_SERVO_MODE_VEL
    """ Velocity mode. """
    PV = lib.IL_SERVO_MODE_PV
    """ Profile velocity mode. """
    PT = lib.IL_SERVO_MODE_PT
    """ Profile torque mode. """
    HOMING = lib.IL_SERVO_MODE_HOMING
    """ Homing mode. """
    IP = lib.IL_SERVO_MODE_IP
    """ Interpolated position mode. """
    CSP = lib.IL_SERVO_MODE_CSP
    """ Cyclic sync position mode. """
    CSV = lib.IL_SERVO_MODE_CSV
    """ Cyclic sync velocity mode. """
    CST = lib.IL_SERVO_MODE_CST
    """ Cyclic sync torque mode. """


class SERVO_UNITS_TORQUE(Enum):
    """ Torque Units. """

    NATIVE = lib.IL_UNITS_TORQUE_NATIVE
    """ Native """
    MN = lib.IL_UNITS_TORQUE_MNM
    """ Millinewtons*meter. """
    N = lib.IL_UNITS_TORQUE_NM
    """ Newtons*meter. """


class SERVO_UNITS_POS(Enum):
    """ Position Units. """
    NATIVE = lib.IL_UNITS_POS_NATIVE
    """ Native. """
    REV = lib.IL_UNITS_POS_REV
    """ Revolutions. """
    RAD = lib.IL_UNITS_POS_RAD
    """ Radians. """
    DEG = lib.IL_UNITS_POS_DEG
    """ Degrees. """
    UM = lib.IL_UNITS_POS_UM
    """ Micrometers. """
    MM = lib.IL_UNITS_POS_MM
    """ Millimeters. """
    M = lib.IL_UNITS_POS_M
    """ Meters. """


class SERVO_UNITS_VEL(Enum):
    """ Velocity Units. """

    NATIVE = lib.IL_UNITS_VEL_NATIVE
    """ Native. """
    RPS = lib.IL_UNITS_VEL_RPS
    """ Revolutions per second. """
    RPM = lib.IL_UNITS_VEL_RPM
    """ Revolutions per minute. """
    RAD_S = lib.IL_UNITS_VEL_RAD_S
    """ Radians/second. """
    DEG_S = lib.IL_UNITS_VEL_DEG_S
    """ Degrees/second. """
    UM_S = lib.IL_UNITS_VEL_UM_S
    """ Micrometers/second. """
    MM_S = lib.IL_UNITS_VEL_MM_S
    """ Millimeters/second. """
    M_S = lib.IL_UNITS_VEL_M_S
    """ Meters/second. """


class SERVO_UNITS_ACC(Enum):
    """ Acceleration Units. """

    NATIVE = lib.IL_UNITS_ACC_NATIVE
    """ Native. """
    REV_S2 = lib.IL_UNITS_ACC_REV_S2
    """ Revolutions/second^2. """
    RAD_S2 = lib.IL_UNITS_ACC_RAD_S2
    """ Radians/second^2. """
    DEG_S2 = lib.IL_UNITS_ACC_DEG_S2
    """ Degrees/second^2. """
    UM_S2 = lib.IL_UNITS_ACC_UM_S2
    """ Micrometers/second^2. """
    MM_S2 = lib.IL_UNITS_ACC_MM_S2
    """ Millimeters/second^2. """
    M_S2 = lib.IL_UNITS_ACC_M_S2
    """ Meters/second^2. """


def servo_is_connected(address_ip, port_ip=1061, protocol=1):
    """ Obtain boolean with result of search a servo into ip.

        Args:
            address_ip: IP Address.

        Returns:
            bool

    """
    net__ = ffi.new('il_net_t **')
    address_ip = cstr(address_ip) if address_ip else ffi.NULL
    return lib.il_servo_is_connected(net__, address_ip, port_ip, protocol)


def lucky(prot, dict_f=None, address_ip=None, port_ip=23, protocol=1):
    """ Obtain an instance of the first available Servo.

        Args:
            prot (NET_PROT): Network protocol.
            dict_f (str, optional): Dictionary.

        Returns:
            tuple:

                - Network: Servo network instance.
                - Servo: Servo instance.
    """

    net__ = ffi.new('il_net_t **')
    servo__ = ffi.new('il_servo_t **')
    dict_f = cstr(dict_f) if dict_f else ffi.NULL
    address_ip = cstr(address_ip) if address_ip else ffi.NULL

    if prot.value == 2:
        r = lib.il_servo_lucky_eth(prot.value, net__, servo__, dict_f,
                                   address_ip, port_ip, protocol)
    else:
        r = lib.il_servo_lucky(prot.value, net__, servo__, dict_f)
    raise_err(r)

    net_ = ffi.cast('il_net_t *', net__[0])
    servo_ = ffi.cast('il_servo_t *', servo__[0])

    net = Network._from_existing(net_)
    servo = Servo._from_existing(servo_, dict_f)
    servo.net = net

    return net, servo


def connect_ecat(ifname, if_address_ip, dict_f, address_ip):
    net = Network(prot=NET_PROT.ECAT)
    servo = Servo(net=net, dict_f=dict_f)

    r = servo.connect_ecat(ifname=ifname, if_address_ip=if_address_ip,
                           address_ip=address_ip)

    if r <= 0:
        servo = None
        net = None
    else:
        net._net = ffi.cast('il_net_t *', net._net[0])
        servo._servo = ffi.cast('il_servo_t *', servo._servo[0])
        servo.net = net
        servo.net.set_if_params(servo.ifname, servo.if_address_ip)

    return servo, net


@ffi.def_extern()
def _on_state_change_cb(ctx, state, flags, subnode):
    """ On state change callback shim. """

    cb = ffi.from_handle(ctx)
    cb(SERVO_STATE(state), flags, subnode)


@ffi.def_extern()
def _on_emcy_cb(ctx, code):
    """ On emergency callback shim. """

    cb = ffi.from_handle(ctx)
    cb(code)


class Servo(object):
    """ Servo.

        Args:
            net (Network): Network instance.
            id (int): Servo id.

        Raises:
            ILCreationError: If the servo cannot be created.
    """

    _raw_read = {REG_DTYPE.U8: ['uint8_t *', lib.il_servo_raw_read_u8],
                 REG_DTYPE.S8: ['int8_t *', lib.il_servo_raw_read_s8],
                 REG_DTYPE.U16: ['uint16_t *', lib.il_servo_raw_read_u16],
                 REG_DTYPE.S16: ['int16_t *', lib.il_servo_raw_read_s16],
                 REG_DTYPE.U32: ['uint32_t *', lib.il_servo_raw_read_u32],
                 REG_DTYPE.S32: ['int32_t *', lib.il_servo_raw_read_s32],
                 REG_DTYPE.U64: ['uint64_t *', lib.il_servo_raw_read_u64],
                 REG_DTYPE.S64: ['int64_t *', lib.il_servo_raw_read_s64],
                 REG_DTYPE.FLOAT: ['float *', lib.il_servo_raw_read_float],
                 REG_DTYPE.STR: ['uint32_t *', lib.il_servo_raw_read_str]}
    """ dict: Data buffer and function mappings for raw read operation. """

    _raw_write = {REG_DTYPE.U8: lib.il_servo_raw_write_u8,
                  REG_DTYPE.S8: lib.il_servo_raw_write_s8,
                  REG_DTYPE.U16: lib.il_servo_raw_write_u16,
                  REG_DTYPE.S16: lib.il_servo_raw_write_s16,
                  REG_DTYPE.U32: lib.il_servo_raw_write_u32,
                  REG_DTYPE.S32: lib.il_servo_raw_write_s32,
                  REG_DTYPE.U64: lib.il_servo_raw_write_u64,
                  REG_DTYPE.S64: lib.il_servo_raw_write_s64,
                  REG_DTYPE.FLOAT: lib.il_servo_raw_write_float}
    """ dict: Function mappings for raw write operation. """

    def __init__(self, net, servo_id=None, dict_f=None):
        self.dict_f = cstr(dict_f) if dict_f else ffi.NULL

        if servo_id:
            servo = lib.il_servo_create(net._net, servo_id, self.dict_f)
            raise_null(servo)

            self._servo = ffi.gc(servo, lib.il_servo_destroy)
            self._net = net

        else:
            self._net = net
            self._servo = ffi.new('il_servo_t **')

        self._state_cb = {}
        self._emcy_cb = {}
        if not hasattr(self, '_errors') or not self._errors:
            self._errors = self._get_all_errors(self.dict_f)

    @classmethod
    def _from_existing(cls, servo, dict_f):
        """ Create a new class instance from an existing servo. """

        inst = cls.__new__(cls)
        inst._servo = ffi.gc(servo, lib.il_servo_fake_destroy)

        inst._state_cb = {}
        inst._emcy_cb = {}
        if not hasattr(inst, '_errors') or not inst._errors:
            inst._errors = inst._get_all_errors(dict_f)

        return inst

    def connect_ecat(self, address_ip, ifname, if_address_ip):
        self.address_ip = cstr(address_ip) if address_ip else ffi.NULL
        self.ifname = cstr(ifname) if ifname else ffi.NULL
        self.if_address_ip = cstr(if_address_ip) if if_address_ip else ffi.NULL

        r = lib.il_servo_connect_ecat(3, self.ifname, self.if_address_ip,
                                      self.net._net, self._servo, self.dict_f,
                                      self.address_ip, 1061)
        time.sleep(2)
        return r

    def _get_all_errors(self, dict_f):
        errors = dict()
        if str(dict_f) != "<cdata 'void *' NULL>":
            tree = ET.parse(dict_f)
            for error in tree.iter("Error"):
                label = error.find(".//Label")
                id = int(error.attrib['id'], 0)
                errors[id] = [
                    error.attrib['id'],
                    error.attrib['affected_module'],
                    error.attrib['error_type'].capitalize(),
                    label.text
                ]
        return errors

    def destroy(self):
        r = lib.il_servo_destroy(self._servo)
        return r

    def reset(self):
        """Reset.

        Notes:
            You may need to reconnect the network after reset.
        """

        r = lib.il_servo_reset(self._servo)
        raise_err(r)

    def get_state(self, subnode=1):
        """ tuple: Servo state and state flags. """

        state = ffi.new('il_servo_state_t *')
        flags = ffi.new('int *')

        lib.il_servo_state_get(self._servo, state, flags, subnode)

        return SERVO_STATE(state[0]), flags[0]

    def state_subscribe(self, cb):
        """ Subscribe to state changes.

            Args:
                cb: Callback

            Returns:
                int: Assigned slot.
        """

        cb_handle = ffi.new_handle(cb)

        slot = lib.il_servo_state_subscribe(
                self._servo, lib._on_state_change_cb, cb_handle)
        if slot < 0:
            raise_err(slot)

        self._state_cb[slot] = cb_handle

        return slot

    def state_unsubscribe(self, slot):
        """ Unsubscribe from state changes.

            Args:
                slot (int): Assigned slot when subscribed.
        """

        lib.il_servo_state_unsubscribe(self._servo, slot)

        del self._state_cb[slot]

    def emcy_subscribe(self, cb):
        """ Subscribe to emergency messages.

            Args:
                cb: Callback

            Returns:
                int: Assigned slot.
        """

        cb_handle = ffi.new_handle(cb)

        slot = lib.il_servo_emcy_subscribe(
                self._servo, lib._on_emcy_cb, cb_handle)
        if slot < 0:
            raise_err(slot)

        self._emcy_cb[slot] = cb_handle

        return slot

    def emcy_unsubscribe(self, slot):
        """ Unsubscribe from emergency messages.

            Args:
                slot (int): Assigned slot when subscribed.
        """

        lib.il_servo_emcy_unsubscribe(self._servo, slot)

        del self._emcy_cb[slot]

    @property
    def errors(self):
        return self._errors

    @property
    def net(self):
        return self._net

    @net.setter
    def net(self, value):
        self._net = value

    @property
    def subnodes(self):
        """ SUBNODES: Number of subnodes. """
        return int(ffi.cast('int', lib.il_servo_subnodes_get(self._servo)))

    @property
    def dict(self):
        """ Dictionary: Dictionary. """
        _dict = lib.il_servo_dict_get(self._servo)

        return Dictionary._from_dict(_dict) if _dict else None

    def dict_load(self, dict_f):
        """ Load dictionary.

            Args:
                dict_f (str): Dictionary.
        """

        r = lib.il_servo_dict_load(self._servo, cstr(dict_f))
        if not hasattr(self, '_errors') or not self._errors:
            self._errors = self._get_all_errors(dict_f)
        raise_err(r)

    def reload_errors(self, dict_f):
        """Force to reload all dictionary errors."""
        self._errors = self._get_all_errors(dict_f)

    def dict_storage_read(self, new_path, subnode=0):
        """Read all dictionary registers content and put it to the dictionary
        storage."""

        r = lib.il_servo_dict_storage_read(self._servo)
        raise_err(r)

<<<<<<< HEAD
        self.dict.save(new_path)

        tree = ET.parse(new_path)
        xml_data = tree.getroot()

        if subnode > 0:
            registers_category = xml_data.find('Body/Device/Registers')
            registers = xml_data.findall('Body/Device/Registers/Register')
            for register in registers:
                if register.attrib['subnode'] != str(subnode):
                    registers_category.remove(register)

        xmlstr = minidom.parseString(ET.tostring(xml_data)).toprettyxml(indent="  ", newl='')

        config_file = io.open(new_path, "w", encoding='utf8')
        config_file.write(xmlstr)
        config_file.close()

    def dict_storage_write(self):
=======
    def dict_storage_write(self, dict_f, subnode=0):
>>>>>>> 2f27e5cd
        """Write current dictionary storage to the servo drive."""

        r = lib.il_servo_dict_storage_write(self._servo, cstr(dict_f), subnode)
        if not hasattr(self, '_errors') or not self._errors:
            self._errors = self._get_all_errors(dict_f)
        raise_err(r)

    @property
    def name(self):
        """ str: Name. """

        name = ffi.new('char []', lib.IL_SERVO_NAME_SZ)

        r = lib.il_servo_name_get(self._servo, name, ffi.sizeof(name))
        raise_err(r)

        return pstr(name)

    @name.setter
    def name(self, name):
        name_ = ffi.new('char []', cstr(name))

        r = lib.il_servo_name_set(self._servo, name_)
        raise_err(r)

    @property
    def info(self):
        """ dict: Servo information. """

        info = ffi.new('il_servo_info_t *')

        r = lib.il_servo_info_get(self._servo, info)
        raise_err(r)

        PRODUCT_ID_REG = Register(identifier='', address=0x06E1,
                                  dtype=REG_DTYPE.U32,
                                  access=REG_ACCESS.RO, cyclic='CONFIG',
                                  units='0')

        product_id = self.raw_read(PRODUCT_ID_REG)

        return {'serial': info.serial,
                'name': pstr(info.name),
                'sw_version': pstr(info.sw_version),
                'hw_variant': pstr(info.hw_variant),
                'prod_code': product_id,
                'revision': info.revision}

    def store_all(self, subnode=1):
        """ Store all servo current parameters to the NVM. """

        r = lib.il_servo_store_all(self._servo, subnode)
        raise_err(r)

    def store_comm(self):
        """ Store all servo current communications to the NVM. """

        r = lib.il_servo_store_comm(self._servo)
        raise_err(r)

    def store_app(self):
        """ Store all servo current application parameters to the NVM. """

        r = lib.il_servo_store_app(self._servo)
        raise_err(r)

    def raw_read(self, reg, subnode=1):
        """ Raw read from servo.

            Args:
                reg (Register): Register.

            Returns:
                int: Otained value

            Raises:
                TypeError: If the register type is not valid.
        """

        if isinstance(reg, Register):
            _reg = reg
        elif isinstance(reg, str):
            _dict = self.dict
            if not _dict:
                raise ValueError('No dictionary loaded')

            _reg = _dict.get_regs(subnode)[reg]
        else:
            raise TypeError('Invalid register')

        # obtain data pointer and function to call
        t, f = self._raw_read[_reg.dtype]
        v = ffi.new(t)

        r = f(self._servo, _reg._reg, ffi.NULL, v)
        raise_err(r)

        try:
            if self.dict:
                _reg = self.dict.get_regs(subnode)[reg]
        except Exception as e:
            pass
        if _reg.dtype == REG_DTYPE.STR:
            return self._net.extended_buffer
        else:
            return v[0]

    def get_reg(self, reg, subnode):
        _reg = ffi.NULL
        _id = ffi.NULL
        if isinstance(reg, Register):
            _reg = reg._reg
        elif isinstance(reg, str):
            _dict = self.dict
            if not _dict:
                raise ValueError('No dictionary loaded')
            _reg = _dict.get_regs(subnode)[reg]._reg
        else:
            raise TypeError('Invalid register')
        return _reg, _id

    def read(self, reg, subnode=1):
        """ Read from servo.

            Args:
                reg (str, Register): Register.

            Returns:
                float: Otained value

            Raises:
                TypeError: If the register type is not valid.
        """

        _reg, _id = self.get_reg(reg, subnode)

        v = ffi.new('double *')
        r = lib.il_servo_read(self._servo, _reg, _id, v)
        raise_err(r)

        if self.dict:
            _reg = self.dict.get_regs(subnode)[reg]
            if _reg.dtype == REG_DTYPE.STR:
                return self._net.extended_buffer
            else:
                return v[0]
        else:
            return v[0]

    def raw_write(self, reg, data, confirm=True, extended=0, subnode=1):
        """ Raw write to servo.

            Args:
                reg (Register): Register.
                data (int): Data.
                confirm (bool, optional): Confirm write.
                extended (int, optional): Extended frame.

            Raises:
                TypeError: If any of the arguments type is not valid or
                    unsupported.
        """

        if isinstance(reg, Register):
            _reg = reg
        elif isinstance(reg, str):
            _dict = self.dict
            if not _dict:
                raise ValueError('No dictionary loaded')

            _reg = _dict.get_regs(subnode)[reg]
        else:
            raise TypeError('Invalid register')

        # auto cast floats if register is not float
        if isinstance(data, float) and _reg.dtype != REG_DTYPE.FLOAT:
            data = int(data)

        # obtain function to call
        f = self._raw_write[_reg.dtype]

        r = f(self._servo, _reg._reg, ffi.NULL, data, confirm, extended)
        raise_err(r)

    def write(self, reg, data, confirm=True, extended=0, subnode=1):
        """ Write to servo.

            Args:
                reg (Register): Register.
                data (int): Data.
                confirm (bool, optional): Confirm write.
                extended (int, optional): Extended frame.

            Raises:
                TypeError: If any of the arguments type is not valid or
                    unsupported.
        """
        _reg, _id = self.get_reg(reg, subnode)

        r = lib.il_servo_write(self._servo, _reg, _id, data, confirm, extended)
        raise_err(r)

    def units_update(self):
        """ Update units scaling factors.

            Notes:
                This must be called if any encoder parameter, rated torque or
                pole pitch are changed, otherwise, the readings conversions
                will not be correct.
        """

        r = lib.il_servo_units_update(self._servo)
        raise_err(r)

    def units_factor(self, reg):
        """ Obtain units scale factor for the given register.

            Args:
                reg (Register): Register.

            Returns:
                float: Scale factor for the given register.
        """

        return lib.il_servo_units_factor(self._servo, reg._reg)

    @property
    def units_torque(self):
        """ SERVO_UNITS_TORQUE: Torque units. """
        return SERVO_UNITS_TORQUE(lib.il_servo_units_torque_get(self._servo))

    @units_torque.setter
    def units_torque(self, units):
        lib.il_servo_units_torque_set(self._servo, units.value)

    @property
    def units_pos(self):
        """ SERVO_UNITS_POS: Position units. """
        return SERVO_UNITS_POS(lib.il_servo_units_pos_get(self._servo))

    @units_pos.setter
    def units_pos(self, units):
        lib.il_servo_units_pos_set(self._servo, units.value)

    @property
    def units_vel(self):
        """ SERVO_UNITS_VEL: Velocity units. """
        return SERVO_UNITS_VEL(lib.il_servo_units_vel_get(self._servo))

    @units_vel.setter
    def units_vel(self, units):
        lib.il_servo_units_vel_set(self._servo, units.value)

    @property
    def units_acc(self):
        """ SERVO_UNITS_ACC: Acceleration units. """
        return SERVO_UNITS_ACC(lib.il_servo_units_acc_get(self._servo))

    @units_acc.setter
    def units_acc(self, units):
        lib.il_servo_units_acc_set(self._servo, units.value)

    def disable(self, subnode=1):
        """ Disable PDS. """

        r = lib.il_servo_disable(self._servo, subnode)
        raise_err(r)

    def switch_on(self, timeout=2.):
        """ Switch on PDS.

            This function switches on the PDS but it does not enable the motor.
            For most application cases, you should only use the `enable`
            function.

            Args:
                timeout (int, float, optional): Timeout (s).
        """

        r = lib.il_servo_switch_on(self._servo, to_ms(timeout))
        raise_err(r)

    def enable(self, timeout=2., subnode=1):
        """ Enable PDS.

            Args:
                timeout (int, float, optional): Timeout (s).
        """

        r = lib.il_servo_enable(self._servo, to_ms(timeout), subnode)
        raise_err(r)

    def fault_reset(self, subnode=1):
        """ Fault reset. """

        r = lib.il_servo_fault_reset(self._servo, subnode)
        raise_err(r)

    @property
    def mode(self):
        """ MODE: Operation mode. """

        mode = ffi.new('il_servo_mode_t *')

        r = lib.il_servo_mode_get(self._servo, mode)
        raise_err(r)

        return SERVO_MODE(mode[0])

    @mode.setter
    def mode(self, mode):
        r = lib.il_servo_mode_set(self._servo, mode.value)
        raise_err(r)

    def homing_start(self):
        """ Start the homing procedure. """

        r = lib.il_servo_homing_start(self._servo)
        raise_err(r)

    def homing_wait(self, timeout):
        """ Wait until homing completes.

            Notes:
                The homing itself has a configurable timeout. The timeout given
                here is purely a 'communications' timeout, e.g. it could happen
                that the statusword change is never received. This timeout
                should be >= than the programmed homing timeout.

            Args:
                timeout (int, float): Timeout (s).
        """

        r = lib.il_servo_homing_wait(self._servo, to_ms(timeout))
        raise_err(r)

    @property
    def ol_voltage(self):
        """ float: Open loop voltage (% relative to DC-bus, -1...1). """

        voltage = ffi.new('double *')
        r = lib.il_servo_ol_voltage_get(self._servo, voltage)
        raise_err(r)

        return voltage[0]

    @ol_voltage.setter
    def ol_voltage(self, voltage):
        """ Set the open loop voltage (% relative to DC-bus, -1...1). """

        r = lib.il_servo_ol_voltage_set(self._servo, voltage)
        raise_err(r)

    @property
    def ol_frequency(self):
        """ float: Open loop frequency (mHz). """

        frequency = ffi.new('double *')
        r = lib.il_servo_ol_frequency_get(self._servo, frequency)
        raise_err(r)

        return frequency[0]

    @ol_frequency.setter
    def ol_frequency(self, frequency):
        """ Set the open loop frequency (mHz). """

        r = lib.il_servo_ol_frequency_set(self._servo, frequency)
        raise_err(r)

    @property
    def torque(self):
        """ float: Actual torque. """

        torque = ffi.new('double *')
        r = lib.il_servo_torque_get(self._servo, torque)
        raise_err(r)

        return torque[0]

    @torque.setter
    def torque(self, torque):
        """ Set the target torque. """

        r = lib.il_servo_torque_set(self._servo, torque)
        raise_err(r)

    @property
    def position(self):
        """ float: Actual position. """

        position = ffi.new('double *')
        r = lib.il_servo_position_get(self._servo, position)
        raise_err(r)

        return position[0]

    @position.setter
    def position(self, pos):
        """ Set the target position.

            Notes:
                Position can be either a single position, or a tuple/list
                containing in the first position the position, and in the
                second a dictionary with the following options:

                    - immediate (bool): If True, the servo will go to the
                      position immediately, otherwise it will push the position
                      to the buffer. Defaults to True.
                    - relative (bool): If True, the position will be taken as
                      relative, otherwise it will be taken as absolute.
                      Defaults to False.
                    - sp_timeout (int, float): Set-point acknowledge
                      timeout (s).
        """

        immediate = 1
        relative = 0
        sp_timeout = lib.IL_SERVO_SP_TIMEOUT_DEF

        if isinstance(pos, (tuple, list)):
            if len(pos) != 2 or not isinstance(pos[1], dict):
                raise TypeError('Unexpected position')

            if 'immediate' in pos[1]:
                immediate = int(pos[1]['immediate'])

            if 'relative' in pos[1]:
                relative = int(pos[1]['relative'])

            if 'sp_timeout' in pos[1]:
                sp_timeout = to_ms(pos[1]['sp_timeout'])

            pos = pos[0]

        r = lib.il_servo_position_set(self._servo, pos, immediate, relative,
                                      sp_timeout)
        raise_err(r)

    @property
    def position_res(self):
        """ int: Position resolution (c/rev/s, c/ppitch/s). """

        res = ffi.new('uint32_t *')
        r = lib.il_servo_position_res_get(self._servo, res)
        raise_err(r)

        return res[0]

    @property
    def velocity(self):
        """ float: Actual velocity. """

        velocity = ffi.new('double *')
        r = lib.il_servo_velocity_get(self._servo, velocity)
        raise_err(r)

        return velocity[0]

    @velocity.setter
    def velocity(self, velocity):
        """ Set the target velocity. """

        r = lib.il_servo_velocity_set(self._servo, velocity)
        raise_err(r)

    @property
    def velocity_res(self):
        """ int: Velocity resolution (c/rev, c/ppitch). """

        res = ffi.new('uint32_t *')
        r = lib.il_servo_velocity_res_get(self._servo, res)
        raise_err(r)

        return res[0]

    def wait_reached(self, timeout):
        """ Wait until the servo does a target reach.

            Args:
                timeout (int, float): Timeout (s).
        """

        r = lib.il_servo_wait_reached(self._servo, to_ms(timeout))
        raise_err(r)

    def disturbance_write_data(self, channel, dtype, data_arr):
        self.raw_write(DIST_NUMBER_SAMPLES, len(data_arr), subnode=0)
        actual_size = int(len(data_arr))
        actual_pos = 0
        while actual_size > DIST_FRAME_SIZE_BYTES:
            next_pos = actual_pos + DIST_FRAME_SIZE_BYTES
            self.net.disturbance_channel_data(channel, dtype,
                                              data_arr[actual_pos: next_pos])
            self.net.disturbance_data_size = DIST_FRAME_SIZE
            self.write(DIST_DATA, DIST_FRAME_SIZE, False, 1, subnode=0)
            actual_pos = next_pos
            actual_size -= DIST_FRAME_SIZE_BYTES

        # Last disturbance frame
        self.net.disturbance_channel_data(
            channel,
            dtype,
            data_arr[actual_pos: actual_pos + actual_size]
        )
        self.net.disturbance_data_size = actual_size * 4
        self.write(DIST_DATA, actual_size * 4, False, 1, subnode=0)<|MERGE_RESOLUTION|>--- conflicted
+++ resolved
@@ -480,7 +480,6 @@
         r = lib.il_servo_dict_storage_read(self._servo)
         raise_err(r)
 
-<<<<<<< HEAD
         self.dict.save(new_path)
 
         tree = ET.parse(new_path)
@@ -499,10 +498,7 @@
         config_file.write(xmlstr)
         config_file.close()
 
-    def dict_storage_write(self):
-=======
     def dict_storage_write(self, dict_f, subnode=0):
->>>>>>> 2f27e5cd
         """Write current dictionary storage to the servo drive."""
 
         r = lib.il_servo_dict_storage_write(self._servo, cstr(dict_f), subnode)
