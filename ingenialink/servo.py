from enum import Enum

from ._ingenialink import ffi, lib
from ._utils import cstr, pstr, raise_null, raise_err, to_ms
from .registers import Register, REG_DTYPE, _get_reg_id, REG_ACCESS
from .net import Network
from .dict_ import Dictionary

from .const import *

import xml.etree.ElementTree as ET

DIST_NUMBER_SAMPLES = Register(
    identifier='', units='', subnode=0, address=0x00C4, cyclic='CONFIG',
    dtype=REG_DTYPE.U32, access=REG_ACCESS.RW, range=None
)
DIST_DATA = Register(
    identifier='', units='', subnode=0, address=0x00B4, cyclic='CONFIG',
    dtype=REG_DTYPE.U16, access=REG_ACCESS.WO, range=None
)


class SERVO_STATE(Enum):
    """ State. """

    NRDY = lib.IL_SERVO_STATE_NRDY
    """ Not ready to switch on. """
    DISABLED = lib.IL_SERVO_STATE_DISABLED
    """ Switch on disabled. """
    RDY = lib.IL_SERVO_STATE_RDY
    """ Ready to be switched on. """
    ON = lib.IL_SERVO_STATE_ON
    """ Power switched on. """
    ENABLED = lib.IL_SERVO_STATE_ENABLED
    """ Enabled. """
    QSTOP = lib.IL_SERVO_STATE_QSTOP
    """ Quick stop. """
    FAULTR = lib.IL_SERVO_STATE_FAULTR
    """ Fault reactive. """
    FAULT = lib.IL_SERVO_STATE_FAULT
    """ Fault. """


class SERVO_FLAGS(object):
    """ Status Flags. """

    TGT_REACHED = lib.IL_SERVO_FLAG_TGT_REACHED
    """ Target reached. """
    ILIM_ACTIVE = lib.IL_SERVO_FLAG_ILIM_ACTIVE
    """ Internal limit active. """
    HOMING_ATT = lib.IL_SERVO_FLAG_HOMING_ATT
    """ (Homing) attained. """
    HOMING_ERR = lib.IL_SERVO_FLAG_HOMING_ERR
    """ (Homing) error. """
    PV_VZERO = lib.IL_SERVO_FLAG_PV_VZERO
    """ (PV) Vocity speed is zero. """
    PP_SPACK = lib.IL_SERVO_FLAG_PP_SPACK
    """ (PP) SP acknowledge. """
    IP_ACTIVE = lib.IL_SERVO_FLAG_IP_ACTIVE
    """ (IP) active. """
    CS_FOLLOWS = lib.IL_SERVO_FLAG_CS_FOLLOWS
    """ (CST/CSV/CSP) follow command value. """
    FERR = lib.IL_SERVO_FLAG_FERR
    """ (CST/CSV/CSP/PV) following error. """
    IANGLE_DET = lib.IL_SERVO_FLAG_IANGLE_DET
    """ Initial angle determination finished. """


class SERVO_MODE(Enum):
    """ Operation Mode. """

    OLV = lib.IL_SERVO_MODE_OLV
    """ Open loop (vector mode). """
    OLS = lib.IL_SERVO_MODE_OLS
    """ Open loop (scalar mode). """
    PP = lib.IL_SERVO_MODE_PP
    """ Profile position mode. """
    VEL = lib.IL_SERVO_MODE_VEL
    """ Velocity mode. """
    PV = lib.IL_SERVO_MODE_PV
    """ Profile velocity mode. """
    PT = lib.IL_SERVO_MODE_PT
    """ Profile torque mode. """
    HOMING = lib.IL_SERVO_MODE_HOMING
    """ Homing mode. """
    IP = lib.IL_SERVO_MODE_IP
    """ Interpolated position mode. """
    CSP = lib.IL_SERVO_MODE_CSP
    """ Cyclic sync position mode. """
    CSV = lib.IL_SERVO_MODE_CSV
    """ Cyclic sync velocity mode. """
    CST = lib.IL_SERVO_MODE_CST
    """ Cyclic sync torque mode. """


class SERVO_UNITS_TORQUE(Enum):
    """ Torque Units. """

    NATIVE = lib.IL_UNITS_TORQUE_NATIVE
    """ Native """
    MN = lib.IL_UNITS_TORQUE_MNM
    """ Millinewtons*meter. """
    N = lib.IL_UNITS_TORQUE_NM
    """ Newtons*meter. """


class SERVO_UNITS_POS(Enum):
    """ Position Units. """
    NATIVE = lib.IL_UNITS_POS_NATIVE
    """ Native. """
    REV = lib.IL_UNITS_POS_REV
    """ Revolutions. """
    RAD = lib.IL_UNITS_POS_RAD
    """ Radians. """
    DEG = lib.IL_UNITS_POS_DEG
    """ Degrees. """
    UM = lib.IL_UNITS_POS_UM
    """ Micrometers. """
    MM = lib.IL_UNITS_POS_MM
    """ Millimeters. """
    M = lib.IL_UNITS_POS_M
    """ Meters. """


class SERVO_UNITS_VEL(Enum):
    """ Velocity Units. """

    NATIVE = lib.IL_UNITS_VEL_NATIVE
    """ Native. """
    RPS = lib.IL_UNITS_VEL_RPS
    """ Revolutions per second. """
    RPM = lib.IL_UNITS_VEL_RPM
    """ Revolutions per minute. """
    RAD_S = lib.IL_UNITS_VEL_RAD_S
    """ Radians/second. """
    DEG_S = lib.IL_UNITS_VEL_DEG_S
    """ Degrees/second. """
    UM_S = lib.IL_UNITS_VEL_UM_S
    """ Micrometers/second. """
    MM_S = lib.IL_UNITS_VEL_MM_S
    """ Millimeters/second. """
    M_S = lib.IL_UNITS_VEL_M_S
    """ Meters/second. """


class SERVO_UNITS_ACC(Enum):
    """ Acceleration Units. """

    NATIVE = lib.IL_UNITS_ACC_NATIVE
    """ Native. """
    REV_S2 = lib.IL_UNITS_ACC_REV_S2
    """ Revolutions/second^2. """
    RAD_S2 = lib.IL_UNITS_ACC_RAD_S2
    """ Radians/second^2. """
    DEG_S2 = lib.IL_UNITS_ACC_DEG_S2
    """ Degrees/second^2. """
    UM_S2 = lib.IL_UNITS_ACC_UM_S2
    """ Micrometers/second^2. """
    MM_S2 = lib.IL_UNITS_ACC_MM_S2
    """ Millimeters/second^2. """
    M_S2 = lib.IL_UNITS_ACC_M_S2
    """ Meters/second^2. """

def servo_is_connected(address_ip):
    """ Obtain boolean with result of search a servo into ip.

        Args:
            address_ip: IP Address.

        Returns:
            bool

    """
    net__ = ffi.new('il_net_t **')
    address_ip = cstr(address_ip) if address_ip else ffi.NULL
    return lib.il_servo_is_connected(net__, address_ip)

def lucky(prot, dict_f=None, address_ip=None, port_ip=23):
    """ Obtain an instance of the first available Servo.

        Args:
            prot (NET_PROT): Network protocol.
            dict_f (str, optional): Dictionary.

        Returns:
            tuple:

                - Network: Servo network instance.
                - Servo: Servo instance.
    """

    net__ = ffi.new('il_net_t **')
    servo__ = ffi.new('il_servo_t **')
    dict_f = cstr(dict_f) if dict_f else ffi.NULL
    address_ip = cstr(address_ip) if address_ip else ffi.NULL

    if prot.value == 2:
        r = lib.il_servo_lucky_eth(prot.value, net__, servo__, dict_f, address_ip, port_ip)
    else:
        r = lib.il_servo_lucky(prot.value, net__, servo__, dict_f)
    raise_err(r)

    net_ = ffi.cast('il_net_t *', net__[0])
    servo_ = ffi.cast('il_servo_t *', servo__[0])

    net = Network._from_existing(net_)
    servo = Servo._from_existing(servo_, dict_f)
    servo.net = net

    return net, servo



@ffi.def_extern()
def _on_state_change_cb(ctx, state, flags):
    """ On state change callback shim. """

    cb = ffi.from_handle(ctx)
    cb(SERVO_STATE(state), flags)


@ffi.def_extern()
def _on_emcy_cb(ctx, code):
    """ On emergency callback shim. """

    cb = ffi.from_handle(ctx)
    cb(code)


class Servo(object):
    """ Servo.

        Args:
            net (Network): Network instance.
            id (int): Servo id.

        Raises:
            ILCreationError: If the servo cannot be created.
    """

    _raw_read = {REG_DTYPE.U8: ['uint8_t *', lib.il_servo_raw_read_u8],
                 REG_DTYPE.S8: ['int8_t *', lib.il_servo_raw_read_s8],
                 REG_DTYPE.U16: ['uint16_t *', lib.il_servo_raw_read_u16],
                 REG_DTYPE.S16: ['int16_t *', lib.il_servo_raw_read_s16],
                 REG_DTYPE.U32: ['uint32_t *', lib.il_servo_raw_read_u32],
                 REG_DTYPE.S32: ['int32_t *', lib.il_servo_raw_read_s32],
                 REG_DTYPE.U64: ['uint64_t *', lib.il_servo_raw_read_u64],
                 REG_DTYPE.S64: ['int64_t *', lib.il_servo_raw_read_s64],
                 REG_DTYPE.FLOAT: ['float *', lib.il_servo_raw_read_float],
                 REG_DTYPE.STR: ['uint32_t *', lib.il_servo_raw_read_str]}
    """ dict: Data buffer and function mappings for raw read operation. """

    _raw_write = {REG_DTYPE.U8: lib.il_servo_raw_write_u8,
                  REG_DTYPE.S8: lib.il_servo_raw_write_s8,
                  REG_DTYPE.U16: lib.il_servo_raw_write_u16,
                  REG_DTYPE.S16: lib.il_servo_raw_write_s16,
                  REG_DTYPE.U32: lib.il_servo_raw_write_u32,
                  REG_DTYPE.S32: lib.il_servo_raw_write_s32,
                  REG_DTYPE.U64: lib.il_servo_raw_write_u64,
                  REG_DTYPE.S64: lib.il_servo_raw_write_s64,
                  REG_DTYPE.FLOAT: lib.il_servo_raw_write_float}
    """ dict: Function mappings for raw write operation. """

    def __init__(self, net, servo_id, dict_f=None):
        dict_f = cstr(dict_f) if dict_f else ffi.NULL
        servo = lib.il_servo_create(net._net, servo_id, dict_f)
        raise_null(servo)

        self._servo = ffi.gc(servo, lib.il_servo_destroy)
        self._net = net

        self._state_cb = {}
        self._emcy_cb = {}
        if not hasattr(self, '_errors') or not self._errors:
            self._errors = self._get_all_errors(dict_f)

    @classmethod
    def _from_existing(cls, servo, dict_f):
        """ Create a new class instance from an existing servo. """

        inst = cls.__new__(cls)
        inst._servo = ffi.gc(servo, lib.il_servo_fake_destroy)

        inst._state_cb = {}
        inst._emcy_cb = {}
        if not hasattr(inst, '_errors') or not inst._errors:
            inst._errors = inst._get_all_errors(dict_f)

        return inst

    def _get_all_errors(self, dict_f):
        errors = dict()
        if str(dict_f) != "<cdata 'void *' NULL>":
            tree = ET.parse(dict_f)
            for error in tree.iter("Error"):
                label = error.find(".//Label")
                id = int(error.attrib['id'], 0)
                errors[id] = [
                    error.attrib['id'],
                    error.attrib['affected_module'],
                    error.attrib['error_type'].capitalize(),
                    label.text
                ]
        return errors

    def destroy(self):
        r = lib.il_servo_destroy(self._servo)
        return r

    def reset(self):
        """Reset.

        Notes:
            You may need to reconnect the network after reset.
        """

        r = lib.il_servo_reset(self._servo)
        raise_err(r)

    @property
    def state(self):
        """ tuple: Servo state and state flags. """

        state = ffi.new('il_servo_state_t *')
        flags = ffi.new('int *')

        lib.il_servo_state_get(self._servo, state, flags)

        return SERVO_STATE(state[0]), flags[0]

    def state_subscribe(self, cb):
        """ Subscribe to state changes.

            Args:
                cb: Callback

            Returns:
                int: Assigned slot.
        """

        cb_handle = ffi.new_handle(cb)

        slot = lib.il_servo_state_subscribe(
                self._servo, lib._on_state_change_cb, cb_handle)
        if slot < 0:
            raise_err(slot)

        self._state_cb[slot] = cb_handle

        return slot

    def state_unsubscribe(self, slot):
        """ Unsubscribe from state changes.

            Args:
                slot (int): Assigned slot when subscribed.
        """

        lib.il_servo_state_unsubscribe(self._servo, slot)

        del self._state_cb[slot]

    def emcy_subscribe(self, cb):
        """ Subscribe to emergency messages.

            Args:
                cb: Callback

            Returns:
                int: Assigned slot.
        """

        cb_handle = ffi.new_handle(cb)

        slot = lib.il_servo_emcy_subscribe(
                self._servo, lib._on_emcy_cb, cb_handle)
        if slot < 0:
            raise_err(slot)

        self._emcy_cb[slot] = cb_handle

        return slot

    def emcy_unsubscribe(self, slot):
        """ Unsubscribe from emergency messages.

            Args:
                slot (int): Assigned slot when subscribed.
        """

        lib.il_servo_emcy_unsubscribe(self._servo, slot)

        del self._emcy_cb[slot]

    @property
    def errors(self):
        return self._errors

    @property
    def net(self):
        return self._net

    @net.setter
    def net(self, value):
        self._net = value


    @property
    def dict(self):
        """ Dictionary: Dictionary. """
        _dict = lib.il_servo_dict_get(self._servo)

        return Dictionary._from_dict(_dict) if _dict else None

    def dict_load(self, dict_f):
        """ Load dictionary.

            Args:
                dict_f (str): Dictionary.
        """

        r = lib.il_servo_dict_load(self._servo, cstr(dict_f))
        if not hasattr(self, '_errors') or not self._errors:
            self._errors = self._get_all_errors(dict_f)
        raise_err(r)

    def dict_storage_read(self):
        """Read all dictionary registers content and put it to the dictionary
        storage."""

        r = lib.il_servo_dict_storage_read(self._servo)
        raise_err(r)

    def dict_storage_write(self):
        """Write current dictionary storage to the servo drive."""

        r = lib.il_servo_dict_storage_write(self._servo)
        raise_err(r)

    @property
    def name(self):
        """ str: Name. """

        name = ffi.new('char []', lib.IL_SERVO_NAME_SZ)

        r = lib.il_servo_name_get(self._servo, name, ffi.sizeof(name))
        raise_err(r)

        return pstr(name)

    @name.setter
    def name(self, name):
        name_ = ffi.new('char []', cstr(name))

        r = lib.il_servo_name_set(self._servo, name_)
        raise_err(r)

    @property
    def info(self):
        """ dict: Servo information. """

        info = ffi.new('il_servo_info_t *')

        r = lib.il_servo_info_get(self._servo, info)
        raise_err(r)

        PRODUCT_ID_REG = Register(identifier='', address=0x06E1,
                                     dtype=REG_DTYPE.U32,
                                     access=REG_ACCESS.RO, cyclic='CONFIG', units='0')

        product_id = self.raw_read(PRODUCT_ID_REG)

        return {'serial': info.serial,
                'name': pstr(info.name),
                'sw_version': pstr(info.sw_version),
                'hw_variant': pstr(info.hw_variant),
                'prod_code': product_id,
                'revision': info.revision}

    def store_all(self, subnode=1):
        """ Store all servo current parameters to the NVM. """

        r = lib.il_servo_store_all(self._servo, subnode)
        raise_err(r)

    def store_comm(self):
        """ Store all servo current communications to the NVM. """

        r = lib.il_servo_store_comm(self._servo)
        raise_err(r)

    def store_app(self):
        """ Store all servo current application parameters to the NVM. """

        r = lib.il_servo_store_app(self._servo)
        raise_err(r)

    def raw_read(self, reg, subnode=1):
        """ Raw read from servo.

            Args:
                reg (Register): Register.

            Returns:
                int: Otained value

            Raises:
                TypeError: If the register type is not valid.
        """

        if isinstance(reg, Register):
            _reg = reg
        elif isinstance(reg, str):
            _dict = self.dict
            if not _dict:
                raise ValueError('No dictionary loaded')

            _reg = _dict.get_regs(subnode)[reg]
        else:
            raise TypeError('Invalid register')

        # obtain data pointer and function to call
        t, f = self._raw_read[_reg.dtype]
        v = ffi.new(t)

        r = f(self._servo, _reg._reg, ffi.NULL, v)
        raise_err(r)

        try:
            if self.dict:
                _reg = self.dict.get_regs(subnode)[reg]
        except:
            pass
        if _reg.dtype == REG_DTYPE.STR:
            return self._net.extended_buffer
        else:
            return v[0]

    def read(self, reg, subnode=1):
        """ Read from servo.

            Args:
                reg (str, Register): Register.

            Returns:
                float: Otained value

            Raises:
                TypeError: If the register type is not valid.
        """

        _reg, _id = _get_reg_id(reg, subnode)

        v = ffi.new('double *')
        r = lib.il_servo_read(self._servo, _reg, _id, v)
        raise_err(r)

<<<<<<< HEAD
        _reg = self.dict.get_regs(subnode)[reg]
        if _reg.dtype == REG_DTYPE.STR:
            return self._net.extended_buffer
=======
        if self.dict:
            _reg = self.dict.regs[reg]
            if _reg.dtype == REG_DTYPE.STR:
                return self._net.extended_buffer
            else:
                return v[0]
>>>>>>> 47eaa157
        else:
            return v[0]

    def raw_write(self, reg, data, confirm=True, extended=0, subnode=1):
        """ Raw write to servo.

            Args:
                reg (Register): Register.
                data (int): Data.
                confirm (bool, optional): Confirm write.
                extended (int, optional): Extended frame.

            Raises:
                TypeError: If any of the arguments type is not valid or
                    unsupported.
        """

        if isinstance(reg, Register):
            _reg = reg
        elif isinstance(reg, str):
            _dict = self.dict
            if not _dict:
                raise ValueError('No dictionary loaded')

            _reg = _dict.get_regs(subnode)[reg]
        else:
            raise TypeError('Invalid register')

        # auto cast floats if register is not float
        if isinstance(data, float) and _reg.dtype != REG_DTYPE.FLOAT:
            data = int(data)

        # obtain function to call
        f = self._raw_write[_reg.dtype]

        r = f(self._servo, _reg._reg, ffi.NULL, data, confirm, extended)
        raise_err(r)

    def write(self, reg, data, confirm=True, extended=0, subnode=1):
        """ Write to servo.

            Args:
                reg (Register): Register.
                data (int): Data.
                confirm (bool, optional): Confirm write.
                extended (int, optional): Extended frame.

            Raises:
                TypeError: If any of the arguments type is not valid or
                    unsupported.
        """

        _reg, _id = _get_reg_id(reg, subnode)

        r = lib.il_servo_write(self._servo, _reg, _id, data, confirm, extended)
        raise_err(r)

    def units_update(self):
        """ Update units scaling factors.

            Notes:
                This must be called if any encoder parameter, rated torque or
                pole pitch are changed, otherwise, the readings conversions
                will not be correct.
        """

        r = lib.il_servo_units_update(self._servo)
        raise_err(r)

    def units_factor(self, reg):
        """ Obtain units scale factor for the given register.

            Args:
                reg (Register): Register.

            Returns:
                float: Scale factor for the given register.
        """

        return lib.il_servo_units_factor(self._servo, reg._reg)

    @property
    def units_torque(self):
        """ SERVO_UNITS_TORQUE: Torque units. """
        return SERVO_UNITS_TORQUE(lib.il_servo_units_torque_get(self._servo))

    @units_torque.setter
    def units_torque(self, units):
        lib.il_servo_units_torque_set(self._servo, units.value)

    @property
    def units_pos(self):
        """ SERVO_UNITS_POS: Position units. """
        return SERVO_UNITS_POS(lib.il_servo_units_pos_get(self._servo))

    @units_pos.setter
    def units_pos(self, units):
        lib.il_servo_units_pos_set(self._servo, units.value)

    @property
    def units_vel(self):
        """ SERVO_UNITS_VEL: Velocity units. """
        return SERVO_UNITS_VEL(lib.il_servo_units_vel_get(self._servo))

    @units_vel.setter
    def units_vel(self, units):
        lib.il_servo_units_vel_set(self._servo, units.value)

    @property
    def units_acc(self):
        """ SERVO_UNITS_ACC: Acceleration units. """
        return SERVO_UNITS_ACC(lib.il_servo_units_acc_get(self._servo))

    @units_acc.setter
    def units_acc(self, units):
        lib.il_servo_units_acc_set(self._servo, units.value)

    def disable(self):
        """ Disable PDS. """

        r = lib.il_servo_disable(self._servo)
        raise_err(r)

    def switch_on(self, timeout=2.):
        """ Switch on PDS.

            This function switches on the PDS but it does not enable the motor.
            For most application cases, you should only use the `enable`
            function.

            Args:
                timeout (int, float, optional): Timeout (s).
        """

        r = lib.il_servo_switch_on(self._servo, to_ms(timeout))
        raise_err(r)

    def enable(self, timeout=2.):
        """ Enable PDS.

            Args:
                timeout (int, float, optional): Timeout (s).
        """

        r = lib.il_servo_enable(self._servo, to_ms(timeout))
        raise_err(r)

    def fault_reset(self):
        """ Fault reset. """

        r = lib.il_servo_fault_reset(self._servo)
        raise_err(r)

    @property
    def mode(self):
        """ MODE: Operation mode. """

        mode = ffi.new('il_servo_mode_t *')

        r = lib.il_servo_mode_get(self._servo, mode)
        raise_err(r)

        return SERVO_MODE(mode[0])

    @mode.setter
    def mode(self, mode):
        r = lib.il_servo_mode_set(self._servo, mode.value)
        raise_err(r)

    def homing_start(self):
        """ Start the homing procedure. """

        r = lib.il_servo_homing_start(self._servo)
        raise_err(r)

    def homing_wait(self, timeout):
        """ Wait until homing completes.

            Notes:
                The homing itself has a configurable timeout. The timeout given
                here is purely a 'communications' timeout, e.g. it could happen
                that the statusword change is never received. This timeout
                should be >= than the programmed homing timeout.

            Args:
                timeout (int, float): Timeout (s).
        """

        r = lib.il_servo_homing_wait(self._servo, to_ms(timeout))
        raise_err(r)

    @property
    def ol_voltage(self):
        """ float: Open loop voltage (% relative to DC-bus, -1...1). """

        voltage = ffi.new('double *')
        r = lib.il_servo_ol_voltage_get(self._servo, voltage)
        raise_err(r)

        return voltage[0]

    @ol_voltage.setter
    def ol_voltage(self, voltage):
        """ Set the open loop voltage (% relative to DC-bus, -1...1). """

        r = lib.il_servo_ol_voltage_set(self._servo, voltage)
        raise_err(r)

    @property
    def ol_frequency(self):
        """ float: Open loop frequency (mHz). """

        frequency = ffi.new('double *')
        r = lib.il_servo_ol_frequency_get(self._servo, frequency)
        raise_err(r)

        return frequency[0]

    @ol_frequency.setter
    def ol_frequency(self, frequency):
        """ Set the open loop frequency (mHz). """

        r = lib.il_servo_ol_frequency_set(self._servo, frequency)
        raise_err(r)

    @property
    def torque(self):
        """ float: Actual torque. """

        torque = ffi.new('double *')
        r = lib.il_servo_torque_get(self._servo, torque)
        raise_err(r)

        return torque[0]

    @torque.setter
    def torque(self, torque):
        """ Set the target torque. """

        r = lib.il_servo_torque_set(self._servo, torque)
        raise_err(r)

    @property
    def position(self):
        """ float: Actual position. """

        position = ffi.new('double *')
        r = lib.il_servo_position_get(self._servo, position)
        raise_err(r)

        return position[0]

    @position.setter
    def position(self, pos):
        """ Set the target position.

            Notes:
                Position can be either a single position, or a tuple/list
                containing in the first position the position, and in the
                second a dictionary with the following options:

                    - immediate (bool): If True, the servo will go to the
                      position immediately, otherwise it will push the position
                      to the buffer. Defaults to True.
                    - relative (bool): If True, the position will be taken as
                      relative, otherwise it will be taken as absolute.
                      Defaults to False.
                    - sp_timeout (int, float): Set-point acknowledge
                      timeout (s).
        """

        immediate = 1
        relative = 0
        sp_timeout = lib.IL_SERVO_SP_TIMEOUT_DEF

        if isinstance(pos, (tuple, list)):
            if len(pos) != 2 or not isinstance(pos[1], dict):
                raise TypeError('Unexpected position')

            if 'immediate' in pos[1]:
                immediate = int(pos[1]['immediate'])

            if 'relative' in pos[1]:
                relative = int(pos[1]['relative'])

            if 'sp_timeout' in pos[1]:
                sp_timeout = to_ms(pos[1]['sp_timeout'])

            pos = pos[0]

        r = lib.il_servo_position_set(self._servo, pos, immediate, relative,
                                      sp_timeout)
        raise_err(r)

    @property
    def position_res(self):
        """ int: Position resolution (c/rev/s, c/ppitch/s). """

        res = ffi.new('uint32_t *')
        r = lib.il_servo_position_res_get(self._servo, res)
        raise_err(r)

        return res[0]

    @property
    def velocity(self):
        """ float: Actual velocity. """

        velocity = ffi.new('double *')
        r = lib.il_servo_velocity_get(self._servo, velocity)
        raise_err(r)

        return velocity[0]

    @velocity.setter
    def velocity(self, velocity):
        """ Set the target velocity. """

        r = lib.il_servo_velocity_set(self._servo, velocity)
        raise_err(r)

    @property
    def velocity_res(self):
        """ int: Velocity resolution (c/rev, c/ppitch). """

        res = ffi.new('uint32_t *')
        r = lib.il_servo_velocity_res_get(self._servo, res)
        raise_err(r)

        return res[0]

    def wait_reached(self, timeout):
        """ Wait until the servo does a target reach.

            Args:
                timeout (int, float): Timeout (s).
        """

        r = lib.il_servo_wait_reached(self._servo, to_ms(timeout))
        raise_err(r)

    def disturbance_write_data(self, channel, dtype, data_arr):
        self.write(DIST_NUMBER_SAMPLES, len(data_arr))
        actual_size = int(len(data_arr))
        actual_pos = 0
        while actual_size > DIST_FRAME_SIZE_BYTES:
            next_pos = actual_pos + DIST_FRAME_SIZE_BYTES
            self.net.disturbance_channel_data(0, dtype, data_arr[actual_pos: next_pos])
            self.net.disturbance_data_size = DIST_FRAME_SIZE
            self.write(DIST_DATA, DIST_FRAME_SIZE, False, 1)
            actual_pos = next_pos
            actual_size -= DIST_FRAME_SIZE_BYTES

        # Last disturbance frame
        self.net.disturbance_channel_data(0, dtype, data_arr[actual_pos: actual_pos + actual_size])
        self.net.disturbance_data_size = actual_size * 4
        self.write(DIST_DATA, actual_size * 4, False, 1)<|MERGE_RESOLUTION|>--- conflicted
+++ resolved
@@ -555,18 +555,12 @@
         r = lib.il_servo_read(self._servo, _reg, _id, v)
         raise_err(r)
 
-<<<<<<< HEAD
-        _reg = self.dict.get_regs(subnode)[reg]
-        if _reg.dtype == REG_DTYPE.STR:
-            return self._net.extended_buffer
-=======
         if self.dict:
-            _reg = self.dict.regs[reg]
+            _reg = self.dict.get_regs(subnode)[reg]
             if _reg.dtype == REG_DTYPE.STR:
                 return self._net.extended_buffer
             else:
                 return v[0]
->>>>>>> 47eaa157
         else:
             return v[0]
 
@@ -909,18 +903,18 @@
         raise_err(r)
 
     def disturbance_write_data(self, channel, dtype, data_arr):
-        self.write(DIST_NUMBER_SAMPLES, len(data_arr))
+        self.raw_write(DIST_NUMBER_SAMPLES, len(data_arr), subnode=0)
         actual_size = int(len(data_arr))
         actual_pos = 0
         while actual_size > DIST_FRAME_SIZE_BYTES:
             next_pos = actual_pos + DIST_FRAME_SIZE_BYTES
-            self.net.disturbance_channel_data(0, dtype, data_arr[actual_pos: next_pos])
+            self.net.disturbance_channel_data(channel, dtype, data_arr[actual_pos: next_pos])
             self.net.disturbance_data_size = DIST_FRAME_SIZE
-            self.write(DIST_DATA, DIST_FRAME_SIZE, False, 1)
+            self.write(DIST_DATA, DIST_FRAME_SIZE, False, 1, subnode=0)
             actual_pos = next_pos
             actual_size -= DIST_FRAME_SIZE_BYTES
 
         # Last disturbance frame
-        self.net.disturbance_channel_data(0, dtype, data_arr[actual_pos: actual_pos + actual_size])
+        self.net.disturbance_channel_data(channel, dtype, data_arr[actual_pos: actual_pos + actual_size])
         self.net.disturbance_data_size = actual_size * 4
-        self.write(DIST_DATA, actual_size * 4, False, 1)+        self.write(DIST_DATA, actual_size * 4, False, 1, subnode=0)