--- conflicted
+++ resolved
@@ -931,8 +931,4 @@
         # Last disturbance frame
         self.net.disturbance_channel_data(0, dtype, data_arr[actual_pos: actual_pos + actual_size])
         self.net.disturbance_data_size = actual_size * 4
-<<<<<<< HEAD
-        self.write('DIST_DATA', actual_size * 4, False, 1)
-=======
         self.write(DIST_DATA, actual_size * 4, False, 1)
->>>>>>> b3fd20bf
