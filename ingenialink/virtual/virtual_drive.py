import random
import socket
import time
from enum import Enum, IntEnum
from threading import Thread
from typing import Dict, List, Optional, Tuple, Union
<<<<<<< HEAD

import numpy as np
from scipy import signal
=======
>>>>>>> 3375dccc

from ingenialink.constants import ETH_BUF_SIZE, MONITORING_BUFFER_SIZE
from ingenialink.enums.register import REG_ACCESS, REG_DTYPE
from ingenialink.ethernet.dictionary import EthernetDictionary
from ingenialink.ethernet.register import EthernetRegister
from ingenialink.ethernet.servo import EthernetServo
from ingenialink.utils import constants
from ingenialink.utils._utils import convert_bytes_to_dtype, convert_dtype_to_bytes
<<<<<<< HEAD
=======
from ingenialink.utils.constants import IL_MC_CW_EO
>>>>>>> 3375dccc
from ingenialink.utils.mcb import MCB


class MSG_TYPE(Enum):
    RECEIVED = "RECEIVED"
    SENT = "SENT"


class OperationMode(IntEnum):
    """Operation Mode Enum"""

    VOLTAGE = 0x00
    CURRENT_AMPLIFIER = 0x01
    CURRENT = 0x02
    CYCLIC_CURRENT = 0x22
    VELOCITY = 0x03
    PROFILE_VELOCITY = 0x13
    CYCLIC_VELOCITY = 0x23
    POSITION = 0x04
    PROFILE_POSITION = 0x14
    CYCLIC_POSITION = 0x24
    PROFILE_POSITION_S_CURVE = 0x44
    INTERPOLATED_POSITION = 0xA4
    PVT = 0xB4
    HOMING = 0x113
    TORQUE = 0x05
    CYCLIC_TORQUE = 0x25


class BasePlant:
    REGISTER_SET_POINT: str
    REGISTER_COMMAND: str
    REGISTER_VALUE: str

    def __init__(self, drive: "VirtualDrive") -> None:
        self.drive = drive
        self.monitoring_frequency = self.drive._monitoring.FREQUENCY
        self.plant: signal.TransferFunction
        self.set_point_register = self.drive.get_register(1, id=self.REGISTER_SET_POINT)
        self.command_register = self.drive.get_register(1, id=self.REGISTER_COMMAND)
        self.value_register = self.drive.get_register(1, id=self.REGISTER_VALUE)

    def emulate_plant(self, from_disturbance=True):
        dist_signal = self.set_point_register.signal
        if len(dist_signal) == 0:
            return

        if from_disturbance:
            monitoring_size = self.drive._monitoring.buffer_size * self.drive._monitoring.divider
            if monitoring_size > len(dist_signal):
                repetitions = monitoring_size // len(dist_signal) + 1
                dist_signal = np.tile(dist_signal, repetitions)
            # dist_signal = dist_signal[:monitoring_size]

        mon_signal = signal.lfilter(self.plant.num, self.plant.den, dist_signal)

        self.command_register.signal = dist_signal
        self.value_register.signal = mon_signal
        self.command_register.time = self.set_point_register.time
        self.value_register.time = self.set_point_register.time

    def jog(self, new_value: float) -> None:
        time_of_change = time.time()
        start_time = time_of_change - 1
        end_time = start_time + 5
        time_vector = np.arange(start_time, end_time, 1 / self.drive.current_loop_rate)
        index_change = np.argmin(np.abs(time_vector - time_of_change))
        jog_signal = np.zeros(len(time_vector))
        current_value = self.set_point_register.storage
        jog_signal[:index_change] = current_value
        jog_signal[index_change:] = new_value
        self.set_point_register.time = time_vector
        self.set_point_register.signal = jog_signal
        self.emulate_plant(from_disturbance=False)

    def clean_signals(self):
        self.command_register.signal = np.array([])
        self.command_register.time = np.array([])
        self.value_register.signal = np.array([])
        self.value_register.time = np.array([])
        self.set_point_register.signal = np.array([])
        self.set_point_register.time = np.array([])


class BaseOpenLoopPlant(BasePlant):
    def __init__(self, drive: "VirtualDrive", num: List[float], den: List[float]) -> None:
        super().__init__(drive)
        self.plant = signal.TransferFunction(num, den).to_discrete(dt=1 / self.monitoring_frequency)
        self.value_register.noise_amplitude = 0.01


class BaseClosedLoopPlant(BasePlant):

    KI_REG: str
    KP_REG: str

    def __init__(self, drive: "VirtualDrive", open_loop_plant: signal.TransferFunction) -> None:
        super().__init__(drive)
        self.open_loop_plant = open_loop_plant
        self.create_closed_loop_plant()

    def create_closed_loop_plant(self):
        discrete_controller = signal.TransferFunction(
            [self.kp + self.kp * self.ki * 1 / self.monitoring_frequency, -self.kp],
            [1, -1],
            dt=1 / self.monitoring_frequency,
        )

        num = np.polymul(self.open_loop_plant.num, discrete_controller.num)
        den = np.polymul(self.open_loop_plant.den, discrete_controller.den)
        open_loop_control = signal.TransferFunction(num, den, dt=1 / self.monitoring_frequency)

        feedback = signal.TransferFunction([1], [1], dt=1 / self.monitoring_frequency)

        num = np.polymul(open_loop_control.num, feedback.den)
        den = np.polyadd(
            np.polymul(open_loop_control.num, feedback.num),
            np.polymul(open_loop_control.den, feedback.den),
        )

        self.plant = signal.TransferFunction(num, den, dt=1 / self.monitoring_frequency)

    def emulate_plant(self, from_disturbance=True):
        self.create_closed_loop_plant()
        return super().emulate_plant(from_disturbance=from_disturbance)

    @property
    def kp(self):
        return self.drive.get_value_by_id(1, self.KP_REG)

    @property
    def ki(self):
        return self.drive.get_value_by_id(1, self.KI_REG)


class PlantOpenLoopRL(BaseOpenLoopPlant):
    """Emulator of a open-loop RL plant."""

    REGISTER_SET_POINT = "CL_VOL_D_SET_POINT"
    REGISTER_COMMAND = "CL_VOL_D_CMD"
    REGISTER_VALUE = "CL_CUR_D_VALUE"

    def __init__(self, drive: "VirtualDrive") -> None:
        self.l_henry = 0.39e-3
        self.r_ohm = 1.1
        super().__init__(drive, [1], [self.l_henry, self.r_ohm])


class PlantClosedLoopRL(BaseClosedLoopPlant):
    """Emulator of a closed-loop RL plant."""

    REGISTER_SET_POINT = "CL_CUR_D_SET_POINT"
    REGISTER_COMMAND = "CL_CUR_D_REF_VALUE"
    REGISTER_VALUE = "CL_CUR_D_VALUE"

    KI_REG = "CL_CUR_D_KI"
    KP_REG = "CL_CUR_D_KP"


class PlantOpenLoopRLQuadrature(BaseOpenLoopPlant):
    """Emulator of a open-loop RL quadrature plant."""

    REGISTER_SET_POINT = "CL_VOL_Q_SET_POINT"
    REGISTER_COMMAND = "CL_VOL_Q_CMD"
    REGISTER_VALUE = "CL_CUR_Q_VALUE"

    def __init__(self, drive: "VirtualDrive") -> None:
        self.l_henry = 0.39e-3
        self.r_ohm = 1.1
        super().__init__(drive, [1], [self.l_henry, self.r_ohm])


class PlantClosedLoopRLQuadrature(BaseClosedLoopPlant):
    """Emulator of a closed-loop RL quadrature plant."""

    REGISTER_SET_POINT = "CL_CUR_Q_SET_POINT"
    REGISTER_COMMAND = "CL_CUR_Q_REF_VALUE"
    REGISTER_VALUE = "CL_CUR_Q_VALUE"

    KI_REG = "CL_CUR_Q_KI"
    KP_REG = "CL_CUR_Q_KP"


class PlantOpenLoopJB(BaseOpenLoopPlant):
    """Emulator of a open-loop JB plant."""

    REGISTER_SET_POINT = "CL_CUR_Q_SET_POINT"
    REGISTER_COMMAND = "CL_CUR_Q_VALUE"
    REGISTER_VALUE = "CL_VEL_FBK_VALUE"

    def __init__(self, drive: "VirtualDrive") -> None:
        self.j_value = 0.012
        self.b_value = 0.027
        super().__init__(drive, [1], [self.j_value, self.b_value])


class PlantClosedLoopJB(BaseClosedLoopPlant):
    """Emulator of a closed-loop JB plant."""

    REGISTER_SET_POINT = "CL_VEL_SET_POINT_VALUE"
    REGISTER_COMMAND = "CL_VEL_REF_VALUE"
    REGISTER_VALUE = "CL_VEL_FBK_VALUE"

    KI_REG = "CL_VEL_PID_KI"
    KP_REG = "CL_VEL_PID_KP"


class PlantOpenLoopPosition(BaseOpenLoopPlant):
    """Emulator of a open-loop position plant."""

    REGISTER_SET_POINT = "CL_VEL_SET_POINT_VALUE"
    REGISTER_COMMAND = "CL_VEL_FBK_VALUE"
    REGISTER_VALUE = "CL_POS_FBK_VALUE"

    def __init__(self, drive: "VirtualDrive") -> None:
        pos_to_vel_ratio = int(drive.get_value_by_id(1, "PROF_POS_VEL_RATIO"))
        resolution = int(drive.get_value_by_id(1, "FBK_DIGENC1_RESOLUTION"))
        super().__init__(drive, [pos_to_vel_ratio * resolution], [1, 0])


class PlantClosedLoopPosition(BaseClosedLoopPlant):
    """Emulator of a closed-loop position plant."""

    REGISTER_SET_POINT = "CL_POS_SET_POINT_VALUE"
    REGISTER_COMMAND = "CL_POS_REF_VALUE"
    REGISTER_VALUE = "CL_POS_FBK_VALUE"

    KI_REG = "CL_POS_PID_KI"
    KP_REG = "CL_POS_PID_KP"


class PlantOpenLoopVoltageToVelocity(BaseOpenLoopPlant):
    """Emulator of a open-loop voltage-to-velocity plant."""

    REGISTER_SET_POINT = "CL_VOL_Q_SET_POINT"
    REGISTER_COMMAND = "CL_VOL_Q_REF_VALUE"
    REGISTER_VALUE = "CL_VEL_FBK_VALUE"

    def __init__(
        self,
        drive: "VirtualDrive",
    ) -> None:
        super().__init__(drive, [1.7], [1])


class VirtualMonDistBase:
    """Base class to implement VirtualMonitoring and VirtualDisturbance.

    Args:
        drive: Virtual drive instance.

    """

    FREQUENCY = 20000
    FREQ_DIVIDER_REG: str
    BUFFER_SIZE_REG: str
    NUMBER_MAP_REGS: str
    MAP_REG_CFG: str
    BYTES_PER_BLOCK_REG: str
    AVAILABLE_BYTES_REG: str
    DATA_REG: str
    STATUS_REGISTER: str

    def __init__(self, drive: "VirtualDrive") -> None:
        self.drive = drive
        self.enabled = False
        self.disable()
        self.number_mapped_registers = 0
        self.channels_data: Dict[int, List[Union[int, float]]] = {}
        self.channels_dtype: Dict[int, REG_DTYPE] = {}
        self.channels_address: Dict[int, int] = {}
        self.channels_subnode: Dict[int, int] = {}
        self.channels_size: Dict[int, int] = {}
        self.channels_signal: Dict[int, List[Union[int, float]]] = {}

    def enable(self) -> None:
        """Enable Monitoring/Disturbance."""
        self.enabled = True
        self.drive.set_value_by_id(0, self.STATUS_REGISTER, 1)

    def disable(self) -> None:
        """Disable Monitoring/Disturbance."""
        self.enabled = False
        self.drive.set_value_by_id(0, self.STATUS_REGISTER, 0)
        self.remove_data()

    def remove_data(self) -> None:
        """Remove Monitoring/Disturbance data."""
        self.channels_data = {}
        self.drive.set_value_by_id(0, self.DATA_REG, 0)

    @property
    def divider(self) -> int:
        """Frequency divider."""
        value = self.drive.get_value_by_id(0, self.FREQ_DIVIDER_REG)
        if isinstance(value, int):
            return value
        else:
            return 0

    @property
    def buffer_size(self) -> int:
        """Monitoring buffer size."""
        value = self.drive.get_value_by_id(0, self.BUFFER_SIZE_REG)
        if isinstance(value, int):
            return value
        else:
            return 0

    @property
    def buffer_time(self) -> int:
        """Monitoring buffer size in seconds."""
        return self.buffer_size * self.divider / self.FREQUENCY

    @property
    def bytes_per_block(self) -> int:
        """Monitoring bytes per sample."""
        value = self.drive.get_value_by_id(0, self.BYTES_PER_BLOCK_REG)
        if isinstance(value, int):
            return value
        else:
            return 0

    @bytes_per_block.setter
    def bytes_per_block(self, n_bytes: int) -> None:
        self.drive.set_value_by_id(0, self.BYTES_PER_BLOCK_REG, n_bytes)

    @property
    def number_mapped_registers(self) -> int:
        """Number of mapped registers."""
        value = self.drive.get_value_by_id(0, self.NUMBER_MAP_REGS)
        if isinstance(value, int):
            return value
        else:
            return 0

    @number_mapped_registers.setter
    def number_mapped_registers(self, value: int) -> None:
        self.drive.set_value_by_id(0, self.NUMBER_MAP_REGS, value)

    @property
    def available_bytes(self) -> int:
        """Actual number of monitoring bytes."""
        value = self.drive.get_value_by_id(0, self.AVAILABLE_BYTES_REG)
        if isinstance(value, int):
            return value
        else:
            return 0

    @available_bytes.setter
    def available_bytes(self, n_bytes: int) -> None:
        self.drive.set_value_by_id(0, self.AVAILABLE_BYTES_REG, n_bytes)

    def get_mapped_register(self, channel: int) -> Tuple[int, int, int, int]:
        """Decodes the register with the information of a mapped register.

        Args:
            channel: Channel of the register to be decoded.

        Returns:
            Register subnode
            Register address
            Register dtype index
            Channel size

        """
        register_id = self.MAP_REG_CFG.format(channel)
        data = self.drive.get_value_by_id(0, register_id)
        if not isinstance(data, int):
            raise ValueError("Wrong register type")
        data_h = data >> 16
        data_l = data & 0x0000FFFF
        subnode = data_h >> 12
        address = data_h & 0x0FFF
        dtype = data_l >> 8
        size = data_l & 0x00FF
        return subnode, address, dtype, size

    def map_registers(self) -> None:
        """Creates the channels attribute based on mapped registers."""
        self.bytes_per_block = 0
        empty_list: List[float] = []
        for channel in range(self.number_mapped_registers):
            subnode, address, dtype, size = self.get_mapped_register(channel)
            self.channels_data[channel] = empty_list.copy()
            self.channels_dtype[channel] = REG_DTYPE(dtype)
            self.channels_address[channel] = address
            self.channels_subnode[channel] = subnode
            self.channels_size[channel] = size
            self.channels_signal[channel] = empty_list.copy()
            self.bytes_per_block += size

    def get_channel_index(self, reg_id) -> Optional[int]:
        channel_index = None
        for channel in range(self.number_mapped_registers):
            subnode, address, _, _ = self.get_mapped_register(channel)
            mapped_register = self.drive.get_register(subnode, address)
            if mapped_register.identifier == reg_id:
                channel_index = channel
                break

        return channel_index


class VirtualMonitoring(VirtualMonDistBase):
    """Emulates monitoring at the VirtualDrive.

    Args:
        drive: Virtual drive instance.

    """

    FREQ_DIVIDER_REG = "MON_DIST_FREQ_DIV"
    BUFFER_SIZE_REG = "MON_CFG_WINDOW_SAMP"
    NUMBER_MAP_REGS = "MON_CFG_TOTAL_MAP"
    MAP_REG_CFG = "MON_CFG_REG{}_MAP"
    BYTES_PER_BLOCK_REG = "MON_CFG_BYTES_PER_BLOCK"
    DATA_REG = "MON_DATA"
    TRIGGER_TYPE_REG = "MON_CFG_SOC_TYPE"
    AVAILABLE_BYTES_REG = "MON_CFG_BYTES_VALUE"
    STATUS_REGISTER = "MON_DIST_STATUS"

    def __init__(self, drive: "VirtualDrive") -> None:
        self.start_time = 0.0
        super().__init__(drive)

    def enable(self) -> None:
        super().map_registers()
        super().enable()

        # Set monitoring end and frame available
        self.drive.set_value_by_id(0, self.STATUS_REGISTER, 0x10 | (0x8 + 1))
        self.update_data()

    def update_data(self) -> None:

        self.__create_signals()

        # Store data
        sampling_rate = self.FREQUENCY / self.divider
        elapsed_time = time.time() - self.start_time
        elapsed_samples = int(elapsed_time * sampling_rate)
        n_samples = min(elapsed_samples, self.buffer_size)
        for channel in range(self.number_mapped_registers):
            self.channels_data[channel] = self.channels_signal[channel][:n_samples]
        self.available_bytes = n_samples * self.bytes_per_block
        self._store_data_bytes()
        self.start_time = 0.0

    def trigger(self) -> None:
        """Triggers monitoring."""
        if self.enabled:
            self.start_time = time.time()

    def rearm(self) -> None:
        """Rearm monitoring."""
        self.map_registers()
        self.disable()
        self.enable()

    def __create_signals(self) -> None:
        """Creates emulated monitoring signals."""
        for channel in range(self.number_mapped_registers):
            subnode = self.channels_subnode[channel]
            address = self.channels_address[channel]
            reg = self.drive.get_register(subnode, address)
            if len(reg.signal) > 0:
                indexes = np.arange(0, self.buffer_size * self.divider - 1, self.divider, dtype=int)
                self.channels_signal[channel] = reg.signal[indexes]
                if reg.noise_amplitude > 0:
                    noise = reg.noise_amplitude * np.random.normal(
                        size=self.channels_signal[channel].size
                    )
                    self.channels_signal[channel] = self.channels_signal[channel] + noise
                continue

            start_value = address + subnode
            if self.channels_dtype[channel] == REG_DTYPE.FLOAT:
                signal = [
                    float(start_value + i)
                    for i in range(0, self.buffer_size * self.divider, self.divider)
                ]
            else:
                signal = [
                    start_value + i for i in range(0, self.buffer_size * self.divider, self.divider)
                ]
            self.channels_signal[channel] = signal

    def _store_data_bytes(self) -> None:
        """Convert signals into a bytes and store it at MON_DATA register."""
        byte_array = bytes()
        n_samples = len(self.channels_data[0])
        for sample in range(n_samples):
            for channel in range(self.number_mapped_registers):
                value = self.channels_data[channel][sample]
                size = self.channels_size[channel]
                if self.channels_dtype[channel] != REG_DTYPE.FLOAT:
                    value = int(value)
                sample_bytes = convert_dtype_to_bytes(value, self.channels_dtype[channel])
                if len(sample_bytes) < size:
                    sample_bytes += b"0" * (size - len(sample_bytes))
                byte_array += sample_bytes
        self.drive.set_value_by_id(0, "MON_DATA", byte_array)

    @property
    def trigger_type(self) -> int:
        """Trigger type Auto(0), Force (1) or Rising or Failing (2)."""
        value = self.drive.get_value_by_id(0, self.TRIGGER_TYPE_REG)
        if isinstance(value, int):
            return value
        else:
            return 0


class VirtualDisturbance(VirtualMonDistBase):
    """Emulates disturbance at the VirtualDrive.

    Args:
        drive: Virtual drive instance.

    """

    FREQ_DIVIDER_REG = "DIST_FREQ_DIV"
    BUFFER_SIZE_REG = "DIST_CFG_SAMPLES"
    NUMBER_MAP_REGS = "DIST_CFG_MAP_REGS"
    MAP_REG_CFG = "DIST_CFG_REG{}_MAP"
    BYTES_PER_BLOCK_REG = "DIST_CFG_BYTES_PER_BLOCK"
    AVAILABLE_BYTES_REG = "DIST_CFG_BYTES"
    DATA_REG = "DIST_DATA"
    STATUS_REGISTER = "DIST_STATUS"

    def __init__(self, drive: "VirtualDrive") -> None:
        self.start_time = 0.0
        self.received_bytes = bytes()
        super().__init__(drive)

    def enable(self) -> None:
        self.start_time = time.time()
        for channel in range(self.number_mapped_registers):
            subnode = self.channels_subnode[channel]
            address = self.channels_address[channel]
            reg = self.drive.get_register(subnode, address)
            reg.time = reg.time + self.start_time
        super().enable()

    def disable(self) -> None:
        self.received_bytes = bytes()
        return super().disable()

    def append_data(self, data: bytes) -> None:
        """Append received disturbance data until the buffer is full.

        Args:
            data: Received data.
        """
        if len(self.channels_data) == 0:
            super().map_registers()
        self.received_bytes += data
        self.available_bytes = len(self.received_bytes)
        if self.available_bytes == self.buffer_size_bytes:
            self.write_data()

    def write_data(self) -> None:
        """Convert received data and store it at the channels attribute."""
        n_samples = self.buffer_size
        buffer = self.received_bytes
        for channel in range(self.number_mapped_registers):
            for _ in range(n_samples):
                size = self.channels_size[channel]
                dtype = self.channels_dtype[channel]
                bytes = buffer[:size]
                value = convert_bytes_to_dtype(bytes, dtype)
                if isinstance(value, (int, float)):
                    self.channels_data[channel].append(value)
                buffer = buffer[size:]

            dist_signal = np.array(self.channels_data[channel])
            sampling_rate = self.FREQUENCY / self.drive._disturbance.divider
            total_time = len(dist_signal) / sampling_rate
            time_vector = np.arange(0.0, total_time, 1 / sampling_rate)

            if self.drive._disturbance.divider > 1:
                time_vector_resampled = np.arange(0.0, total_time, 1 / self.FREQUENCY)
                dist_signal = np.interp(time_vector_resampled, time_vector, dist_signal)
                time_vector = time_vector_resampled

            subnode = self.channels_subnode[channel]
            address = self.channels_address[channel]
            reg = self.drive.get_register(subnode, address)

            reg.time = time_vector
            reg.signal = dist_signal

    @property
    def buffer_size_bytes(self) -> int:
        """Buffer size in bytes."""
        buffer_size_bytes = 0
        n_samples = self.buffer_size
        for channel in range(self.number_mapped_registers):
            buffer_size_bytes += self.channels_size[channel] * n_samples
        return buffer_size_bytes


class VirtualDrive(Thread):
    """Emulates a drive by creating a UDP server that sends and receives MCB messages.

    Args:
        ip: Server IP address.
        port: Server port number.
        dictionary_path: Path to the dictionary.

    """

    ACK_CMD = 3
    WRITE_CMD = 2
    READ_CMD = 1

    def __init__(
        self, ip: str, port: int, dictionary_path: str = "./tests/resources/virtual_drive.xdf"
    ) -> None:
        super(VirtualDrive, self).__init__()
        self.ip = ip
        self.port = port
        self.dictionary_path = dictionary_path
        self.__stop = False
        self.device_info = None
        self.__logger: List[Dict[str, Union[float, bytes, str, Tuple[str, int]]]] = []
        self.__reg_address_to_id: Dict[int, Dict[int, str]] = {}
        self.__dictionary = EthernetDictionary(dictionary_path)
        self._init_registers()
        self._update_registers()
<<<<<<< HEAD
        self._monitoring = VirtualMonitoring(self)
        self._disturbance = VirtualDisturbance(self)
        self._plant_open_loop_rl_d = PlantOpenLoopRL(self)
        self._plant_closed_loop_rl_d = PlantClosedLoopRL(self, self._plant_open_loop_rl_d.plant)
        self._plant_open_loop_rl_q = PlantOpenLoopRLQuadrature(self)
        self._plant_closed_loop_rl_q = PlantClosedLoopRLQuadrature(
            self, self._plant_open_loop_rl_q.plant
        )
        self._plant_open_loop_jb = PlantOpenLoopJB(self)
        self._plant_closed_loop_jb = PlantClosedLoopJB(self, self._plant_open_loop_jb.plant)
        self._plant_open_loop_position = PlantOpenLoopPosition(self)
        self._plant_closed_loop_position = PlantClosedLoopPosition(
            self, self._plant_open_loop_position.plant
        )
        self._plant_open_loop_vol_to_vel = PlantOpenLoopVoltageToVelocity(self)
=======
        self.__monitoring = VirtualMonitoring(self)
        self.__disturbance = VirtualDisturbance(self)
        self.__set_motor_ready_to_switch_on()
>>>>>>> 3375dccc
        self.socket = socket.socket(socket.AF_INET, socket.SOCK_DGRAM)

    def run(self) -> None:
        """Open socket, listen and decode messages."""
        server_address = (self.ip, self.port)
        self.socket.bind(server_address)
        self.socket.settimeout(2)
        value: Union[int, float, bytes, str]
        while not self.__stop:
            try:
                frame, add = self.socket.recvfrom(ETH_BUF_SIZE)
            except:
                continue
            reg_add, subnode, cmd, data = MCB.read_mcb_frame(frame)
            self.__log(add, frame, MSG_TYPE.RECEIVED)
            register = self.get_register(subnode, reg_add)
            if cmd == self.WRITE_CMD:
                sent_cmd = self.ACK_CMD
                response = MCB.build_mcb_frame(sent_cmd, subnode, reg_add, data[:8])
                if register.access in [REG_ACCESS.RW, REG_ACCESS.WO]:  # TODO: send error otherwise
                    value = convert_bytes_to_dtype(data, register.dtype)
                    self.__decode_msg(reg_add, subnode, data)
                    self.set_value_by_id(subnode, str(register.identifier), value)
            elif cmd == self.READ_CMD:
                value = self.get_value_by_id(subnode, str(register.identifier))
                sent_cmd = self.ACK_CMD
                if reg_add == self.id_to_address(0, "MON_DATA") and isinstance(value, bytes):
                    self.__emulate_plants()
                    self._monitoring.update_data()
                    response = self._response_monitoring_data(value)
                else:
                    data = convert_dtype_to_bytes(value, register.dtype)
                    response = MCB.build_mcb_frame(sent_cmd, subnode, reg_add, data)
                # TODO: send error if the register is WO
            else:
                continue
            self.__send(response, add)

        time.sleep(0.1)

    def stop(self) -> None:
        """Stop socket."""
        if self.socket is not None:
            self.socket.close()
        self.__stop = True
        self._monitoring.disable()

    def _init_registers(self) -> None:
        """Initialize some relevant registers."""
        self.set_value_by_id(0, "DRV_ID_PRODUCT_CODE_COCO", 123456)
        self.set_value_by_id(1, "DRV_ID_PRODUCT_CODE", 123456)
        self.set_value_by_id(0, "DRV_ID_REVISION_NUMBER_COCO", 654321)
        self.set_value_by_id(1, "DRV_ID_REVISION_NUMBER", 654321)
        self.set_value_by_id(0, "DRV_APP_COCO_VERSION", "0.1.0")
        self.set_value_by_id(1, "DRV_ID_SOFTWARE_VERSION", "0.1.0")
        self.set_value_by_id(0, "DRV_ID_SERIAL_NUMBER_COCO", 123456789)
        self.set_value_by_id(1, "DRV_ID_SERIAL_NUMBER", 123456789)
        self.set_value_by_id(0, "DRV_ID_VENDOR_ID_COCO", 987654321)
        self.set_value_by_id(1, "DRV_ID_VENDOR_ID", 987654321)
        self.set_value_by_id(1, "COMMU_ANGLE_REF_SENSOR", 4)
        self.set_value_by_id(1, "COMMU_ANGLE_SENSOR", 4)
        self.set_value_by_id(1, "CL_VEL_FBK_SENSOR", 4)
        self.set_value_by_id(1, "CL_POS_FBK_SENSOR", 4)
        self.set_value_by_id(1, "CL_AUX_FBK_SENSOR", 4)
        self.set_value_by_id(1, "PROF_POS_VEL_RATIO", 1.0)
        self.set_value_by_id(1, "FBK_BISS_CHAIN", 1)
        self.set_value_by_id(1, "DRV_PS_FREQ_SELECTION", 0)
<<<<<<< HEAD
        self.set_value_by_id(1, "DRV_PS_FREQ_1", 20000)
        self.set_value_by_id(1, "DRV_STATE_STATUS", constants.IL_MC_PDS_STA_RTSO)
=======
>>>>>>> 3375dccc
        self.set_value_by_id(1, "DRV_POS_VEL_RATE", 20000)
        self.set_value_by_id(1, "CL_CUR_FREQ", 20000)
        self.set_value_by_id(0, "DIST_MAX_SIZE", 8192)
        self.set_value_by_id(0, "MON_MAX_SIZE", 8192)
        self.set_value_by_id(0, VirtualMonitoring.STATUS_REGISTER, 0)
        self.set_value_by_id(0, VirtualDisturbance.STATUS_REGISTER, 0)
        self.set_value_by_id(1, PlantClosedLoopRL.KI_REG, 2800.0)
        self.set_value_by_id(1, PlantClosedLoopRL.KP_REG, 2.1)
        self.set_value_by_id(1, PlantClosedLoopRLQuadrature.KI_REG, 2800.0)
        self.set_value_by_id(1, PlantClosedLoopRLQuadrature.KP_REG, 2.1)
        self.set_value_by_id(1, PlantClosedLoopJB.KI_REG, 2.0)
        self.set_value_by_id(1, PlantClosedLoopJB.KP_REG, 0.7)
        self.set_value_by_id(1, PlantClosedLoopPosition.KI_REG, 0.0)
        self.set_value_by_id(1, PlantClosedLoopPosition.KP_REG, 0.015)
        self.set_value_by_id(1, "DRV_OP_CMD", 0)
        self.set_value_by_id(1, "FBK_DIGENC1_RESOLUTION", 4096)
        self.set_value_by_id(1, "PROF_POS_VEL_RATIO", 1)
        self.set_value_by_id(1, "MOT_COMMU_MOD", 0)
        self.set_value_by_id(1, "MOT_COMMU_MOD", 0)
        self.set_value_by_id(1, "CL_CUR_REF_MAX", 20)
        self.set_value_by_id(1, "CL_VEL_REF_MAX", 100)
        self.set_value_by_id(1, "MOT_RATED_CURRENT", 10)
        self.set_value_by_id(1, "DRV_PROT_VBUS_VALUE", 48)
        self.set_value_by_id(1, "CL_CUR_STATUS", 0)
        self.set_value_by_id(0, "DRV_DIAG_ERROR_TOTAL_COM", 0)
        self.set_value_by_id(0, "DRV_DIAG_SYS_ERROR_TOTAL_COM", 0)
        self.set_value_by_id(1, "DRV_DIAG_ERROR_TOTAL", 0)
        self.set_value_by_id(1, PlantClosedLoopRL.REGISTER_SET_POINT, 0)
        self.set_value_by_id(1, PlantClosedLoopRL.REGISTER_COMMAND, 0)
        self.set_value_by_id(1, PlantClosedLoopRL.REGISTER_VALUE, 0)
        self.set_value_by_id(1, PlantClosedLoopRLQuadrature.REGISTER_SET_POINT, 0)
        self.set_value_by_id(1, PlantClosedLoopRLQuadrature.REGISTER_COMMAND, 0)
        self.set_value_by_id(1, PlantClosedLoopRLQuadrature.REGISTER_VALUE, 0)
        self.set_value_by_id(1, PlantClosedLoopJB.REGISTER_SET_POINT, 0)
        self.set_value_by_id(1, PlantClosedLoopJB.REGISTER_COMMAND, 0)
        self.set_value_by_id(1, PlantClosedLoopJB.REGISTER_VALUE, 0)
        self.set_value_by_id(1, PlantClosedLoopPosition.REGISTER_SET_POINT, 0)
        self.set_value_by_id(1, PlantClosedLoopPosition.REGISTER_COMMAND, 0)
        self.set_value_by_id(1, PlantClosedLoopPosition.REGISTER_VALUE, 0)
        self.set_value_by_id(1, PlantOpenLoopVoltageToVelocity.REGISTER_SET_POINT, 0)
        self.set_value_by_id(1, PlantOpenLoopVoltageToVelocity.REGISTER_COMMAND, 0)
        self.set_value_by_id(1, PlantOpenLoopVoltageToVelocity.REGISTER_VALUE, 0)
        self.set_value_by_id(1, "CL_VOL_D_SET_POINT", 0)

    def _update_registers(self) -> None:
        """Force storage_valid at each register and add registers that are not in the dictionary."""
        for subnode in range(self.__dictionary.subnodes):
            self.__reg_address_to_id[subnode] = {}
            for reg_id, reg in self.__dictionary.registers(subnode).items():
                self.__reg_address_to_id[subnode][reg.address] = reg_id
                self.__dictionary.registers(subnode)[reg_id].storage_valid = True
                self.__dictionary.registers(subnode)[reg_id].signal = np.array([])
                self.__dictionary.registers(subnode)[reg_id].time = np.array([])
                self.__dictionary.registers(subnode)[reg_id].noise_amplitude = 0.0

        custom_regs = {
            "MON_DATA": EthernetServo.MONITORING_DATA,
            "DIST_DATA": EthernetServo.DIST_DATA,
        }
        for id, reg in custom_regs.items():
            register = EthernetRegister(
                reg.address, REG_DTYPE.DOMAIN, reg.access, identifier=id, subnode=reg.subnode
            )
            self.__dictionary._add_register_list(register)
            self.__dictionary.registers(reg.subnode)[id].storage_valid = True

            self.__reg_address_to_id[reg.subnode][reg.address] = id

    def __send(self, response: bytes, address: Tuple[str, int]) -> None:
        """Send a message and update log.

        Args:
            response: Message to be sent.
            address: IP address and port.
        """
        # time.sleep(0.01)  # Emulate latency of 10 ms
        self.socket.sendto(response, address)
        self.__log(address, response, MSG_TYPE.SENT)

    def _response_monitoring_data(self, data: bytes) -> bytes:
        """Creates a response for monitoring data.

        Args:
            data: Data to be sent.

        Returns:
            MCB frame.
        """
        sent_cmd = self.ACK_CMD
        reg_add = self.id_to_address(0, "MON_DATA")
        limit = min(len(data), MONITORING_BUFFER_SIZE)
        response = MCB.build_mcb_frame(sent_cmd, 0, reg_add, data[:limit])
        data_left = data[limit:]
        self.set_value_by_id(0, "MON_DATA", data_left)
        self._monitoring.available_bytes = len(data_left)
        return response

    def __log(self, ip_port: Tuple[str, int], message: bytes, msg_type: MSG_TYPE) -> None:
        """Updates log.

        Args:
            ip_port: IP address and port.
            message: Received or sent message.
            msg_type: Sent or Received.
        """
        self.__logger.append({
            "timestamp": time.time(),
            "ip_port": ip_port,
            "type": msg_type.value,
            "message": message,
        })

    @property
    def log(self) -> List[Dict[str, Union[float, bytes, str, Tuple[str, int]]]]:
        """Dictionary containing log information."""
        return self.__logger

    def clean_log(self) -> None:
        """Cleans log."""
        self.__logger = []

    def __decode_msg(self, reg_add: int, subnode: int, data: bytes) -> None:
        """Decodes received messages and run specific methods if needed.

        Args:
            reg_add: Register address.
            subnode: Subnode.
            data: Received data.
        """
        register = self.get_register(subnode, reg_add)
        reg_id = register.identifier
        dtype = register.dtype
        value = convert_bytes_to_dtype(data, dtype)
        if reg_id == "MON_DIST_ENABLE" and subnode == 0 and value == 1:
            self._monitoring.enable()
        if reg_id == "MON_DIST_ENABLE" and subnode == 0 and value == 0:
            self._monitoring.disable()
        if reg_id == "MON_CMD_FORCE_TRIGGER" and subnode == 0 and value == 1:
            self._monitoring.trigger()
        if reg_id == "MON_REMOVE_DATA" and subnode == 0 and value == 1:
            self._monitoring.remove_data()
        if reg_id == "MON_REARM" and subnode == 0 and value == 1:
            self._monitoring.rearm()
        if reg_id == "DIST_ENABLE" and subnode == 0 and value == 1:
            self._disturbance.enable()
            self.__emulate_plants()
        if reg_id == "DIST_ENABLE" and subnode == 0 and value == 0:
            self._disturbance.disable()
            self.__clean_plant_signals()
        if reg_id == "DIST_REMOVE_DATA" and subnode == 0 and value == 1:
            self._disturbance.remove_data()
        if reg_id == "DIST_DATA" and subnode == 0:
<<<<<<< HEAD
            self._disturbance.append_data(data)
        if (
            reg_id == PlantClosedLoopRL.REGISTER_SET_POINT
            and subnode == 1
            and self.operation_mode in [OperationMode.CURRENT]
        ):
            self._plant_closed_loop_rl_d.jog(value)
        if (
            reg_id == PlantClosedLoopRLQuadrature.REGISTER_SET_POINT
            and subnode == 1
            and self.operation_mode in [OperationMode.CURRENT]
        ):
            self._plant_closed_loop_rl_q.jog(value)
        if (
            reg_id == PlantClosedLoopJB.REGISTER_SET_POINT
            and subnode == 1
            and self.operation_mode in [OperationMode.VELOCITY, OperationMode.PROFILE_VELOCITY]
        ):
            self._plant_closed_loop_jb.jog(value)
        if (
            reg_id == PlantClosedLoopPosition.REGISTER_SET_POINT
            and subnode == 1
            and self.operation_mode
            in [
                OperationMode.POSITION,
                OperationMode.PROFILE_POSITION,
                OperationMode.PROFILE_POSITION_S_CURVE,
            ]
        ):
            self._plant_closed_loop_position.jog(value)
        if (
            reg_id == PlantOpenLoopVoltageToVelocity.REGISTER_SET_POINT
            and subnode == 1
            and self.operation_mode in [OperationMode.VOLTAGE]
        ):
            self._plant_open_loop_vol_to_vel.jog(value)
        if reg_id == "DRV_OP_CMD":
            self.__clean_plant_signals()
=======
            self.__disturbance.append_data(data)
        if reg_id == "DRV_STATE_CONTROL" and subnode == 1 and (int(value) & IL_MC_CW_EO):
            self.__set_motor_enable()
        if reg_id == "DRV_STATE_CONTROL" and subnode == 1 and (value == constants.IL_MC_PDS_CMD_DV):
            self.__set_motor_disable()
        if reg_id == "DRV_STATE_CONTROL" and subnode == 1 and (value == constants.IL_MC_PDS_CMD_SD):
            self.__set_motor_ready_to_switch_on()
>>>>>>> 3375dccc

    def address_to_id(self, subnode: int, address: int) -> str:
        """Converts a register address into its ID.

        Args:
            subnode: Subnode.
            address: Register address.

        Returns:
            Register ID.
        """
        return self.__reg_address_to_id[subnode][address]

    def id_to_address(self, subnode: int, id: str) -> int:
        """Converts a register address into an ID.

        Args:
            subnode: Subnode.
            id: Register ID.

        Returns:
            Register address.
        """
        register = self.__dictionary.registers(subnode)[id]
        return register.address

    def get_value_by_id(self, subnode: int, id: str) -> Union[int, float, str, bytes]:
        """Returns a register value by its ID.

        Args:
            subnode: Subnode.
            id: Register ID.

        Returns:
            Register value.
        """
        register = self.__dictionary.registers(subnode)[id]
        value: Union[int, float, str]
        if hasattr(register, "signal") and len(register.signal) > 0:
            actual_time = time.time()
            if self._disturbance.enabled:
                time_diff = actual_time - self._disturbance.start_time
                actual_time = self._disturbance.start_time + (
                    time_diff % self._disturbance.buffer_time
                )
            sample_index = np.argmin(np.abs(register.time - actual_time))
            value = register.signal[sample_index]
            if register.noise_amplitude > 0:
                value = value + register.noise_amplitude * np.random.uniform()

            if register.dtype != REG_DTYPE.FLOAT:
                value = int(value)
            return value
        if register._storage is None:
            range_value = register.range
            if not register.range[0]:
                range_value = (1, 10)
            value = random.uniform(*range_value)
            if register.dtype != REG_DTYPE.FLOAT:
                value = int(value)
                if register.dtype == REG_DTYPE.STR:
                    value = ""
            self.set_value_by_id(subnode, id, value)
        storage_value = self.__dictionary.registers(subnode)[id]._storage
        if isinstance(storage_value, (int, float, str, bytes)):
            return storage_value
        else:
            return 0

    def set_value_by_id(self, subnode: int, id: str, value: Union[float, int, str, bytes]) -> None:
        """Set a register value by its ID.

        Args:
            subnode: Subnode.
            id: Register ID.
            value: Value to be set.
        """
        self.__dictionary.registers(subnode)[id].storage = value

    def get_register(
        self, subnode: int, address: Optional[int] = None, id: Optional[str] = None
    ) -> EthernetRegister:
        """Returns a register by its address or ID.

        Args:
            subnode: Subnode.
            address: Register address. Default to None.
            id: Register ID. Default to None.

        Returns:
            Register instance.

        Raises:
            ValueError: If both address and id are None.
        """
        if address is not None:
            id = self.address_to_id(subnode, address)
        else:
            if id is None:
                raise ValueError("Register address or id should be passed")
        return self.__dictionary.registers(subnode)[id]

<<<<<<< HEAD
    def __emulate_plants(self):
        if self.operation_mode == OperationMode.CURRENT:
            self._plant_open_loop_rl_d.emulate_plant()
            self._plant_closed_loop_rl_d.emulate_plant()
            self._plant_open_loop_rl_q.emulate_plant()
            self._plant_closed_loop_rl_q.emulate_plant()
        if self.operation_mode in [
            OperationMode.VELOCITY,
            OperationMode.PROFILE_VELOCITY,
        ]:
            self._plant_open_loop_jb.emulate_plant()
            self._plant_closed_loop_jb.emulate_plant()
        if self.operation_mode in [
            OperationMode.POSITION,
            OperationMode.PROFILE_POSITION,
            OperationMode.PROFILE_POSITION_S_CURVE,
        ]:
            self._plant_open_loop_position.emulate_plant()
            self._plant_closed_loop_position.emulate_plant()

    def __clean_plant_signals(self):
        self._plant_open_loop_jb.clean_signals()
        self._plant_closed_loop_jb.clean_signals()
        self._plant_open_loop_position.clean_signals()
        self._plant_closed_loop_position.clean_signals()
        self._plant_open_loop_rl_d.clean_signals()
        self._plant_open_loop_rl_q.clean_signals()
        self._plant_closed_loop_rl_d.clean_signals()
        self._plant_closed_loop_rl_q.clean_signals()
        self._plant_open_loop_vol_to_vel.clean_signals()

    @property
    def operation_mode(self) -> int:
        """Operation Mode."""
        return self.get_value_by_id(1, "DRV_OP_CMD")

    @property
    def current_loop_rate(self) -> int:
        """Current loop rate."""
        return self.get_value_by_id(1, "CL_CUR_FREQ")
=======
    def __set_motor_enable(self) -> None:
        """Set the enabled state."""
        self.set_value_by_id(1, "DRV_STATE_STATUS", constants.IL_MC_PDS_STA_OE)

    def __set_motor_disable(self) -> None:
        """Set the disabled state."""
        self.set_value_by_id(1, "DRV_STATE_STATUS", constants.IL_MC_PDS_STA_SOD)

    def __set_motor_ready_to_switch_on(self) -> None:
        """Set the ready-to-switch-on state."""
        self.set_value_by_id(1, "DRV_STATE_STATUS", constants.IL_MC_PDS_STA_RTSO)
>>>>>>> 3375dccc
<|MERGE_RESOLUTION|>--- conflicted
+++ resolved
@@ -1,15 +1,13 @@
+import random
 import random
 import socket
 import time
 from enum import Enum, IntEnum
 from threading import Thread
 from typing import Dict, List, Optional, Tuple, Union
-<<<<<<< HEAD
 
 import numpy as np
 from scipy import signal
-=======
->>>>>>> 3375dccc
 
 from ingenialink.constants import ETH_BUF_SIZE, MONITORING_BUFFER_SIZE
 from ingenialink.enums.register import REG_ACCESS, REG_DTYPE
@@ -18,10 +16,7 @@
 from ingenialink.ethernet.servo import EthernetServo
 from ingenialink.utils import constants
 from ingenialink.utils._utils import convert_bytes_to_dtype, convert_dtype_to_bytes
-<<<<<<< HEAD
-=======
 from ingenialink.utils.constants import IL_MC_CW_EO
->>>>>>> 3375dccc
 from ingenialink.utils.mcb import MCB
 
 
@@ -653,9 +648,9 @@
         self.__dictionary = EthernetDictionary(dictionary_path)
         self._init_registers()
         self._update_registers()
-<<<<<<< HEAD
         self._monitoring = VirtualMonitoring(self)
         self._disturbance = VirtualDisturbance(self)
+        self.__set_motor_ready_to_switch_on()
         self._plant_open_loop_rl_d = PlantOpenLoopRL(self)
         self._plant_closed_loop_rl_d = PlantClosedLoopRL(self, self._plant_open_loop_rl_d.plant)
         self._plant_open_loop_rl_q = PlantOpenLoopRLQuadrature(self)
@@ -669,11 +664,6 @@
             self, self._plant_open_loop_position.plant
         )
         self._plant_open_loop_vol_to_vel = PlantOpenLoopVoltageToVelocity(self)
-=======
-        self.__monitoring = VirtualMonitoring(self)
-        self.__disturbance = VirtualDisturbance(self)
-        self.__set_motor_ready_to_switch_on()
->>>>>>> 3375dccc
         self.socket = socket.socket(socket.AF_INET, socket.SOCK_DGRAM)
 
     def run(self) -> None:
@@ -741,11 +731,7 @@
         self.set_value_by_id(1, "PROF_POS_VEL_RATIO", 1.0)
         self.set_value_by_id(1, "FBK_BISS_CHAIN", 1)
         self.set_value_by_id(1, "DRV_PS_FREQ_SELECTION", 0)
-<<<<<<< HEAD
         self.set_value_by_id(1, "DRV_PS_FREQ_1", 20000)
-        self.set_value_by_id(1, "DRV_STATE_STATUS", constants.IL_MC_PDS_STA_RTSO)
-=======
->>>>>>> 3375dccc
         self.set_value_by_id(1, "DRV_POS_VEL_RATE", 20000)
         self.set_value_by_id(1, "CL_CUR_FREQ", 20000)
         self.set_value_by_id(0, "DIST_MAX_SIZE", 8192)
@@ -898,7 +884,6 @@
         if reg_id == "DIST_REMOVE_DATA" and subnode == 0 and value == 1:
             self._disturbance.remove_data()
         if reg_id == "DIST_DATA" and subnode == 0:
-<<<<<<< HEAD
             self._disturbance.append_data(data)
         if (
             reg_id == PlantClosedLoopRL.REGISTER_SET_POINT
@@ -937,15 +922,12 @@
             self._plant_open_loop_vol_to_vel.jog(value)
         if reg_id == "DRV_OP_CMD":
             self.__clean_plant_signals()
-=======
-            self.__disturbance.append_data(data)
         if reg_id == "DRV_STATE_CONTROL" and subnode == 1 and (int(value) & IL_MC_CW_EO):
             self.__set_motor_enable()
         if reg_id == "DRV_STATE_CONTROL" and subnode == 1 and (value == constants.IL_MC_PDS_CMD_DV):
             self.__set_motor_disable()
         if reg_id == "DRV_STATE_CONTROL" and subnode == 1 and (value == constants.IL_MC_PDS_CMD_SD):
             self.__set_motor_ready_to_switch_on()
->>>>>>> 3375dccc
 
     def address_to_id(self, subnode: int, address: int) -> str:
         """Converts a register address into its ID.
@@ -1048,7 +1030,18 @@
                 raise ValueError("Register address or id should be passed")
         return self.__dictionary.registers(subnode)[id]
 
-<<<<<<< HEAD
+    def __set_motor_enable(self) -> None:
+        """Set the enabled state."""
+        self.set_value_by_id(1, "DRV_STATE_STATUS", constants.IL_MC_PDS_STA_OE)
+
+    def __set_motor_disable(self) -> None:
+        """Set the disabled state."""
+        self.set_value_by_id(1, "DRV_STATE_STATUS", constants.IL_MC_PDS_STA_SOD)
+
+    def __set_motor_ready_to_switch_on(self) -> None:
+        """Set the ready-to-switch-on state."""
+        self.set_value_by_id(1, "DRV_STATE_STATUS", constants.IL_MC_PDS_STA_RTSO)
+
     def __emulate_plants(self):
         if self.operation_mode == OperationMode.CURRENT:
             self._plant_open_loop_rl_d.emulate_plant()
@@ -1088,17 +1081,4 @@
     @property
     def current_loop_rate(self) -> int:
         """Current loop rate."""
-        return self.get_value_by_id(1, "CL_CUR_FREQ")
-=======
-    def __set_motor_enable(self) -> None:
-        """Set the enabled state."""
-        self.set_value_by_id(1, "DRV_STATE_STATUS", constants.IL_MC_PDS_STA_OE)
-
-    def __set_motor_disable(self) -> None:
-        """Set the disabled state."""
-        self.set_value_by_id(1, "DRV_STATE_STATUS", constants.IL_MC_PDS_STA_SOD)
-
-    def __set_motor_ready_to_switch_on(self) -> None:
-        """Set the ready-to-switch-on state."""
-        self.set_value_by_id(1, "DRV_STATE_STATUS", constants.IL_MC_PDS_STA_RTSO)
->>>>>>> 3375dccc
+        return self.get_value_by_id(1, "CL_CUR_FREQ")