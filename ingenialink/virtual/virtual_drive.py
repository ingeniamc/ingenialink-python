import os
import pathlib
import random
import socket
import time
from enum import Enum, IntEnum
from threading import Thread
from typing import Dict, List, Optional, Tuple, Union

import numpy as np
from scipy import signal

from ingenialink.constants import ETH_BUF_SIZE, MONITORING_BUFFER_SIZE
from ingenialink.enums.register import REG_ACCESS, REG_DTYPE
from ingenialink.ethernet.dictionary import EthernetDictionary
from ingenialink.ethernet.register import EthernetRegister
from ingenialink.ethernet.servo import EthernetServo
from ingenialink.utils import constants
from ingenialink.utils._utils import convert_bytes_to_dtype, convert_dtype_to_bytes
from ingenialink.utils.constants import IL_MC_CW_EO
from ingenialink.utils.mcb import MCB

R_VALUE = 1.1
L_VALUE = 3.9e-4
J_VALUE = 0.012
B_VALUE = 0.027
TORQUE_CONSTANT = 0.05

STATUS_WORD_COMMUTATION_FEEDBACK_ALIGNED_BIT = 0x4000


class MSG_TYPE(Enum):
    RECEIVED = "RECEIVED"
    SENT = "SENT"


class OperationMode(IntEnum):
    """Operation Mode Enum"""

    VOLTAGE = 0x00
    CURRENT_AMPLIFIER = 0x01
    CURRENT = 0x02
    CYCLIC_CURRENT = 0x22
    VELOCITY = 0x03
    PROFILE_VELOCITY = 0x13
    CYCLIC_VELOCITY = 0x23
    POSITION = 0x04
    PROFILE_POSITION = 0x14
    CYCLIC_POSITION = 0x24
    PROFILE_POSITION_S_CURVE = 0x44
    INTERPOLATED_POSITION = 0xA4
    PVT = 0xB4
    HOMING = 0x113
    TORQUE = 0x05
    CYCLIC_TORQUE = 0x25


class BasePlant:
    """Base class for open-loop and closed-loop plants.

    Args:
        drive: Instance of VirtualDrive.

    Attributes:
        drive: Instance of VirtualDrive.
        plant: Plant's discrete transfer function.
        monitoring_frequency: Monitoring frequency
        set_point_register: Set-point register.
        command_register: Command register.
        value_register: Value register.
    """

    REGISTER_SET_POINT: str
    """Register of the set-point signal."""
    REGISTER_COMMAND: str
    """Register of the command signal."""
    REGISTER_VALUE: str
    """Register of the value (output) signal."""

    def __init__(self, drive: "VirtualDrive") -> None:
        self.drive = drive
        self.monitoring_frequency = self.drive._monitoring.FREQUENCY
        self.plant: signal.TransferFunction
        self.set_point_register = self.drive.get_register(1, id=self.REGISTER_SET_POINT)
        self.command_register = self.drive.get_register(1, id=self.REGISTER_COMMAND)
        self.value_register = self.drive.get_register(1, id=self.REGISTER_VALUE)

    def emulate_plant(self, from_disturbance: bool = True) -> None:
        """Emulate the plant by filtering the excitation signal with the plant's frequency response.

        Args:
            from_disturbance: If True the input signal is repeated to fit the monitoring window.
        """
        dist_signal = self.drive.reg_signals[self.REGISTER_SET_POINT]
        if len(dist_signal) == 0:
            return

        if from_disturbance:
            monitoring_size = self.drive._monitoring.buffer_size * self.drive._monitoring.divider
            if monitoring_size > len(dist_signal):
                repetitions = monitoring_size // len(dist_signal) + 1
                dist_signal = np.tile(dist_signal, repetitions)

        initial_value = (
            self.set_point_register.storage if self.set_point_register.storage > 0 else 0
        )
        use_fft_method = self.value_register.dtype == REG_DTYPE.FLOAT
        mon_signal = self._filter_signal(
            dist_signal, use_fft_method=use_fft_method, initial_value=initial_value
        )

        self.drive.reg_signals[self.REGISTER_COMMAND] = dist_signal
        self.drive.reg_time[self.REGISTER_COMMAND] = self.drive.reg_time[self.REGISTER_SET_POINT]
        self.drive.reg_signals[self.REGISTER_VALUE] = mon_signal
        self.drive.reg_time[self.REGISTER_VALUE] = self.drive.reg_time[self.REGISTER_SET_POINT]

    def _filter_signal(
        self,
        input_signal: np.ndarray,
        use_fft_method: bool = True,
        initial_value: float = 0.0,
        plant: Optional[signal.TransferFunction] = None,
    ) -> np.ndarray:
        """Filter signal with the plant's frequency response.

        Args:
            input_signal: Signal to be filtered.
            use_fft_method: If True the FFT method is used.
            initial_value: Initial value.

        Returns:
            Filtered signal.
        """
        plant = plant or self.plant
        if len(plant.num) == 1 and len(plant.den) == 1:
            gain = plant.num[0] / plant.den[0]
            output_signal = input_signal * gain
        if use_fft_method:
            input_signal_fft = np.fft.fft(input_signal)
            _, freq_response = signal.freqz(
                plant.num, plant.den, worN=len(input_signal), whole=True
            )
            output_signal_fft = input_signal_fft * freq_response
            output_signal = np.real(np.fft.ifft(output_signal_fft))
        else:
            initial_x = [initial_value] * (len(plant.num) - 1)
            initial_y = [initial_value] * (len(plant.den) - 1)
            zi = signal.lfiltic(plant.num, plant.den, initial_y, x=initial_x)
            output_signal, _ = signal.lfilter(plant.num, plant.den, input_signal, zi=zi)

        return output_signal

    def jog(self, new_value: Union[int, float]) -> None:
        """Emulate jogs by disturbing the input register using a step signal.

        Args:
            new_value: Target value.
        """
        if not self.drive.enabled:
            return
        time_of_change = time.time()
        start_time = time_of_change - 1
        end_time = start_time + 5
        time_vector = np.arange(start_time, end_time, 1 / self.drive.current_loop_rate)
        index_change = np.argmin(np.abs(time_vector - time_of_change))
        jog_signal = np.zeros(len(time_vector))
        current_value = self.set_point_register.storage
        jog_signal[:index_change] = current_value
        jog_signal[index_change:] = new_value
        self.drive.reg_signals[self.REGISTER_SET_POINT] = jog_signal
        self.drive.reg_time[self.REGISTER_SET_POINT] = time_vector
        self.emulate_plant(from_disturbance=False)

    def clean_signals(self) -> None:
        """Clean all signals."""
        self.drive.reg_time[self.REGISTER_COMMAND] = np.array([])
        self.drive.reg_signals[self.REGISTER_COMMAND] = np.array([])
        self.drive.reg_time[self.REGISTER_VALUE] = np.array([])
        self.drive.reg_signals[self.REGISTER_VALUE] = np.array([])
        self.drive.reg_time[self.REGISTER_SET_POINT] = np.array([])
        self.drive.reg_signals[self.REGISTER_SET_POINT] = np.array([])


class BaseOpenLoopPlant(BasePlant):
    """Base class for open-loop plants.

    Args:
        drive: Instance of VirtualDrive.
        num: Numerator of the continuos transfer function.
        den: Denominator of the continuos transfer function.

    Attributes:
        drive: Instance of VirtualDrive.
        plant: Plant's discrete transfer function.
    """

    def __init__(self, drive: "VirtualDrive", num: List[float], den: List[float]) -> None:
        super().__init__(drive)
        self.plant = signal.TransferFunction(num, den).to_discrete(dt=1 / self.monitoring_frequency)
        self.drive.reg_noise_amplitude[self.REGISTER_VALUE] = 0.01


class BaseClosedLoopPlant(BasePlant):
    """Base class for closed-loop plants.

    Args:
        drive: Instance of VirtualDrive.
        open_loop_plant: Open-loop plant's discrete transfer function.

    Attributes:
        drive: Instance of VirtualDrive.
        open_loop_plant: Open-loop plant's discrete transfer function.
        plant: Closed-loop plant's discrete transfer function.
    """

    KI_REG: str
    """Register containing the Ki value."""
    KP_REG: str
    """Register containing the Kp value."""

    TUNING_OPERATION_MODE: Optional[OperationMode] = None
    """Operation mode used for tuning."""
    OL_PLANT_INPUT: str
    """Register of the open-loop plant's input."""

    def __init__(self, drive: "VirtualDrive", open_loop_plant: signal.TransferFunction) -> None:
        super().__init__(drive)
        self.open_loop_plant = open_loop_plant
        self.create_closed_loop_plant()

    def create_closed_loop_plant(self) -> None:
        """Create the closed-loop plant."""
        discrete_controller = signal.TransferFunction(
            [self.kp + self.kp * self.ki * 1 / self.monitoring_frequency, -self.kp],
            [1, -1],
            dt=1 / self.monitoring_frequency,
        )

        num = np.polymul(self.open_loop_plant.num, discrete_controller.num)
        den = np.polymul(self.open_loop_plant.den, discrete_controller.den)
        open_loop_control = signal.TransferFunction(num, den, dt=1 / self.monitoring_frequency)

        feedback = signal.TransferFunction([1], [1], dt=1 / self.monitoring_frequency)

        num = np.polymul(open_loop_control.num, feedback.den)
        den = np.polyadd(
            np.polymul(open_loop_control.num, feedback.num),
            np.polymul(open_loop_control.den, feedback.den),
        )

        self.plant = signal.TransferFunction(num, den, dt=1 / self.monitoring_frequency)

    def emulate_plant(self, from_disturbance: bool = True) -> None:
        self.create_closed_loop_plant()
        super().emulate_plant(from_disturbance=from_disturbance)
        self.__obtain_command_signal()

    def __obtain_command_signal(self) -> None:
        """Obtain command signal from the output by applying the inverse of the open-loop plant."""
        if not (
            self.TUNING_OPERATION_MODE is not None
            and self.drive.operation_mode == self.TUNING_OPERATION_MODE
            and len(self.drive.reg_signals[self.REGISTER_VALUE]) > 0
        ):
            return
        output_signal = self.drive.reg_signals[self.REGISTER_VALUE]
        inverse_open_loop = signal.TransferFunction(
            self.open_loop_plant.den, self.open_loop_plant.num, dt=self.open_loop_plant.dt
        )
        command_value = self._filter_signal(
            output_signal,
            use_fft_method=False,
            initial_value=output_signal[0],
            plant=inverse_open_loop,
        )
        self.drive.reg_signals[self.OL_PLANT_INPUT] = command_value
        self.drive.reg_time[self.OL_PLANT_INPUT] = self.drive.reg_time[self.REGISTER_VALUE]
        self.drive.reg_noise_amplitude[self.OL_PLANT_INPUT] = self.drive.reg_noise_amplitude[
            self.REGISTER_VALUE
        ]

    @property
    def kp(self) -> float:
        """Return Kp value.

        Returns:
            Kp value.
        """
        return float(self.drive.get_value_by_id(1, self.KP_REG))

    @property
    def ki(self) -> float:
        """Return Ki value.

        Returns:
            Ki value.
        """
        return float(self.drive.get_value_by_id(1, self.KI_REG))


class PlantOpenLoopRL(BaseOpenLoopPlant):
    """Emulator of a open-loop RL plant."""

    REGISTER_SET_POINT = "CL_VOL_D_SET_POINT"
    REGISTER_COMMAND = "CL_VOL_D_CMD"
    REGISTER_VALUE = "CL_CUR_D_VALUE"

    def __init__(self, drive: "VirtualDrive") -> None:
        self.l_henry = L_VALUE
        self.r_ohm = R_VALUE
        super().__init__(drive, [1], [self.l_henry, self.r_ohm])


class PlantClosedLoopRL(BaseClosedLoopPlant):
    """Emulator of a closed-loop RL plant."""

    REGISTER_SET_POINT = "CL_CUR_D_SET_POINT"
    REGISTER_COMMAND = "CL_CUR_D_REF_VALUE"
    REGISTER_VALUE = "CL_CUR_D_VALUE"

    KI_REG = "CL_CUR_D_KI"
    KP_REG = "CL_CUR_D_KP"

    TUNING_OPERATION_MODE = OperationMode.CURRENT
    OL_PLANT_INPUT = PlantOpenLoopRL.REGISTER_COMMAND

    def emulate_plant(self, from_disturbance: bool = True) -> None:
        super().emulate_plant(from_disturbance)


class PlantOpenLoopRLQuadrature(BaseOpenLoopPlant):
    """Emulator of a open-loop RL quadrature plant."""

    REGISTER_SET_POINT = "CL_VOL_Q_SET_POINT"
    REGISTER_COMMAND = "CL_VOL_Q_CMD"
    REGISTER_VALUE = "CL_CUR_Q_VALUE"

    def __init__(self, drive: "VirtualDrive") -> None:
        self.l_henry = L_VALUE
        self.r_ohm = R_VALUE
        super().__init__(drive, [1], [self.l_henry, self.r_ohm])


class PlantClosedLoopRLQuadrature(BaseClosedLoopPlant):
    """Emulator of a closed-loop RL quadrature plant."""

    REGISTER_SET_POINT = "CL_CUR_Q_SET_POINT"
    REGISTER_COMMAND = "CL_CUR_Q_REF_VALUE"
    REGISTER_VALUE = "CL_CUR_Q_VALUE"

    KI_REG = "CL_CUR_Q_KI"
    KP_REG = "CL_CUR_Q_KP"


class PlantOpenLoopJB(BaseOpenLoopPlant):
    """Emulator of a open-loop JB plant."""

    REGISTER_SET_POINT = "CL_CUR_Q_SET_POINT"
    REGISTER_COMMAND = "CL_CUR_Q_VALUE"
    REGISTER_VALUE = "CL_VEL_FBK_VALUE"

    def __init__(self, drive: "VirtualDrive") -> None:
        self.j_value = J_VALUE
        self.b_value = B_VALUE
        super().__init__(drive, [1], [self.j_value, self.b_value])


class PlantClosedLoopJB(BaseClosedLoopPlant):
    """Emulator of a closed-loop JB plant."""

    REGISTER_SET_POINT = "CL_VEL_SET_POINT_VALUE"
    REGISTER_COMMAND = "CL_VEL_REF_VALUE"
    REGISTER_VALUE = "CL_VEL_FBK_VALUE"

    KI_REG = "CL_VEL_PID_KI"
    KP_REG = "CL_VEL_PID_KP"

    TUNING_OPERATION_MODE = OperationMode.PROFILE_VELOCITY
    OL_PLANT_INPUT = "CL_CUR_Q_CMD_VALUE"


class PlantOpenLoopPosition(BaseOpenLoopPlant):
    """Emulator of a open-loop position plant."""

    REGISTER_SET_POINT = "CL_VEL_SET_POINT_VALUE"
    REGISTER_COMMAND = "CL_VEL_FBK_VALUE"
    REGISTER_VALUE = "CL_POS_FBK_VALUE"

    def __init__(self, drive: "VirtualDrive") -> None:
        pos_to_vel_ratio = int(drive.get_value_by_id(1, "PROF_POS_VEL_RATIO"))
        resolution = int(drive.get_value_by_id(1, "FBK_DIGENC1_RESOLUTION"))
        super().__init__(drive, [pos_to_vel_ratio * resolution], [1, 0])


class PlantClosedLoopPosition(BaseClosedLoopPlant):
    """Emulator of a closed-loop position plant."""

    REGISTER_SET_POINT = "CL_POS_SET_POINT_VALUE"
    REGISTER_COMMAND = "CL_POS_REF_VALUE"
    REGISTER_VALUE = "CL_POS_FBK_VALUE"

    KI_REG = "CL_POS_PID_KI"
    KP_REG = "CL_POS_PID_KP"

    TUNING_OPERATION_MODE = OperationMode.PROFILE_POSITION_S_CURVE
    OL_PLANT_INPUT = "CL_VEL_CMD_VALUE"


class PlantOpenLoopVoltageToVelocity(BaseOpenLoopPlant):
    """Emulator of a open-loop voltage-to-velocity plant."""

    REGISTER_SET_POINT = "CL_VOL_Q_SET_POINT"
    REGISTER_COMMAND = "CL_VOL_Q_REF_VALUE"
    REGISTER_VALUE = "CL_VEL_FBK_VALUE"

    def __init__(
        self,
        drive: "VirtualDrive",
    ) -> None:
        self.gain = TORQUE_CONSTANT / (R_VALUE * B_VALUE)
        super().__init__(drive, [self.gain], [1])
        self.plant = signal.TransferFunction([self.gain], [1], dt=1 / self.monitoring_frequency)


class PlantOpenLoopVoltageToCurrentA(PlantOpenLoopRL):
    """Emulator of a open-loop voltage-to-current (A) plant."""

    REGISTER_SET_POINT = "CL_VOL_D_SET_POINT"
    REGISTER_COMMAND = "CL_VOL_D_REF_VALUE"
    REGISTER_VALUE = "FBK_CUR_A_VALUE"


class PlantOpenLoopVoltageToCurrentB(PlantOpenLoopVoltageToCurrentA):
    """Emulator of a open-loop voltage-to-current (B) plant."""

    REGISTER_VALUE = "FBK_CUR_B_VALUE"


class PlantOpenLoopVoltageToCurrentC(PlantOpenLoopVoltageToCurrentA):
    """Emulator of a open-loop voltage-to-current (C) plant."""

    REGISTER_VALUE = "FBK_CUR_C_VALUE"


class VirtualMonDistBase:
    """Base class to implement VirtualMonitoring and VirtualDisturbance.

    Args:
        drive: Virtual drive instance.

    """

    FREQUENCY = 20000
    FREQ_DIVIDER_REG: str
    BUFFER_SIZE_REG: str
    NUMBER_MAP_REGS: str
    MAP_REG_CFG: str
    BYTES_PER_BLOCK_REG: str
    AVAILABLE_BYTES_REG: str
    DATA_REG: str
    STATUS_REGISTER: str

    def __init__(self, drive: "VirtualDrive") -> None:
        self.drive = drive
        self.enabled = False
        self.disable()
        self.number_mapped_registers = 0
        self.channels_data: Dict[int, List[Union[int, float]]] = {}
        self.channels_dtype: Dict[int, REG_DTYPE] = {}
        self.channels_address: Dict[int, int] = {}
        self.channels_subnode: Dict[int, int] = {}
        self.channels_size: Dict[int, int] = {}
        self.channels_signal: Dict[int, List[Union[int, float]]] = {}

    def enable(self) -> None:
        """Enable Monitoring/Disturbance."""
        self.enabled = True
        self.drive.set_value_by_id(0, self.STATUS_REGISTER, 1)

    def disable(self) -> None:
        """Disable Monitoring/Disturbance."""
        self.enabled = False
        self.drive.set_value_by_id(0, self.STATUS_REGISTER, 0)
        self.remove_data()

    def remove_data(self) -> None:
        """Remove Monitoring/Disturbance data."""
        self.channels_data = {}
        self.drive.set_value_by_id(0, self.DATA_REG, 0)

    @property
    def divider(self) -> int:
        """Frequency divider."""
        value = self.drive.get_value_by_id(0, self.FREQ_DIVIDER_REG)
        if isinstance(value, int):
            return value
        else:
            return 0

    @property
    def buffer_size(self) -> int:
        """Monitoring buffer size."""
        value = self.drive.get_value_by_id(0, self.BUFFER_SIZE_REG)
        if isinstance(value, int):
            return value
        else:
            return 0

    @property
    def buffer_time(self) -> float:
        """Monitoring buffer size in seconds."""
        return self.buffer_size * self.divider / self.FREQUENCY

    @property
    def bytes_per_block(self) -> int:
        """Monitoring bytes per sample."""
        value = self.drive.get_value_by_id(0, self.BYTES_PER_BLOCK_REG)
        if isinstance(value, int):
            return value
        else:
            return 0

    @bytes_per_block.setter
    def bytes_per_block(self, n_bytes: int) -> None:
        self.drive.set_value_by_id(0, self.BYTES_PER_BLOCK_REG, n_bytes)

    @property
    def number_mapped_registers(self) -> int:
        """Number of mapped registers."""
        value = self.drive.get_value_by_id(0, self.NUMBER_MAP_REGS)
        if isinstance(value, int):
            return value
        else:
            return 0

    @number_mapped_registers.setter
    def number_mapped_registers(self, value: int) -> None:
        self.drive.set_value_by_id(0, self.NUMBER_MAP_REGS, value)

    @property
    def available_bytes(self) -> int:
        """Actual number of monitoring bytes."""
        value = self.drive.get_value_by_id(0, self.AVAILABLE_BYTES_REG)
        if isinstance(value, int):
            return value
        else:
            return 0

    @available_bytes.setter
    def available_bytes(self, n_bytes: int) -> None:
        self.drive.set_value_by_id(0, self.AVAILABLE_BYTES_REG, n_bytes)

    def get_mapped_register(self, channel: int) -> Tuple[int, int, int, int]:
        """Decodes the register with the information of a mapped register.

        Args:
            channel: Channel of the register to be decoded.

        Returns:
            Register subnode
            Register address
            Register dtype index
            Channel size

        """
        register_id = self.MAP_REG_CFG.format(channel)
        data = self.drive.get_value_by_id(0, register_id)
        if not isinstance(data, int):
            raise ValueError("Wrong register type")
        data_h = data >> 16
        data_l = data & 0x0000FFFF
        subnode = data_h >> 12
        address = data_h & 0x0FFF
        dtype = data_l >> 8
        size = data_l & 0x00FF
        return subnode, address, dtype, size

    def map_registers(self) -> None:
        """Creates the channels attribute based on mapped registers."""
        self.bytes_per_block = 0
        empty_list: List[float] = []
        for channel in range(self.number_mapped_registers):
            subnode, address, dtype, size = self.get_mapped_register(channel)
            self.channels_data[channel] = empty_list.copy()
            self.channels_dtype[channel] = REG_DTYPE(dtype)
            self.channels_address[channel] = address
            self.channels_subnode[channel] = subnode
            self.channels_size[channel] = size
            self.channels_signal[channel] = empty_list.copy()
            self.bytes_per_block += size

    def get_channel_index(self, reg_id: str) -> Optional[int]:
        """Return the channel index of a mapped register.

        If the register is not mapped returns None.

        Args:
            reg_id: Register ID.

        Returns:
            Channel index. None if the register is not mapped.
        """
        channel_index = None
        for channel in range(self.number_mapped_registers):
            subnode, address, _, _ = self.get_mapped_register(channel)
            mapped_register = self.drive.get_register(subnode, address)
            if mapped_register.identifier == reg_id:
                channel_index = channel
                break

        return channel_index


class VirtualMonitoring(VirtualMonDistBase):
    """Emulates monitoring at the VirtualDrive.

    Args:
        drive: Virtual drive instance.

    """

    FREQ_DIVIDER_REG = "MON_DIST_FREQ_DIV"
    BUFFER_SIZE_REG = "MON_CFG_WINDOW_SAMP"
    NUMBER_MAP_REGS = "MON_CFG_TOTAL_MAP"
    MAP_REG_CFG = "MON_CFG_REG{}_MAP"
    BYTES_PER_BLOCK_REG = "MON_CFG_BYTES_PER_BLOCK"
    DATA_REG = "MON_DATA"
    TRIGGER_TYPE_REG = "MON_CFG_SOC_TYPE"
    AVAILABLE_BYTES_REG = "MON_CFG_BYTES_VALUE"
    STATUS_REGISTER = "MON_DIST_STATUS"

    def __init__(self, drive: "VirtualDrive") -> None:
        self.start_time = 0.0
        super().__init__(drive)

    def enable(self) -> None:
        super().map_registers()
        super().enable()

        # Set monitoring end and frame available
        self.drive.set_value_by_id(0, self.STATUS_REGISTER, 0x10 | (0x8 + 1))
        self.update_data()

    def update_data(self) -> None:
        self.__create_signals()

        # Store data
        sampling_rate = self.FREQUENCY / self.divider
        elapsed_time = time.time() - self.start_time
        elapsed_samples = int(elapsed_time * sampling_rate)
        n_samples = min(elapsed_samples, self.buffer_size)
        for channel in range(self.number_mapped_registers):
            self.channels_data[channel] = self.channels_signal[channel][:n_samples]
        self.available_bytes = n_samples * self.bytes_per_block
        self._store_data_bytes()
        self.start_time = 0.0

    def trigger(self) -> None:
        """Triggers monitoring."""
        if self.enabled:
            self.start_time = time.time()

    def rearm(self) -> None:
        """Rearm monitoring."""
        self.map_registers()
        self.disable()
        self.enable()

    def __create_signals(self) -> None:
        """Creates emulated monitoring signals."""
        for channel in range(self.number_mapped_registers):
            subnode = self.channels_subnode[channel]
            address = self.channels_address[channel]
            reg_id = self.drive.address_to_id(subnode, address)
            if len(self.drive.reg_signals[reg_id]) > 0:
                self.channels_signal[channel] = self.drive.reg_signals[reg_id]
                if self.divider > 1:
                    indexes = np.arange(
                        0, self.buffer_size * self.divider - 1, self.divider, dtype=int
                    )
                    self.channels_signal[channel] = self.channels_signal[channel][indexes]
                if self.drive.reg_noise_amplitude[reg_id] > 0:
                    noise = self.drive.reg_noise_amplitude[reg_id] * np.random.normal(
                        size=len(self.channels_signal[channel])
                    )
                    self.channels_signal[channel] = self.channels_signal[channel] + noise
                continue

            start_value = address + subnode
            if self.channels_dtype[channel] == REG_DTYPE.FLOAT:
                signal = [
                    float(start_value + i)
                    for i in range(0, self.buffer_size * self.divider, self.divider)
                ]
            else:
                signal = [
                    start_value + i for i in range(0, self.buffer_size * self.divider, self.divider)
                ]
            self.channels_signal[channel] = signal

    def _store_data_bytes(self) -> None:
        """Convert signals into a bytes and store it at MON_DATA register."""
        byte_array = bytes()
        n_samples = len(self.channels_data[0])
        for sample in range(n_samples):
            for channel in range(self.number_mapped_registers):
                value = self.channels_data[channel][sample]
                size = self.channels_size[channel]
                if self.channels_dtype[channel] != REG_DTYPE.FLOAT:
                    value = int(value)
                sample_bytes = convert_dtype_to_bytes(value, self.channels_dtype[channel])
                if len(sample_bytes) < size:
                    sample_bytes += b"0" * (size - len(sample_bytes))
                byte_array += sample_bytes
        self.drive.set_value_by_id(0, "MON_DATA", byte_array)

    @property
    def trigger_type(self) -> int:
        """Trigger type Auto(0), Force (1) or Rising or Failing (2)."""
        value = self.drive.get_value_by_id(0, self.TRIGGER_TYPE_REG)
        if isinstance(value, int):
            return value
        else:
            return 0


class VirtualDisturbance(VirtualMonDistBase):
    """Emulates disturbance at the VirtualDrive.

    Args:
        drive: Virtual drive instance.

    """

    FREQ_DIVIDER_REG = "DIST_FREQ_DIV"
    BUFFER_SIZE_REG = "DIST_CFG_SAMPLES"
    NUMBER_MAP_REGS = "DIST_CFG_MAP_REGS"
    MAP_REG_CFG = "DIST_CFG_REG{}_MAP"
    BYTES_PER_BLOCK_REG = "DIST_CFG_BYTES_PER_BLOCK"
    AVAILABLE_BYTES_REG = "DIST_CFG_BYTES"
    DATA_REG = "DIST_DATA"
    STATUS_REGISTER = "DIST_STATUS"

    def __init__(self, drive: "VirtualDrive") -> None:
        self.start_time = 0.0
        self.received_bytes = bytes()
        super().__init__(drive)

    def enable(self) -> None:
        self.start_time = time.time()
        for channel in range(self.number_mapped_registers):
            subnode = self.channels_subnode[channel]
            address = self.channels_address[channel]
            reg = self.drive.get_register(subnode, address)
            self.drive.reg_time[str(reg.identifier)] += self.start_time
        super().enable()

    def disable(self) -> None:
        self.received_bytes = bytes()
        return super().disable()

    def append_data(self, data: bytes) -> None:
        """Append received disturbance data until the buffer is full.

        Args:
            data: Received data.
        """
        if len(self.channels_data) == 0:
            super().map_registers()
        self.received_bytes += data
        self.available_bytes = len(self.received_bytes)
        if self.available_bytes == self.buffer_size_bytes:
            self.write_data()

    def write_data(self) -> None:
        """Convert received data and store it at the channels attribute."""
        n_samples = self.buffer_size
        buffer = self.received_bytes
        for channel in range(self.number_mapped_registers):
            for _ in range(n_samples):
                size = self.channels_size[channel]
                dtype = self.channels_dtype[channel]
                bytes = buffer[:size]
                value = convert_bytes_to_dtype(bytes, dtype)
                if isinstance(value, (int, float)):
                    self.channels_data[channel].append(value)
                buffer = buffer[size:]

            dist_signal = np.array(self.channels_data[channel])
            sampling_rate = self.FREQUENCY / self.drive._disturbance.divider
            total_time = len(dist_signal) / sampling_rate
            time_vector = np.arange(0.0, total_time, 1 / sampling_rate)

            if self.drive._disturbance.divider > 1:
                time_vector_resampled = np.arange(0.0, total_time, 1 / self.FREQUENCY)
                dist_signal = np.interp(time_vector_resampled, time_vector, dist_signal)
                time_vector = time_vector_resampled

            subnode = self.channels_subnode[channel]
            address = self.channels_address[channel]
            reg_id = str(self.drive.get_register(subnode, address).identifier)

            self.drive.reg_time[reg_id] = time_vector
            self.drive.reg_signals[reg_id] = dist_signal

    @property
    def buffer_size_bytes(self) -> int:
        """Buffer size in bytes."""
        buffer_size_bytes = 0
        n_samples = self.buffer_size
        for channel in range(self.number_mapped_registers):
            buffer_size_bytes += self.channels_size[channel] * n_samples
        return buffer_size_bytes


class VirtualDrive(Thread):
    """Emulates a drive by creating a UDP server that sends and receives MCB messages.

    Args:
        ip: Server IP address.
        port: Server port number.
        dictionary_path: Path to the dictionary. If None, the default dictionary is used.

    """

    ACK_CMD = 3
    WRITE_CMD = 2
    READ_CMD = 1

<<<<<<< HEAD
    PATH_DICTIONARY_RELATIVE = "./resources/virtual_drive.xdf"

    def __init__(self, ip: str, port: int, dictionary_path: Optional[str] = None) -> None:
=======
    PATH_CONFIGURATION_RELATIVE = "./resources/virtual_drive.xcf"

    def __init__(
        self, ip: str, port: int, dictionary_path: str = "./tests/resources/virtual_drive.xdf"
    ) -> None:
>>>>>>> 1a7012d9
        super(VirtualDrive, self).__init__()
        self.ip = ip
        self.port = port
        default_dictionary = os.path.join(
            pathlib.Path(__file__).parent.resolve(), self.PATH_DICTIONARY_RELATIVE
        )
        self.dictionary_path = dictionary_path or default_dictionary
        self.__stop = False
        self.device_info = None
        self.__logger: List[Dict[str, Union[float, bytes, str, Tuple[str, int]]]] = []
        self.__reg_address_to_id: Dict[int, Dict[int, str]] = {}
        self.__dictionary = EthernetDictionary(self.dictionary_path)
        self.reg_signals: Dict[str, np.ndarray] = {}
        self.reg_time: Dict[str, np.ndarray] = {}
        self.reg_noise_amplitude: Dict[str, float] = {}

        self._init_registers()
        self._update_registers()
        self.__set_motor_ready_to_switch_on()
        self._init_register_signals()

        self._monitoring = VirtualMonitoring(self)
        self._disturbance = VirtualDisturbance(self)

        self._plant_open_loop_rl_d = PlantOpenLoopRL(self)
        self._plant_closed_loop_rl_d = PlantClosedLoopRL(self, self._plant_open_loop_rl_d.plant)
        self._plant_open_loop_rl_q = PlantOpenLoopRLQuadrature(self)
        self._plant_closed_loop_rl_q = PlantClosedLoopRLQuadrature(
            self, self._plant_open_loop_rl_q.plant
        )
        self._plant_open_loop_jb = PlantOpenLoopJB(self)
        self._plant_closed_loop_jb = PlantClosedLoopJB(self, self._plant_open_loop_jb.plant)
        self._plant_open_loop_position = PlantOpenLoopPosition(self)
        self._plant_closed_loop_position = PlantClosedLoopPosition(
            self, self._plant_open_loop_position.plant
        )
        self._plant_open_loop_vol_to_vel = PlantOpenLoopVoltageToVelocity(self)
        self._plant_open_loop_vol_to_curr_a = PlantOpenLoopVoltageToCurrentA(self)
        self._plant_open_loop_vol_to_curr_b = PlantOpenLoopVoltageToCurrentB(self)
        self._plant_open_loop_vol_to_curr_c = PlantOpenLoopVoltageToCurrentC(self)

        self.socket = socket.socket(socket.AF_INET, socket.SOCK_DGRAM)

    def run(self) -> None:
        """Open socket, listen and decode messages."""
        server_address = (self.ip, self.port)
        self.socket.bind(server_address)
        self.socket.settimeout(2)
        while not self.__stop:
            try:
                frame, add = self.socket.recvfrom(ETH_BUF_SIZE)
            except:
                continue
            reg_add, subnode, cmd, data = MCB.read_mcb_frame(frame)
            self.__log(add, frame, MSG_TYPE.RECEIVED)
            register = self.get_register(subnode, reg_add)
            if cmd == self.WRITE_CMD:
                response = self.__get_response_to_write_command(register, data)
            elif cmd == self.READ_CMD:
                response = self.__get_response_to_read_command(register, data)
            else:
                continue
            self.__send(response, add)

        time.sleep(0.1)

    def __get_response_to_write_command(self, register: EthernetRegister, data: bytes) -> bytes:
        """Return the response to a WRITE command.

        Args:
            register: Register instance.
            data: Received data frame.

        Returns:
            bytes: Response to be sent.
        """
        response = MCB.build_mcb_frame(self.ACK_CMD, register.subnode, register.address, data[:8])
        if register.access in [REG_ACCESS.RW, REG_ACCESS.WO]:
            value = convert_bytes_to_dtype(data, register.dtype)
            self.__decode_msg(register.address, register.subnode, data)
            self.set_value_by_id(register.subnode, str(register.identifier), value)

        return response

    def __get_response_to_read_command(self, register: EthernetRegister, data: bytes) -> bytes:
        """Return the response to a READ command.

        Args:
            register: Register instance.
            data: Received data frame.

        Returns:
            bytes: Response to be sent.
        """
        value = self.get_value_by_id(register.subnode, str(register.identifier))
        if register.address == self.id_to_address(0, "MON_DATA") and isinstance(value, bytes):
            self._monitoring.update_data()
            response = self._response_monitoring_data(value)
        else:
            data = convert_dtype_to_bytes(value, register.dtype)
            response = MCB.build_mcb_frame(self.ACK_CMD, register.subnode, register.address, data)

        return response

    def stop(self) -> None:
        """Stop socket."""
        if self.socket is not None:
            self.socket.close()
        self.__stop = True
        self._monitoring.disable()

    def _init_registers(self) -> None:
        """Initialize the registers using the configuration file."""
        configuration_file = os.path.join(
            pathlib.Path(__file__).parent.resolve(), self.PATH_CONFIGURATION_RELATIVE
        )
        _, registers = EthernetServo._read_configuration_file(configuration_file)
        cast_data = {"float": float, "str": str}
        for element in registers:
            subnode = int(element.attrib["subnode"])
            reg_dtype = element.attrib["dtype"]
            reg_data = element.attrib["storage"]
            self.set_value_by_id(
                subnode,
                element.attrib["id"],
                cast_data.get(reg_dtype, int)(reg_data),
            )
        value: Union[str, int]
        for subnode in range(self.__dictionary.subnodes):
            for reg_id, reg in self.__dictionary.registers(subnode).items():
                if reg._storage is not None:
                    continue

                value = "" if reg.dtype == REG_DTYPE.STR else 0
                self.set_value_by_id(subnode, reg_id, value)

    def _update_registers(self) -> None:
        """Force storage_valid at each register and add registers that are not in the dictionary."""
        for subnode in range(self.__dictionary.subnodes):
            self.__reg_address_to_id[subnode] = {}
            for reg_id, reg in self.__dictionary.registers(subnode).items():
                self.__reg_address_to_id[subnode][reg.address] = reg_id
                self.__dictionary.registers(subnode)[reg_id].storage_valid = True

        custom_regs = {
            "MON_DATA": EthernetServo.MONITORING_DATA,
            "DIST_DATA": EthernetServo.DIST_DATA,
        }
        for id, reg in custom_regs.items():
            register = EthernetRegister(
                reg.address, REG_DTYPE.DOMAIN, reg.access, identifier=id, subnode=reg.subnode
            )
            self.__dictionary._add_register_list(register)
            self.__dictionary.registers(reg.subnode)[id].storage_valid = True

            self.__reg_address_to_id[reg.subnode][reg.address] = id

    def _init_register_signals(self) -> None:
        """Init signals, vector time and noise amplitude for each register."""
        for subnode in range(self.__dictionary.subnodes):
            for reg_id in self.__dictionary.registers(subnode).keys():
                self.reg_signals[reg_id] = np.array([])
                self.reg_time[reg_id] = np.array([])
                self.reg_noise_amplitude[reg_id] = 0.0

    def __send(self, response: bytes, address: Tuple[str, int]) -> None:
        """Send a message and update log.

        Args:
            response: Message to be sent.
            address: IP address and port.
        """
        self.socket.sendto(response, address)
        self.__log(address, response, MSG_TYPE.SENT)

    def _response_monitoring_data(self, data: bytes) -> bytes:
        """Creates a response for monitoring data.

        Args:
            data: Data to be sent.

        Returns:
            MCB frame.
        """
        sent_cmd = self.ACK_CMD
        reg_add = self.id_to_address(0, "MON_DATA")
        limit = min(len(data), MONITORING_BUFFER_SIZE)
        response = MCB.build_mcb_frame(sent_cmd, 0, reg_add, data[:limit])
        data_left = data[limit:]
        self.set_value_by_id(0, "MON_DATA", data_left)
        self._monitoring.available_bytes = len(data_left)
        return response

    def __log(self, ip_port: Tuple[str, int], message: bytes, msg_type: MSG_TYPE) -> None:
        """Updates log.

        Args:
            ip_port: IP address and port.
            message: Received or sent message.
            msg_type: Sent or Received.
        """
        self.__logger.append(
            {
                "timestamp": time.time(),
                "ip_port": ip_port,
                "type": msg_type.value,
                "message": message,
            }
        )

    @property
    def log(self) -> List[Dict[str, Union[float, bytes, str, Tuple[str, int]]]]:
        """Dictionary containing log information."""
        return self.__logger

    def clean_log(self) -> None:
        """Cleans log."""
        self.__logger = []

    def __decode_msg(self, reg_add: int, subnode: int, data: bytes) -> None:
        """Decodes received messages and run specific methods if needed.

        Args:
            reg_add: Register address.
            subnode: Subnode.
            data: Received data.
        """
        register = self.get_register(subnode, reg_add)
        reg_id = register.identifier
        dtype = register.dtype
        value = convert_bytes_to_dtype(data, dtype)
        if reg_id == "MON_DIST_ENABLE" and subnode == 0 and value == 1:
            self._monitoring.enable()
        if reg_id == "MON_DIST_ENABLE" and subnode == 0 and value == 0:
            self._monitoring.disable()
        if reg_id == "MON_CMD_FORCE_TRIGGER" and subnode == 0 and value == 1:
            self._monitoring.trigger()
        if reg_id == "MON_REMOVE_DATA" and subnode == 0 and value == 1:
            self._monitoring.remove_data()
        if reg_id == "MON_REARM" and subnode == 0 and value == 1:
            self._monitoring.rearm()
            self.__emulate_plants()
        if reg_id == "DIST_ENABLE" and subnode == 0 and value == 1:
            self._disturbance.enable()
            self.__emulate_plants()
        if reg_id == "DIST_ENABLE" and subnode == 0 and value == 0:
            self._disturbance.disable()
            self.__clean_plant_signals()
        if reg_id == "DIST_REMOVE_DATA" and subnode == 0 and value == 1:
            self._disturbance.remove_data()
        if reg_id == "DIST_DATA" and subnode == 0:
            self._disturbance.append_data(data)
        if reg_id == "DRV_OP_CMD":
            self.operation_mode = int(value)
            self.__clean_plant_signals()
        if reg_id == "DRV_STATE_CONTROL" and subnode == 1 and (int(value) & IL_MC_CW_EO):
            self.__set_motor_enable()
        if reg_id == "DRV_STATE_CONTROL" and subnode == 1 and (value == constants.IL_MC_PDS_CMD_DV):
            self.__set_motor_disable()
        if reg_id == "DRV_STATE_CONTROL" and subnode == 1 and (value == constants.IL_MC_PDS_CMD_SD):
            self.__set_motor_ready_to_switch_on()
        if (
            reg_id == PlantOpenLoopJB.REGISTER_SET_POINT
            and subnode == 1
            and self.operation_mode in [OperationMode.CURRENT]
        ):
            self._plant_open_loop_jb.jog(float(value))
        if (
            reg_id == PlantClosedLoopRL.REGISTER_SET_POINT
            and subnode == 1
            and self.operation_mode in [OperationMode.CURRENT, OperationMode.VOLTAGE]
        ):
            self._plant_closed_loop_rl_d.jog(float(value))
        if (
            reg_id == PlantClosedLoopRLQuadrature.REGISTER_SET_POINT
            and subnode == 1
            and self.operation_mode in [OperationMode.CURRENT, OperationMode.VOLTAGE]
        ):
            self._plant_closed_loop_rl_q.jog(float(value))
        if (
            reg_id == PlantClosedLoopJB.REGISTER_SET_POINT
            and subnode == 1
            and self.operation_mode in [OperationMode.VELOCITY, OperationMode.PROFILE_VELOCITY]
        ):
            self._plant_closed_loop_jb.jog(float(value))
        if (
            reg_id == PlantClosedLoopPosition.REGISTER_SET_POINT
            and subnode == 1
            and self.operation_mode
            in [
                OperationMode.POSITION,
                OperationMode.PROFILE_POSITION,
                OperationMode.PROFILE_POSITION_S_CURVE,
            ]
        ):
            self._plant_closed_loop_position.jog(int(value))
        if (
            reg_id == PlantOpenLoopVoltageToVelocity.REGISTER_SET_POINT
            and subnode == 1
            and self.operation_mode in [OperationMode.VOLTAGE]
        ):
            self._plant_open_loop_vol_to_vel.jog(float(value))

    def address_to_id(self, subnode: int, address: int) -> str:
        """Converts a register address into its ID.

        Args:
            subnode: Subnode.
            address: Register address.

        Returns:
            Register ID.
        """
        return self.__reg_address_to_id[subnode][address]

    def id_to_address(self, subnode: int, id: str) -> int:
        """Converts a register address into an ID.

        Args:
            subnode: Subnode.
            id: Register ID.

        Returns:
            Register address.
        """
        register = self.__dictionary.registers(subnode)[id]
        return register.address

    def get_value_by_id(self, subnode: int, id: str) -> Union[int, float, str, bytes]:
        """Returns a register value by its ID.

        Args:
            subnode: Subnode.
            id: Register ID.

        Returns:
            Register value.
        """
        register = self.__dictionary.registers(subnode)[id]
        value: Union[int, float, str]
        if len(self.reg_signals[id]) > 0:
            actual_time = time.time()
            if self._disturbance.enabled:
                time_diff = actual_time - self._disturbance.start_time
                actual_time = self._disturbance.start_time + (
                    time_diff % self._disturbance.buffer_time
                )
            sample_index = np.argmin(np.abs(self.reg_time[id] - actual_time))
            value = self.reg_signals[id][sample_index]
            if self.reg_noise_amplitude[id] > 0:
                value = value + self.reg_noise_amplitude[id] * np.random.uniform()

            if register.dtype != REG_DTYPE.FLOAT:
                value = int(value)
            return value
        storage_value = self.__dictionary.registers(subnode)[id]._storage
        if isinstance(storage_value, (int, float, str, bytes)):
            return storage_value
        else:
            return 0

    def set_value_by_id(self, subnode: int, id: str, value: Union[float, int, str, bytes]) -> None:
        """Set a register value by its ID.

        Args:
            subnode: Subnode.
            id: Register ID.
            value: Value to be set.
        """
        self.__dictionary.registers(subnode)[id].storage = value

    def get_register(
        self, subnode: int, address: Optional[int] = None, id: Optional[str] = None
    ) -> EthernetRegister:
        """Returns a register by its address or ID.

        Args:
            subnode: Subnode.
            address: Register address. Default to None.
            id: Register ID. Default to None.

        Returns:
            Register instance.

        Raises:
            ValueError: If both address and id are None.
        """
        if address is not None:
            id = self.address_to_id(subnode, address)
        else:
            if id is None:
                raise ValueError("Register address or id should be passed")
        return self.__dictionary.registers(subnode)[id]

    def __set_motor_enable(self) -> None:
        """Set the enabled state."""
        new_status_word = STATUS_WORD_COMMUTATION_FEEDBACK_ALIGNED_BIT | constants.IL_MC_PDS_STA_OE
        self.set_value_by_id(1, "DRV_STATE_STATUS", new_status_word)

    def __set_motor_disable(self) -> None:
        """Set the disabled state."""
        new_status_word = STATUS_WORD_COMMUTATION_FEEDBACK_ALIGNED_BIT | constants.IL_MC_PDS_STA_SOD
        self.set_value_by_id(1, "DRV_STATE_STATUS", new_status_word)

    def __set_motor_ready_to_switch_on(self) -> None:
        """Set the ready-to-switch-on state."""
        new_status_word = (
            STATUS_WORD_COMMUTATION_FEEDBACK_ALIGNED_BIT | constants.IL_MC_PDS_STA_RTSO
        )
        self.set_value_by_id(1, "DRV_STATE_STATUS", new_status_word)

    def __emulate_plants(self) -> None:
        """Emulate plants according the operation mode."""
        if self.operation_mode in [OperationMode.VOLTAGE]:
            self._plant_open_loop_rl_d.emulate_plant()
            self._plant_open_loop_rl_q.emulate_plant()
            self._plant_open_loop_vol_to_curr_a.emulate_plant()
            self._plant_open_loop_vol_to_curr_b.emulate_plant()
            self._plant_open_loop_vol_to_curr_c.emulate_plant()
        if self.operation_mode in [OperationMode.CURRENT]:
            self._plant_open_loop_jb.emulate_plant()
            self._plant_closed_loop_rl_d.emulate_plant()
            self._plant_closed_loop_rl_q.emulate_plant()
        if self.operation_mode in [OperationMode.VELOCITY]:
            self._plant_open_loop_position.emulate_plant()
        if self.operation_mode in [
            OperationMode.VELOCITY,
            OperationMode.PROFILE_VELOCITY,
        ]:
            self._plant_closed_loop_jb.emulate_plant()
        if self.operation_mode in [
            OperationMode.POSITION,
            OperationMode.PROFILE_POSITION,
            OperationMode.PROFILE_POSITION_S_CURVE,
        ]:
            self._plant_closed_loop_position.emulate_plant()

    def __clean_plant_signals(self) -> None:
        """Clean all plant signals."""
        self._plant_open_loop_jb.clean_signals()
        self._plant_closed_loop_jb.clean_signals()
        self._plant_open_loop_position.clean_signals()
        self._plant_closed_loop_position.clean_signals()
        self._plant_open_loop_rl_d.clean_signals()
        self._plant_open_loop_rl_q.clean_signals()
        self._plant_closed_loop_rl_d.clean_signals()
        self._plant_closed_loop_rl_q.clean_signals()
        self._plant_open_loop_vol_to_vel.clean_signals()
        self._plant_open_loop_vol_to_curr_a.clean_signals()
        self._plant_open_loop_vol_to_curr_b.clean_signals()
        self._plant_open_loop_vol_to_curr_c.clean_signals()

    @property
    def operation_mode(self) -> int:
        """Operation Mode."""
        return int(self.get_value_by_id(1, "DRV_OP_VALUE"))

    @operation_mode.setter
    def operation_mode(self, operation_mode: int) -> None:
        """Set Operation Mode."""
        self.set_value_by_id(1, "DRV_OP_VALUE", operation_mode)

    @property
    def current_loop_rate(self) -> int:
        """Current loop rate."""
        return int(self.get_value_by_id(1, "CL_CUR_FREQ"))

    @property
    def enabled(self) -> bool:
        """Return true if the motor is enabled.

        Returns:
            True if the motor is enabled.
        """
        status_word = int(self.get_value_by_id(1, "DRV_STATE_STATUS"))
        return (status_word & constants.IL_MC_PDS_STA_OE_MSK) == constants.IL_MC_PDS_STA_OE<|MERGE_RESOLUTION|>--- conflicted
+++ resolved
@@ -827,17 +827,10 @@
     WRITE_CMD = 2
     READ_CMD = 1
 
-<<<<<<< HEAD
+    PATH_CONFIGURATION_RELATIVE = "./resources/virtual_drive.xcf"
     PATH_DICTIONARY_RELATIVE = "./resources/virtual_drive.xdf"
 
     def __init__(self, ip: str, port: int, dictionary_path: Optional[str] = None) -> None:
-=======
-    PATH_CONFIGURATION_RELATIVE = "./resources/virtual_drive.xcf"
-
-    def __init__(
-        self, ip: str, port: int, dictionary_path: str = "./tests/resources/virtual_drive.xdf"
-    ) -> None:
->>>>>>> 1a7012d9
         super(VirtualDrive, self).__init__()
         self.ip = ip
         self.port = port
