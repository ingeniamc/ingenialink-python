import os
import pathlib
import socket
import time
from enum import Enum, IntEnum
from threading import Thread, Timer
from typing import Dict, List, Optional, Tuple, Union

import numpy as np
from scipy import signal

from ingenialink.constants import ETH_BUF_SIZE, MONITORING_BUFFER_SIZE
from ingenialink.enums.register import REG_ACCESS, REG_DTYPE
from ingenialink.ethernet.dictionary import EthernetDictionary
from ingenialink.ethernet.register import EthernetRegister
from ingenialink.ethernet.servo import EthernetServo
from ingenialink.utils import constants
from ingenialink.utils._utils import convert_bytes_to_dtype, convert_dtype_to_bytes
from ingenialink.utils.constants import IL_MC_CW_EO
from ingenialink.utils.mcb import MCB

R_VALUE = 1.1
L_VALUE = 3.9e-4
J_VALUE = 0.012
B_VALUE = 0.027
TORQUE_CONSTANT = 0.05

STATUS_WORD_COMMUTATION_FEEDBACK_ALIGNED_BIT = 0x4000

INC_ENC1_RESOLUTION = 4096
INC_ENC2_RESOLUTION = 2000


class MSG_TYPE(Enum):
    RECEIVED = "RECEIVED"
    SENT = "SENT"


class OperationMode(IntEnum):
    """Operation Mode Enum"""

    VOLTAGE = 0x00
    CURRENT_AMPLIFIER = 0x01
    CURRENT = 0x02
    CYCLIC_CURRENT = 0x22
    VELOCITY = 0x03
    PROFILE_VELOCITY = 0x13
    CYCLIC_VELOCITY = 0x23
    POSITION = 0x04
    PROFILE_POSITION = 0x14
    CYCLIC_POSITION = 0x24
    PROFILE_POSITION_S_CURVE = 0x44
    INTERPOLATED_POSITION = 0xA4
    PVT = 0xB4
    HOMING = 0x113
    TORQUE = 0x05
    CYCLIC_TORQUE = 0x25


<<<<<<< HEAD
class PhasingMode(IntEnum):
    """Phasing modes"""

    NON_FORCED = 0
    """Non forced"""
    FORCED = 1
    """Forced"""
    NO_PHASING = 2
    """No phasing"""
=======
class GeneratorMode(IntEnum):
    """Generator modes"""

    CONSTANT = 0
    """Constant"""
    SAW_TOOTH = 1
    """Saw tooth"""
    SQUARE = 2
    """Square"""
>>>>>>> e8183c3a


class SensorType(IntEnum):
    """Summit series feedback type enum"""

    ABS1 = 1
    """Absolute encoder 1"""
    INTGEN = 3
    """Internal generator"""
    QEI = 4
    """Digital/Incremental encoder 1"""
    HALLS = 5
    """Digital halls"""
    SSI2 = 6
    """Secondary SSI"""
    BISSC2 = 7
    """Absolute encoder 2"""
    QEI2 = 8
    """Digital/Incremental encoder 2"""


class BasePlant:
    """Base class for open-loop and closed-loop plants.

    Args:
        drive: Instance of VirtualDrive.

    Attributes:
        drive: Instance of VirtualDrive.
        plant: Plant's discrete transfer function.
        monitoring_frequency: Monitoring frequency
        set_point_register: Set-point register.
        command_register: Command register.
        value_register: Value register.
    """

    REGISTER_SET_POINT: str
    """Register of the set-point signal."""
    REGISTER_COMMAND: str
    """Register of the command signal."""
    REGISTER_VALUE: str
    """Register of the value (output) signal."""

    def __init__(self, drive: "VirtualDrive") -> None:
        self.drive = drive
        self.monitoring_frequency = self.drive._monitoring.FREQUENCY
        self.plant: signal.TransferFunction
        self.set_point_register = self.drive.get_register(1, id=self.REGISTER_SET_POINT)
        self.command_register = self.drive.get_register(1, id=self.REGISTER_COMMAND)
        self.value_register = self.drive.get_register(1, id=self.REGISTER_VALUE)

    def emulate_plant(self, from_disturbance: bool = True) -> None:
        """Emulate the plant by filtering the excitation signal with the plant's frequency response.

        Args:
            from_disturbance: If True the input signal is repeated to fit the monitoring window.
        """
        dist_signal = self.drive.reg_signals[self.REGISTER_SET_POINT]
        if len(dist_signal) == 0:
            return

        if from_disturbance:
            monitoring_size = self.drive._monitoring.buffer_size * self.drive._monitoring.divider
            if monitoring_size > len(dist_signal):
                repetitions = monitoring_size // len(dist_signal) + 1
                dist_signal = np.tile(dist_signal, repetitions)

        initial_value = (
            self.set_point_register.storage if self.set_point_register.storage > 0 else 0
        )
        use_fft_method = self.value_register.dtype == REG_DTYPE.FLOAT
        mon_signal = self._filter_signal(
            dist_signal, use_fft_method=use_fft_method, initial_value=initial_value
        )

        self.drive.reg_signals[self.REGISTER_COMMAND] = dist_signal
        self.drive.reg_time[self.REGISTER_COMMAND] = self.drive.reg_time[self.REGISTER_SET_POINT]
        self.drive.reg_signals[self.REGISTER_VALUE] = mon_signal
        self.drive.reg_time[self.REGISTER_VALUE] = self.drive.reg_time[self.REGISTER_SET_POINT]

    def _filter_signal(
        self,
        input_signal: np.ndarray,
        use_fft_method: bool = True,
        initial_value: float = 0.0,
        plant: Optional[signal.TransferFunction] = None,
    ) -> np.ndarray:
        """Filter signal with the plant's frequency response.

        Args:
            input_signal: Signal to be filtered.
            use_fft_method: If True the FFT method is used.
            initial_value: Initial value.

        Returns:
            Filtered signal.
        """
        plant = plant or self.plant
        if len(plant.num) == 1 and len(plant.den) == 1:
            gain = plant.num[0] / plant.den[0]
            output_signal = input_signal * gain
        if use_fft_method:
            input_signal_fft = np.fft.fft(input_signal)
            _, freq_response = signal.freqz(
                plant.num, plant.den, worN=len(input_signal), whole=True
            )
            output_signal_fft = input_signal_fft * freq_response
            output_signal = np.real(np.fft.ifft(output_signal_fft))
        else:
            initial_x = [initial_value] * (len(plant.num) - 1)
            initial_y = [initial_value] * (len(plant.den) - 1)
            zi = signal.lfiltic(plant.num, plant.den, initial_y, x=initial_x)
            output_signal, _ = signal.lfilter(plant.num, plant.den, input_signal, zi=zi)

        return output_signal

    def jog(self, new_value: Union[int, float]) -> None:
        """Emulate jogs by disturbing the input register using a step signal.

        Args:
            new_value: Target value.
        """
        if not self.drive.enabled:
            return
        time_of_change = time.time()
        start_time = time_of_change - 1
        end_time = start_time + 5
        time_vector = np.arange(start_time, end_time, 1 / self.drive.current_loop_rate)
        index_change = np.argmin(np.abs(time_vector - time_of_change))
        jog_signal = np.zeros(len(time_vector))
        current_value = self.set_point_register.storage
        jog_signal[:index_change] = current_value
        jog_signal[index_change:] = new_value
        self.drive.reg_signals[self.REGISTER_SET_POINT] = jog_signal
        self.drive.reg_time[self.REGISTER_SET_POINT] = time_vector
        self.emulate_plant(from_disturbance=False)

    def clean_signals(self) -> None:
        """Clean all signals."""
        self.drive.reg_time[self.REGISTER_COMMAND] = np.array([])
        self.drive.reg_signals[self.REGISTER_COMMAND] = np.array([])
        self.drive.reg_time[self.REGISTER_VALUE] = np.array([])
        self.drive.reg_signals[self.REGISTER_VALUE] = np.array([])
        self.drive.reg_time[self.REGISTER_SET_POINT] = np.array([])
        self.drive.reg_signals[self.REGISTER_SET_POINT] = np.array([])


class BaseOpenLoopPlant(BasePlant):
    """Base class for open-loop plants.

    Args:
        drive: Instance of VirtualDrive.
        num: Numerator of the continuos transfer function.
        den: Denominator of the continuos transfer function.

    Attributes:
        drive: Instance of VirtualDrive.
        plant: Plant's discrete transfer function.
    """

    def __init__(self, drive: "VirtualDrive", num: List[float], den: List[float]) -> None:
        super().__init__(drive)
        self.plant = signal.TransferFunction(num, den).to_discrete(dt=1 / self.monitoring_frequency)
        self.drive.reg_noise_amplitude[self.REGISTER_VALUE] = 0.01


class BaseClosedLoopPlant(BasePlant):
    """Base class for closed-loop plants.

    Args:
        drive: Instance of VirtualDrive.
        open_loop_plant: Open-loop plant's discrete transfer function.

    Attributes:
        drive: Instance of VirtualDrive.
        open_loop_plant: Open-loop plant's discrete transfer function.
        plant: Closed-loop plant's discrete transfer function.
    """

    KI_REG: str
    """Register containing the Ki value."""
    KP_REG: str
    """Register containing the Kp value."""

    TUNING_OPERATION_MODE: Optional[OperationMode] = None
    """Operation mode used for tuning."""
    OL_PLANT_INPUT: str
    """Register of the open-loop plant's input."""

    def __init__(self, drive: "VirtualDrive", open_loop_plant: signal.TransferFunction) -> None:
        super().__init__(drive)
        self.open_loop_plant = open_loop_plant
        self.create_closed_loop_plant()

    def create_closed_loop_plant(self) -> None:
        """Create the closed-loop plant."""
        discrete_controller = signal.TransferFunction(
            [self.kp + self.kp * self.ki * 1 / self.monitoring_frequency, -self.kp],
            [1, -1],
            dt=1 / self.monitoring_frequency,
        )

        num = np.polymul(self.open_loop_plant.num, discrete_controller.num)
        den = np.polymul(self.open_loop_plant.den, discrete_controller.den)
        open_loop_control = signal.TransferFunction(num, den, dt=1 / self.monitoring_frequency)

        feedback = signal.TransferFunction([1], [1], dt=1 / self.monitoring_frequency)

        num = np.polymul(open_loop_control.num, feedback.den)
        den = np.polyadd(
            np.polymul(open_loop_control.num, feedback.num),
            np.polymul(open_loop_control.den, feedback.den),
        )

        self.plant = signal.TransferFunction(num, den, dt=1 / self.monitoring_frequency)

    def emulate_plant(self, from_disturbance: bool = True) -> None:
        self.create_closed_loop_plant()
        super().emulate_plant(from_disturbance=from_disturbance)
        self.__obtain_command_signal()

    def __obtain_command_signal(self) -> None:
        """Obtain command signal from the output by applying the inverse of the open-loop plant."""
        if not (
            self.TUNING_OPERATION_MODE is not None
            and self.drive.operation_mode == self.TUNING_OPERATION_MODE
            and len(self.drive.reg_signals[self.REGISTER_VALUE]) > 0
        ):
            return
        output_signal = self.drive.reg_signals[self.REGISTER_VALUE]
        inverse_open_loop = signal.TransferFunction(
            self.open_loop_plant.den, self.open_loop_plant.num, dt=self.open_loop_plant.dt
        )
        command_value = self._filter_signal(
            output_signal,
            use_fft_method=False,
            initial_value=output_signal[0],
            plant=inverse_open_loop,
        )
        self.drive.reg_signals[self.OL_PLANT_INPUT] = command_value
        self.drive.reg_time[self.OL_PLANT_INPUT] = self.drive.reg_time[self.REGISTER_VALUE]
        self.drive.reg_noise_amplitude[self.OL_PLANT_INPUT] = self.drive.reg_noise_amplitude[
            self.REGISTER_VALUE
        ]

    @property
    def kp(self) -> float:
        """Return Kp value.

        Returns:
            Kp value.
        """
        return float(self.drive.get_value_by_id(1, self.KP_REG))

    @property
    def ki(self) -> float:
        """Return Ki value.

        Returns:
            Ki value.
        """
        return float(self.drive.get_value_by_id(1, self.KI_REG))


class PlantOpenLoopRL(BaseOpenLoopPlant):
    """Emulator of a open-loop RL plant."""

    REGISTER_SET_POINT = "CL_VOL_D_SET_POINT"
    REGISTER_COMMAND = "CL_VOL_D_CMD"
    REGISTER_VALUE = "CL_CUR_D_VALUE"

    def __init__(self, drive: "VirtualDrive") -> None:
        self.l_henry = L_VALUE
        self.r_ohm = R_VALUE
        super().__init__(drive, [1], [self.l_henry, self.r_ohm])


class PlantClosedLoopRL(BaseClosedLoopPlant):
    """Emulator of a closed-loop RL plant."""

    REGISTER_SET_POINT = "CL_CUR_D_SET_POINT"
    REGISTER_COMMAND = "CL_CUR_D_REF_VALUE"
    REGISTER_VALUE = "CL_CUR_D_VALUE"

    KI_REG = "CL_CUR_D_KI"
    KP_REG = "CL_CUR_D_KP"

    TUNING_OPERATION_MODE = OperationMode.CURRENT
    OL_PLANT_INPUT = PlantOpenLoopRL.REGISTER_COMMAND

    def emulate_plant(self, from_disturbance: bool = True) -> None:
        super().emulate_plant(from_disturbance)


class PlantOpenLoopRLQuadrature(BaseOpenLoopPlant):
    """Emulator of a open-loop RL quadrature plant."""

    REGISTER_SET_POINT = "CL_VOL_Q_SET_POINT"
    REGISTER_COMMAND = "CL_VOL_Q_CMD"
    REGISTER_VALUE = "CL_CUR_Q_VALUE"

    def __init__(self, drive: "VirtualDrive") -> None:
        self.l_henry = L_VALUE
        self.r_ohm = R_VALUE
        super().__init__(drive, [1], [self.l_henry, self.r_ohm])


class PlantClosedLoopRLQuadrature(BaseClosedLoopPlant):
    """Emulator of a closed-loop RL quadrature plant."""

    REGISTER_SET_POINT = "CL_CUR_Q_SET_POINT"
    REGISTER_COMMAND = "CL_CUR_Q_REF_VALUE"
    REGISTER_VALUE = "CL_CUR_Q_VALUE"

    KI_REG = "CL_CUR_Q_KI"
    KP_REG = "CL_CUR_Q_KP"


class PlantOpenLoopJB(BaseOpenLoopPlant):
    """Emulator of a open-loop JB plant."""

    REGISTER_SET_POINT = "CL_CUR_Q_SET_POINT"
    REGISTER_COMMAND = "CL_CUR_Q_VALUE"
    REGISTER_VALUE = "CL_VEL_FBK_VALUE"

    def __init__(self, drive: "VirtualDrive") -> None:
        self.j_value = J_VALUE
        self.b_value = B_VALUE
        super().__init__(drive, [1], [self.j_value, self.b_value])


class PlantClosedLoopJB(BaseClosedLoopPlant):
    """Emulator of a closed-loop JB plant."""

    REGISTER_SET_POINT = "CL_VEL_SET_POINT_VALUE"
    REGISTER_COMMAND = "CL_VEL_REF_VALUE"
    REGISTER_VALUE = "CL_VEL_FBK_VALUE"

    KI_REG = "CL_VEL_PID_KI"
    KP_REG = "CL_VEL_PID_KP"

    TUNING_OPERATION_MODE = OperationMode.PROFILE_VELOCITY
    OL_PLANT_INPUT = "CL_CUR_Q_CMD_VALUE"


class PlantOpenLoopPosition(BaseOpenLoopPlant):
    """Emulator of a open-loop position plant."""

    REGISTER_SET_POINT = "CL_VEL_SET_POINT_VALUE"
    REGISTER_COMMAND = "CL_VEL_FBK_VALUE"
    REGISTER_VALUE = "CL_POS_FBK_VALUE"

    def __init__(self, drive: "VirtualDrive") -> None:
        pos_to_vel_ratio = int(drive.get_value_by_id(1, "PROF_POS_VEL_RATIO"))
        resolution = int(drive.get_value_by_id(1, "FBK_DIGENC1_RESOLUTION"))
        super().__init__(drive, [pos_to_vel_ratio * resolution], [1, 0])


class PlantClosedLoopPosition(BaseClosedLoopPlant):
    """Emulator of a closed-loop position plant."""

    REGISTER_SET_POINT = "CL_POS_SET_POINT_VALUE"
    REGISTER_COMMAND = "CL_POS_REF_VALUE"
    REGISTER_VALUE = "CL_POS_FBK_VALUE"

    KI_REG = "CL_POS_PID_KI"
    KP_REG = "CL_POS_PID_KP"

    TUNING_OPERATION_MODE = OperationMode.PROFILE_POSITION_S_CURVE
    OL_PLANT_INPUT = "CL_VEL_CMD_VALUE"


class PlantOpenLoopVoltageToVelocity(BaseOpenLoopPlant):
    """Emulator of a open-loop voltage-to-velocity plant."""

    REGISTER_SET_POINT = "CL_VOL_Q_SET_POINT"
    REGISTER_COMMAND = "CL_VOL_Q_REF_VALUE"
    REGISTER_VALUE = "CL_VEL_FBK_VALUE"

    def __init__(
        self,
        drive: "VirtualDrive",
    ) -> None:
        self.gain = TORQUE_CONSTANT / (R_VALUE * B_VALUE)
        super().__init__(drive, [self.gain], [1])
        self.plant = signal.TransferFunction([self.gain], [1], dt=1 / self.monitoring_frequency)


class PlantOpenLoopVoltageToCurrentA(PlantOpenLoopRL):
    """Emulator of a open-loop voltage-to-current (A) plant."""

    REGISTER_SET_POINT = "CL_VOL_D_SET_POINT"
    REGISTER_COMMAND = "CL_VOL_D_REF_VALUE"
    REGISTER_VALUE = "FBK_CUR_A_VALUE"


class PlantOpenLoopVoltageToCurrentB(PlantOpenLoopVoltageToCurrentA):
    """Emulator of a open-loop voltage-to-current (B) plant."""

    REGISTER_VALUE = "FBK_CUR_B_VALUE"


class PlantOpenLoopVoltageToCurrentC(PlantOpenLoopVoltageToCurrentA):
    """Emulator of a open-loop voltage-to-current (C) plant."""

    REGISTER_VALUE = "FBK_CUR_C_VALUE"


<<<<<<< HEAD
class VirtualPhasing:
    """Mock of the phasing calibration.

    Args:
        drive: Instance of the VirtualDrive.
    """

    PHASING_MODE_REGISTER = "COMMU_PHASING_MODE"
    PHASING_CURRENT_REGISTER = "COMMU_PHASING_MAX_CURRENT"
    PHASING_TIMEOUT_REGISTER = "COMMU_PHASING_TIMEOUT"
    PHASING_ACCURACY_REGISTER = "COMMU_PHASING_ACCURACY"

    REFERENCE_ANGLE_VALUE_REGISTER = "COMMU_ANGLE_REF_VALUE"
    COMMUTATION_ANGLE_VALUE_REGISTER = "COMMU_ANGLE_VALUE"
    REFERENCE_ANGLE_OFFSET_REGISTER = "COMMU_ANGLE_REF_OFFSET"
    COMMUTATION_ANGLE_OFFSET_REGISTER = "COMMU_ANGLE_OFFSET"

    REFERENCE_FEEDBACK_SENSOR = "COMMU_ANGLE_REF_SENSOR"

    CURRENT_CMD_VALUE_REGISTER = "CL_CUR_CMD_VALUE"
    CURRENT_ACTUAL_VALUE_REGISTER = "FBK_CUR_MODULE_VALUE"

    SETUP_TIME = 1.0
    INITIAL_ANGLE = 180.0
    INITIAL_ANGLE_HALLS = 240.0
    SAMPLING_RATE = 100
=======
class VirtualInternalGenerator:
    """Emulate the virtual generator with the only purpose of mocking the feedback tests.

    Args:
        drive: Instance of VirtualDrive.
    """

    MODE_REGISTER = "FBK_GEN_MODE"
    FREQUENCY_REGISTER = "FBK_GEN_FREQ"
    GAIN_REGISTER = "FBK_GEN_GAIN"
    OFFSET_REGISTER = "FBK_GEN_OFFSET"
    CYCLE_NUMBER_REGISTER = "FBK_GEN_CYCLES"
    REARM_REGISTER = "FBK_GEN_REARM"

    ACTUAL_POSITION_REGISTER = "CL_POS_FBK_VALUE"
    POLE_PAIRS_REGISTER = "MOT_PAIR_POLES"
    DIG_HALL_POLE_PAIRS_REGISTER = "FBK_DIGHALL_PAIRPOLES"
    ABS1_ST_BITS_REGISTER = "FBK_BISS1_SSI1_POS_ST_BITS"
    ABS2_ST_BITS_REGISTER = "FBK_BISS2_POS_ST_BITS"
    COMMUTATION_FEEDBACK_REGISTER = "COMMU_ANGLE_SENSOR"
    POSITION_FEEDBACK_REGISTER = "CL_POS_FBK_SENSOR"

    HALL_VALUES = [1, 3, 2, 6, 4, 5]

    ENCODER_REGISTERS = {
        SensorType.QEI: "FBK_DIGENC1_VALUE",
        SensorType.QEI2: "FBK_DIGENC2_VALUE",
        SensorType.HALLS: "FBK_DIGHALL_VALUE",
        SensorType.ABS1: "FBK_BISS1_SSI1_POS_VALUE",
        SensorType.BISSC2: "FBK_BISS2_POS_VALUE",
    }
>>>>>>> e8183c3a

    def __init__(self, drive: "VirtualDrive") -> None:
        self.drive = drive
        self.start_time = 0.0
<<<<<<< HEAD
        self.phased = False
        self.drive.reg_signals[self.REFERENCE_ANGLE_VALUE_REGISTER] = (
            np.ones(1) * self.reference_angle_offset
        )
        self.drive.reg_time[self.REFERENCE_ANGLE_VALUE_REGISTER] = np.zeros(1)
        self.drive.reg_signals[self.COMMUTATION_ANGLE_VALUE_REGISTER] = (
            np.ones(1) * self.commutation_angle_offset
        )
        self.drive.reg_time[self.COMMUTATION_ANGLE_VALUE_REGISTER] = np.zeros(1)
        self.drive.reg_signals[self.CURRENT_CMD_VALUE_REGISTER] = np.zeros(1)
        self.drive.reg_time[self.CURRENT_CMD_VALUE_REGISTER] = np.zeros(1)
        self.drive.reg_signals[self.CURRENT_ACTUAL_VALUE_REGISTER] = np.zeros(1)
        self.drive.reg_time[self.CURRENT_ACTUAL_VALUE_REGISTER] = np.zeros(1)
        self.drive.reg_noise_amplitude[self.CURRENT_ACTUAL_VALUE_REGISTER] = 0.01

    def enable(self) -> None:
        """Enable phasing and create signals."""
        if self.phasing_mode != PhasingMode.FORCED or self.phasing_bit:
            return
        self.start_time = time.time()
        period = self.SETUP_TIME + self.phasing_steps * self.phasing_timeout
        n_samples = int(self.SAMPLING_RATE * period)
        time_vector = self.start_time - self.SETUP_TIME + np.linspace(0, period, n_samples)

        setup_ix = int(self.SETUP_TIME * self.SAMPLING_RATE)
        step_samples = int(self.phasing_timeout * self.SAMPLING_RATE)

        commutation_signal = np.zeros(n_samples)
        commutation_signal[:setup_ix] = self.commutation_angle_offset
        commutation_signal[setup_ix:] = 0.0

        reference_signal = np.zeros(n_samples)
        reference_signal[:setup_ix] = self.commutation_angle_offset
        initial_angle_rev = self.initial_angle / 360
        actual_angle_rev = initial_angle_rev
        for step in range(self.phasing_steps):
            step_ix = step * step_samples + setup_ix
            reference_signal[step_ix : step_ix + step_samples] = actual_angle_rev
            actual_angle_rev += (1 - actual_angle_rev) / 2

        current_signal = np.zeros(n_samples)
        current_signal[:setup_ix] = 0.0
        current_signal[setup_ix : step_samples + setup_ix] = np.linspace(
            0, self.phasing_current, step_samples
        )
        current_signal[step_samples + setup_ix :] = self.phasing_current

        self.drive.reg_signals[self.REFERENCE_ANGLE_VALUE_REGISTER] = reference_signal
        self.drive.reg_time[self.REFERENCE_ANGLE_VALUE_REGISTER] = time_vector
        self.drive.reg_signals[self.COMMUTATION_ANGLE_VALUE_REGISTER] = commutation_signal
        self.drive.reg_time[self.COMMUTATION_ANGLE_VALUE_REGISTER] = time_vector
        self.drive.reg_signals[self.CURRENT_CMD_VALUE_REGISTER] = current_signal
        self.drive.reg_time[self.CURRENT_CMD_VALUE_REGISTER] = time_vector
        self.drive.reg_signals[self.CURRENT_ACTUAL_VALUE_REGISTER] = current_signal
        self.drive.reg_time[self.CURRENT_ACTUAL_VALUE_REGISTER] = time_vector

        self.phased = True
        Timer(
            self.phasing_steps * self.phasing_timeout,
            self.set_phasing_bit,
            args=(reference_signal[-1],),
        ).start()

    @property
    def phasing_steps(self) -> int:
        """Phasing steps."""
        delta = 3 * self.phasing_accuracy / 1000

        actual_angle = self.initial_angle
        num_of_steps = 1
        while actual_angle > delta:
            actual_angle = actual_angle / 2
            num_of_steps += 1
        return num_of_steps

    def set_phasing_bit(self, new_offset: Optional[float] = None) -> None:
        """Set the phasing bit.

        Args:
            new_offset: New offset to be set.
        """
        if not self.phased:
            return
        new_status_word = self.drive.status_word | STATUS_WORD_COMMUTATION_FEEDBACK_ALIGNED_BIT
        self.drive.status_word = new_status_word
        if new_offset:
            self.reference_angle_offset = new_offset
            self.commutation_angle_offset = new_offset

    def clear_phasing_bit(self) -> None:
        """Clear phasing bit."""
        new_status_word = self.drive.status_word & ~STATUS_WORD_COMMUTATION_FEEDBACK_ALIGNED_BIT
        self.drive.status_word = new_status_word

    @property
    def phasing_bit(self) -> bool:
        """Phasing bit."""
        phasing_bit = self.drive.status_word & STATUS_WORD_COMMUTATION_FEEDBACK_ALIGNED_BIT
        return bool(phasing_bit)

    @property
    def phasing_mode(self) -> int:
        """Phasing mode."""
        return int(self.drive.get_value_by_id(1, self.PHASING_MODE_REGISTER))

    @property
    def phasing_current(self) -> int:
        """Phasing max current."""
        return int(self.drive.get_value_by_id(1, self.PHASING_CURRENT_REGISTER))

    @property
    def phasing_timeout(self) -> float:
        """Phasing timeout."""
        return float(self.drive.get_value_by_id(1, self.PHASING_TIMEOUT_REGISTER)) / 1000

    @property
    def phasing_accuracy(self) -> int:
        """Phasing accuracy."""
        return int(self.drive.get_value_by_id(1, self.PHASING_ACCURACY_REGISTER))

    @property
    def reference_feedback(self) -> int:
        """Reference feedback sensor."""
        return int(self.drive.get_value_by_id(1, self.REFERENCE_FEEDBACK_SENSOR))

    @property
    def reference_angle_offset(self) -> float:
        """Reference angle offset."""
        return float(self.drive.get_value_by_id(1, self.REFERENCE_ANGLE_OFFSET_REGISTER))

    @reference_angle_offset.setter
    def reference_angle_offset(self, value: float) -> None:
        self.drive.set_value_by_id(1, self.REFERENCE_ANGLE_OFFSET_REGISTER, value)

    @property
    def commutation_angle_offset(self) -> float:
        """Commutation angle offset."""
        return float(self.drive.get_value_by_id(1, self.COMMUTATION_ANGLE_OFFSET_REGISTER))

    @commutation_angle_offset.setter
    def commutation_angle_offset(self, value: float) -> None:
        self.drive.set_value_by_id(1, self.COMMUTATION_ANGLE_OFFSET_REGISTER, value)

    @property
    def initial_angle(self) -> float:
        """Initial angle."""
        if self.reference_feedback == SensorType.HALLS:
            return self.INITIAL_ANGLE_HALLS
        else:
            return self.INITIAL_ANGLE
=======

    def enable(self) -> None:
        """Enable internal generator and generate the encoder and position signals."""
        self.start_time = time.time()
        if (
            self.commutation_feedback != SensorType.INTGEN
            or self.generator_mode != GeneratorMode.SAW_TOOTH
            or self.position_encoder not in self.ENCODER_REGISTERS
        ):
            return
        if self.position_encoder == SensorType.HALLS:
            pole_pairs = self.drive.get_value_by_id(1, self.POLE_PAIRS_REGISTER)
            self.drive.set_value_by_id(1, self.DIG_HALL_POLE_PAIRS_REGISTER, pole_pairs)

        period = 1 / self.frequency
        n_samples = int(self.drive._monitoring.FREQUENCY * period * self.cycles)
        time_vector = self.start_time + np.linspace(0, period * self.cycles, n_samples)

        signal_period = self.offset + np.linspace(0, self.gain, int(n_samples / self.cycles))
        pos_signal = np.tile(signal_period, self.cycles)
        initial_value = self.drive.get_value_by_id(1, self.ACTUAL_POSITION_REGISTER)
        pos_signal = initial_value + (pos_signal - pos_signal[0]) * self.encoder_resolution
        pos_signal = pos_signal.astype(int)

        if self.position_encoder == SensorType.HALLS:
            encoder_signal = self.__create_halls_encoder_signal(pos_signal)
        elif self.position_encoder in [SensorType.ABS1, SensorType.BISSC2]:
            encoder_signal = self.__create_abs_encoder_signal(pos_signal)
        else:
            encoder_signal = pos_signal.copy()

        self.drive.reg_signals[self.encoder_register] = encoder_signal
        self.drive.reg_time[self.encoder_register] = time_vector
        self.drive.reg_signals[self.ACTUAL_POSITION_REGISTER] = pos_signal
        self.drive.reg_time[self.ACTUAL_POSITION_REGISTER] = time_vector

    def __create_halls_encoder_signal(self, pos_signal: np.ndarray) -> np.ndarray:
        """Create the halls encoder signal by discretizing the pos_signal using the hall values.

        Args:
            pos_signal: Position signal.

        Returns:
            Encoder signal.

        """
        encoder_signal = pos_signal.copy()
        encoder_signal[0] = self.drive.get_value_by_id(1, self.encoder_register)
        hall_value_ix = self.HALL_VALUES.index(encoder_signal[0])
        for sample_ix in range(1, len(encoder_signal)):
            hall_change = 0
            if (pos_signal[sample_ix] - pos_signal[sample_ix - 1]) > 0:
                hall_change = 1
            elif (pos_signal[sample_ix] - pos_signal[sample_ix - 1]) < 0:
                hall_change = -1
            else:
                hall_change = 0
            hall_value_ix = (hall_value_ix + hall_change) % len(self.HALL_VALUES)
            encoder_signal[sample_ix] = self.HALL_VALUES[hall_value_ix]
        return encoder_signal

    def __create_abs_encoder_signal(self, pos_signal: np.ndarray) -> np.ndarray:
        """Crete the absolute encoder signal by saturating the position signal.

        Args:
            pos_signal: Position signal.

        Returns:
            Encoder signal.
        """
        encoder_signal = pos_signal.copy()
        for sample_ix in range(1, len(encoder_signal)):
            if encoder_signal[sample_ix] > self.encoder_resolution - 1:
                encoder_signal[sample_ix:] = encoder_signal[sample_ix:] - self.encoder_resolution
            elif encoder_signal[sample_ix] < 0:
                encoder_signal[sample_ix:] = encoder_signal[sample_ix:] + self.encoder_resolution
        return encoder_signal

    @property
    def encoder_register(self) -> str:
        """Register of the encoder value."""
        return self.ENCODER_REGISTERS[SensorType(self.position_encoder)]

    @property
    def encoder_resolution(self) -> int:
        """Encoder resolution."""
        if self.position_encoder == SensorType.QEI:
            return INC_ENC1_RESOLUTION
        elif self.position_encoder == SensorType.QEI2:
            return INC_ENC2_RESOLUTION
        elif self.position_encoder == SensorType.HALLS:
            pole_pairs = int(self.drive.get_value_by_id(1, self.DIG_HALL_POLE_PAIRS_REGISTER))
            return pole_pairs * len(self.HALL_VALUES)
        elif self.position_encoder == SensorType.ABS1:
            single_turn_bits = int(self.drive.get_value_by_id(1, self.ABS1_ST_BITS_REGISTER))
            return int(2**single_turn_bits)
        elif self.position_encoder == SensorType.BISSC2:
            single_turn_bits = int(self.drive.get_value_by_id(1, self.ABS2_ST_BITS_REGISTER))
            return int(2**single_turn_bits)
        else:
            return 1

    @property
    def position_encoder(self) -> int:
        """Position encoder."""
        return int(self.drive.get_value_by_id(1, self.POSITION_FEEDBACK_REGISTER))

    @property
    def generator_mode(self) -> int:
        """Generator mode."""
        return int(self.drive.get_value_by_id(1, self.MODE_REGISTER))

    @property
    def commutation_feedback(self) -> int:
        """Commutation feedback sensor."""
        return int(self.drive.get_value_by_id(1, self.COMMUTATION_FEEDBACK_REGISTER))

    @property
    def frequency(self) -> float:
        """Internal generator frequency."""
        return float(self.drive.get_value_by_id(1, self.FREQUENCY_REGISTER))

    @property
    def offset(self) -> float:
        """Internal generator offset."""
        return float(self.drive.get_value_by_id(1, self.OFFSET_REGISTER))

    @property
    def gain(self) -> float:
        """Internal generator gain."""
        return float(self.drive.get_value_by_id(1, self.GAIN_REGISTER))

    @property
    def cycles(self) -> float:
        """Internal generator cycles."""
        return float(self.drive.get_value_by_id(1, self.CYCLE_NUMBER_REGISTER))
>>>>>>> e8183c3a


class VirtualMonDistBase:
    """Base class to implement VirtualMonitoring and VirtualDisturbance.

    Args:
        drive: Virtual drive instance.

    """

    FREQUENCY = 20000
    FREQ_DIVIDER_REG: str
    BUFFER_SIZE_REG: str
    NUMBER_MAP_REGS: str
    MAP_REG_CFG: str
    BYTES_PER_BLOCK_REG: str
    AVAILABLE_BYTES_REG: str
    DATA_REG: str
    STATUS_REGISTER: str

    def __init__(self, drive: "VirtualDrive") -> None:
        self.drive = drive
        self.enabled = False
        self.disable()
        self.number_mapped_registers = 0
        self.channels_data: Dict[int, List[Union[int, float]]] = {}
        self.channels_dtype: Dict[int, REG_DTYPE] = {}
        self.channels_address: Dict[int, int] = {}
        self.channels_subnode: Dict[int, int] = {}
        self.channels_size: Dict[int, int] = {}
        self.channels_signal: Dict[int, List[Union[int, float]]] = {}

    def enable(self) -> None:
        """Enable Monitoring/Disturbance."""
        self.enabled = True
        self.drive.set_value_by_id(0, self.STATUS_REGISTER, 1)

    def disable(self) -> None:
        """Disable Monitoring/Disturbance."""
        self.enabled = False
        self.drive.set_value_by_id(0, self.STATUS_REGISTER, 0)
        self.remove_data()

    def remove_data(self) -> None:
        """Remove Monitoring/Disturbance data."""
        self.channels_data = {}
        self.drive.set_value_by_id(0, self.DATA_REG, 0)

    @property
    def divider(self) -> int:
        """Frequency divider."""
        value = self.drive.get_value_by_id(0, self.FREQ_DIVIDER_REG)
        if isinstance(value, int):
            return value
        else:
            return 0

    @property
    def buffer_size(self) -> int:
        """Monitoring buffer size."""
        value = self.drive.get_value_by_id(0, self.BUFFER_SIZE_REG)
        if isinstance(value, int):
            return value
        else:
            return 0

    @property
    def buffer_time(self) -> float:
        """Monitoring buffer size in seconds."""
        return self.buffer_size * self.divider / self.FREQUENCY

    @property
    def bytes_per_block(self) -> int:
        """Monitoring bytes per sample."""
        value = self.drive.get_value_by_id(0, self.BYTES_PER_BLOCK_REG)
        if isinstance(value, int):
            return value
        else:
            return 0

    @bytes_per_block.setter
    def bytes_per_block(self, n_bytes: int) -> None:
        self.drive.set_value_by_id(0, self.BYTES_PER_BLOCK_REG, n_bytes)

    @property
    def number_mapped_registers(self) -> int:
        """Number of mapped registers."""
        value = self.drive.get_value_by_id(0, self.NUMBER_MAP_REGS)
        if isinstance(value, int):
            return value
        else:
            return 0

    @number_mapped_registers.setter
    def number_mapped_registers(self, value: int) -> None:
        self.drive.set_value_by_id(0, self.NUMBER_MAP_REGS, value)

    @property
    def available_bytes(self) -> int:
        """Actual number of monitoring bytes."""
        value = self.drive.get_value_by_id(0, self.AVAILABLE_BYTES_REG)
        if isinstance(value, int):
            return value
        else:
            return 0

    @available_bytes.setter
    def available_bytes(self, n_bytes: int) -> None:
        self.drive.set_value_by_id(0, self.AVAILABLE_BYTES_REG, n_bytes)

    def get_mapped_register(self, channel: int) -> Tuple[int, int, int, int]:
        """Decodes the register with the information of a mapped register.

        Args:
            channel: Channel of the register to be decoded.

        Returns:
            Register subnode
            Register address
            Register dtype index
            Channel size

        """
        register_id = self.MAP_REG_CFG.format(channel)
        data = self.drive.get_value_by_id(0, register_id)
        if not isinstance(data, int):
            raise ValueError("Wrong register type")
        data_h = data >> 16
        data_l = data & 0x0000FFFF
        subnode = data_h >> 12
        address = data_h & 0x0FFF
        dtype = data_l >> 8
        size = data_l & 0x00FF
        return subnode, address, dtype, size

    def map_registers(self) -> None:
        """Creates the channels attribute based on mapped registers."""
        self.bytes_per_block = 0
        empty_list: List[float] = []
        for channel in range(self.number_mapped_registers):
            subnode, address, dtype, size = self.get_mapped_register(channel)
            self.channels_data[channel] = empty_list.copy()
            self.channels_dtype[channel] = REG_DTYPE(dtype)
            self.channels_address[channel] = address
            self.channels_subnode[channel] = subnode
            self.channels_size[channel] = size
            self.channels_signal[channel] = empty_list.copy()
            self.bytes_per_block += size

    def get_channel_index(self, reg_id: str) -> Optional[int]:
        """Return the channel index of a mapped register.

        If the register is not mapped returns None.

        Args:
            reg_id: Register ID.

        Returns:
            Channel index. None if the register is not mapped.
        """
        channel_index = None
        for channel in range(self.number_mapped_registers):
            subnode, address, _, _ = self.get_mapped_register(channel)
            mapped_register = self.drive.get_register(subnode, address)
            if mapped_register.identifier == reg_id:
                channel_index = channel
                break

        return channel_index


class VirtualMonitoring(VirtualMonDistBase):
    """Emulates monitoring at the VirtualDrive.

    Args:
        drive: Virtual drive instance.

    """

    FREQ_DIVIDER_REG = "MON_DIST_FREQ_DIV"
    BUFFER_SIZE_REG = "MON_CFG_WINDOW_SAMP"
    NUMBER_MAP_REGS = "MON_CFG_TOTAL_MAP"
    MAP_REG_CFG = "MON_CFG_REG{}_MAP"
    BYTES_PER_BLOCK_REG = "MON_CFG_BYTES_PER_BLOCK"
    DATA_REG = "MON_DATA"
    TRIGGER_TYPE_REG = "MON_CFG_SOC_TYPE"
    AVAILABLE_BYTES_REG = "MON_CFG_BYTES_VALUE"
    STATUS_REGISTER = "MON_DIST_STATUS"

    def __init__(self, drive: "VirtualDrive") -> None:
        self.start_time = 0.0
        super().__init__(drive)

    def enable(self) -> None:
        super().map_registers()
        super().enable()

        # Set monitoring end and frame available
        self.drive.set_value_by_id(0, self.STATUS_REGISTER, 0x10 | (0x8 + 1))
        self.update_data()

    def update_data(self) -> None:
        self.__create_signals()

        # Store data
        sampling_rate = self.FREQUENCY / self.divider
        elapsed_time = time.time() - self.start_time
        elapsed_samples = int(elapsed_time * sampling_rate)
        n_samples = min(elapsed_samples, self.buffer_size)
        for channel in range(self.number_mapped_registers):
            self.channels_data[channel] = self.channels_signal[channel][:n_samples]
        self.available_bytes = n_samples * self.bytes_per_block
        self._store_data_bytes()
        self.start_time = 0.0

    def trigger(self) -> None:
        """Triggers monitoring."""
        if self.enabled:
            self.start_time = time.time()

    def rearm(self) -> None:
        """Rearm monitoring."""
        self.map_registers()
        self.disable()
        self.enable()

    def __create_signals(self) -> None:
        """Creates emulated monitoring signals."""
        for channel in range(self.number_mapped_registers):
            subnode = self.channels_subnode[channel]
            address = self.channels_address[channel]
            reg_id = self.drive.address_to_id(subnode, address)
            if len(self.drive.reg_signals[reg_id]) > 0:
                self.channels_signal[channel] = self.drive.reg_signals[reg_id]
                if self.divider > 1:
                    indexes = np.arange(
                        0, self.buffer_size * self.divider - 1, self.divider, dtype=int
                    )
                    self.channels_signal[channel] = self.channels_signal[channel][indexes]
                if self.drive.reg_noise_amplitude[reg_id] > 0:
                    noise = self.drive.reg_noise_amplitude[reg_id] * np.random.normal(
                        size=len(self.channels_signal[channel])
                    )
                    self.channels_signal[channel] = self.channels_signal[channel] + noise
                continue

            start_value = address + subnode
            if self.channels_dtype[channel] == REG_DTYPE.FLOAT:
                signal = [
                    float(start_value + i)
                    for i in range(0, self.buffer_size * self.divider, self.divider)
                ]
            else:
                signal = [
                    start_value + i for i in range(0, self.buffer_size * self.divider, self.divider)
                ]
            self.channels_signal[channel] = signal

    def _store_data_bytes(self) -> None:
        """Convert signals into a bytes and store it at MON_DATA register."""
        byte_array = bytes()
        n_samples = len(self.channels_data[0])
        for sample in range(n_samples):
            for channel in range(self.number_mapped_registers):
                value = self.channels_data[channel][sample]
                size = self.channels_size[channel]
                if self.channels_dtype[channel] != REG_DTYPE.FLOAT:
                    value = int(value)
                sample_bytes = convert_dtype_to_bytes(value, self.channels_dtype[channel])
                if len(sample_bytes) < size:
                    sample_bytes += b"0" * (size - len(sample_bytes))
                byte_array += sample_bytes
        self.drive.set_value_by_id(0, "MON_DATA", byte_array)

    @property
    def trigger_type(self) -> int:
        """Trigger type Auto(0), Force (1) or Rising or Failing (2)."""
        value = self.drive.get_value_by_id(0, self.TRIGGER_TYPE_REG)
        if isinstance(value, int):
            return value
        else:
            return 0


class VirtualDisturbance(VirtualMonDistBase):
    """Emulates disturbance at the VirtualDrive.

    Args:
        drive: Virtual drive instance.

    """

    FREQ_DIVIDER_REG = "DIST_FREQ_DIV"
    BUFFER_SIZE_REG = "DIST_CFG_SAMPLES"
    NUMBER_MAP_REGS = "DIST_CFG_MAP_REGS"
    MAP_REG_CFG = "DIST_CFG_REG{}_MAP"
    BYTES_PER_BLOCK_REG = "DIST_CFG_BYTES_PER_BLOCK"
    AVAILABLE_BYTES_REG = "DIST_CFG_BYTES"
    DATA_REG = "DIST_DATA"
    STATUS_REGISTER = "DIST_STATUS"

    def __init__(self, drive: "VirtualDrive") -> None:
        self.start_time = 0.0
        self.received_bytes = bytes()
        super().__init__(drive)

    def enable(self) -> None:
        self.start_time = time.time()
        for channel in range(self.number_mapped_registers):
            subnode = self.channels_subnode[channel]
            address = self.channels_address[channel]
            reg = self.drive.get_register(subnode, address)
            self.drive.reg_time[str(reg.identifier)] += self.start_time
        super().enable()

    def disable(self) -> None:
        self.received_bytes = bytes()
        return super().disable()

    def append_data(self, data: bytes) -> None:
        """Append received disturbance data until the buffer is full.

        Args:
            data: Received data.
        """
        if len(self.channels_data) == 0:
            super().map_registers()
        self.received_bytes += data
        self.available_bytes = len(self.received_bytes)
        if self.available_bytes == self.buffer_size_bytes:
            self.write_data()

    def write_data(self) -> None:
        """Convert received data and store it at the channels attribute."""
        n_samples = self.buffer_size
        buffer = self.received_bytes
        for channel in range(self.number_mapped_registers):
            for _ in range(n_samples):
                size = self.channels_size[channel]
                dtype = self.channels_dtype[channel]
                bytes = buffer[:size]
                value = convert_bytes_to_dtype(bytes, dtype)
                if isinstance(value, (int, float)):
                    self.channels_data[channel].append(value)
                buffer = buffer[size:]

            dist_signal = np.array(self.channels_data[channel])
            sampling_rate = self.FREQUENCY / self.drive._disturbance.divider
            total_time = len(dist_signal) / sampling_rate
            time_vector = np.arange(0.0, total_time, 1 / sampling_rate)

            if self.drive._disturbance.divider > 1:
                time_vector_resampled = np.arange(0.0, total_time, 1 / self.FREQUENCY)
                dist_signal = np.interp(time_vector_resampled, time_vector, dist_signal)
                time_vector = time_vector_resampled

            subnode = self.channels_subnode[channel]
            address = self.channels_address[channel]
            reg_id = str(self.drive.get_register(subnode, address).identifier)

            self.drive.reg_time[reg_id] = time_vector
            self.drive.reg_signals[reg_id] = dist_signal

    @property
    def buffer_size_bytes(self) -> int:
        """Buffer size in bytes."""
        buffer_size_bytes = 0
        n_samples = self.buffer_size
        for channel in range(self.number_mapped_registers):
            buffer_size_bytes += self.channels_size[channel] * n_samples
        return buffer_size_bytes


class VirtualDrive(Thread):
    """Emulates a drive by creating a UDP server that sends and receives MCB messages.

    Args:
        ip: Server IP address.
        port: Server port number.
        dictionary_path: Path to the dictionary. If None, the default dictionary is used.

    """

    ACK_CMD = 3
    WRITE_CMD = 2
    READ_CMD = 1

    PATH_CONFIGURATION_RELATIVE = "./resources/virtual_drive.xcf"
    PATH_DICTIONARY_RELATIVE = "./resources/virtual_drive.xdf"

    def __init__(self, ip: str, port: int, dictionary_path: Optional[str] = None) -> None:
        super(VirtualDrive, self).__init__()
        self.ip = ip
        self.port = port
        default_dictionary = os.path.join(
            pathlib.Path(__file__).parent.resolve(), self.PATH_DICTIONARY_RELATIVE
        )
        self.dictionary_path = dictionary_path or default_dictionary
        self.__stop = False
        self.device_info = None
        self.__logger: List[Dict[str, Union[float, bytes, str, Tuple[str, int]]]] = []
        self.__reg_address_to_id: Dict[int, Dict[int, str]] = {}
        self.__dictionary = EthernetDictionary(self.dictionary_path)
        self.reg_signals: Dict[str, np.ndarray] = {}
        self.reg_time: Dict[str, np.ndarray] = {}
        self.reg_noise_amplitude: Dict[str, float] = {}

        self._init_registers()
        self._update_registers()
        self._init_register_signals()
        self.__set_motor_ready_to_switch_on()

        self._monitoring = VirtualMonitoring(self)
        self._disturbance = VirtualDisturbance(self)

        self._plant_open_loop_rl_d = PlantOpenLoopRL(self)
        self._plant_closed_loop_rl_d = PlantClosedLoopRL(self, self._plant_open_loop_rl_d.plant)
        self._plant_open_loop_rl_q = PlantOpenLoopRLQuadrature(self)
        self._plant_closed_loop_rl_q = PlantClosedLoopRLQuadrature(
            self, self._plant_open_loop_rl_q.plant
        )
        self._plant_open_loop_jb = PlantOpenLoopJB(self)
        self._plant_closed_loop_jb = PlantClosedLoopJB(self, self._plant_open_loop_jb.plant)
        self._plant_open_loop_position = PlantOpenLoopPosition(self)
        self._plant_closed_loop_position = PlantClosedLoopPosition(
            self, self._plant_open_loop_position.plant
        )
        self._plant_open_loop_vol_to_vel = PlantOpenLoopVoltageToVelocity(self)
        self._plant_open_loop_vol_to_curr_a = PlantOpenLoopVoltageToCurrentA(self)
        self._plant_open_loop_vol_to_curr_b = PlantOpenLoopVoltageToCurrentB(self)
        self._plant_open_loop_vol_to_curr_c = PlantOpenLoopVoltageToCurrentC(self)

<<<<<<< HEAD
        self.phasing = VirtualPhasing(self)
=======
        self.internal_generator = VirtualInternalGenerator(self)
>>>>>>> e8183c3a

        self.socket = socket.socket(socket.AF_INET, socket.SOCK_DGRAM)

    def run(self) -> None:
        """Open socket, listen and decode messages."""
        server_address = (self.ip, self.port)
        self.socket.bind(server_address)
        self.socket.settimeout(2)
        while not self.__stop:
            try:
                frame, add = self.socket.recvfrom(ETH_BUF_SIZE)
            except:
                continue
            reg_add, subnode, cmd, data = MCB.read_mcb_frame(frame)
            self.__log(add, frame, MSG_TYPE.RECEIVED)
            register = self.get_register(subnode, reg_add)
            if cmd == self.WRITE_CMD:
                response = self.__get_response_to_write_command(register, data)
            elif cmd == self.READ_CMD:
                response = self.__get_response_to_read_command(register, data)
            else:
                continue
            self.__send(response, add)

        time.sleep(0.1)

    def __get_response_to_write_command(self, register: EthernetRegister, data: bytes) -> bytes:
        """Return the response to a WRITE command.

        Args:
            register: Register instance.
            data: Received data frame.

        Returns:
            bytes: Response to be sent.
        """
        response = MCB.build_mcb_frame(self.ACK_CMD, register.subnode, register.address, data[:8])
        if register.access in [REG_ACCESS.RW, REG_ACCESS.WO]:
            value = convert_bytes_to_dtype(data, register.dtype)
            self.__decode_msg(register.address, register.subnode, data)
            self.set_value_by_id(register.subnode, str(register.identifier), value)

        return response

    def __get_response_to_read_command(self, register: EthernetRegister, data: bytes) -> bytes:
        """Return the response to a READ command.

        Args:
            register: Register instance.
            data: Received data frame.

        Returns:
            bytes: Response to be sent.
        """
        value = self.get_value_by_id(register.subnode, str(register.identifier))
        if register.address == self.id_to_address(0, "MON_DATA") and isinstance(value, bytes):
            self._monitoring.update_data()
            response = self._response_monitoring_data(value)
        else:
            data = convert_dtype_to_bytes(value, register.dtype)
            response = MCB.build_mcb_frame(self.ACK_CMD, register.subnode, register.address, data)

        return response

    def stop(self) -> None:
        """Stop socket."""
        if self.socket is not None:
            self.socket.close()
        self.__stop = True
        self._monitoring.disable()

    def _init_registers(self) -> None:
        """Initialize the registers using the configuration file."""
        configuration_file = os.path.join(
            pathlib.Path(__file__).parent.resolve(), self.PATH_CONFIGURATION_RELATIVE
        )
        _, registers = EthernetServo._read_configuration_file(configuration_file)
        cast_data = {"float": float, "str": str}
        for element in registers:
            subnode = int(element.attrib["subnode"])
            reg_dtype = element.attrib["dtype"]
            reg_data = element.attrib["storage"]
            self.set_value_by_id(
                subnode,
                element.attrib["id"],
                cast_data.get(reg_dtype, int)(reg_data),
            )
        value: Union[str, int]
        for subnode in range(self.__dictionary.subnodes):
            for reg_id, reg in self.__dictionary.registers(subnode).items():
                if reg._storage is not None:
                    continue
                elif reg.enums_count > 0:
                    value = reg.enums[0]["value"]
                elif reg.dtype == REG_DTYPE.STR:
                    value = ""
                else:
                    value = 0
                self.set_value_by_id(subnode, reg_id, value)

    def _update_registers(self) -> None:
        """Force storage_valid at each register and add registers that are not in the dictionary."""
        for subnode in range(self.__dictionary.subnodes):
            self.__reg_address_to_id[subnode] = {}
            for reg_id, reg in self.__dictionary.registers(subnode).items():
                self.__reg_address_to_id[subnode][reg.address] = reg_id
                self.__dictionary.registers(subnode)[reg_id].storage_valid = True

        custom_regs = {
            "MON_DATA": EthernetServo.MONITORING_DATA,
            "DIST_DATA": EthernetServo.DIST_DATA,
        }
        for id, reg in custom_regs.items():
            register = EthernetRegister(
                reg.address, REG_DTYPE.DOMAIN, reg.access, identifier=id, subnode=reg.subnode
            )
            self.__dictionary._add_register_list(register)
            self.__dictionary.registers(reg.subnode)[id].storage_valid = True

            self.__reg_address_to_id[reg.subnode][reg.address] = id

    def _init_register_signals(self) -> None:
        """Init signals, vector time and noise amplitude for each register."""
        for subnode in range(self.__dictionary.subnodes):
            for reg_id in self.__dictionary.registers(subnode).keys():
                self.reg_signals[reg_id] = np.array([])
                self.reg_time[reg_id] = np.array([])
                self.reg_noise_amplitude[reg_id] = 0.0

    def __send(self, response: bytes, address: Tuple[str, int]) -> None:
        """Send a message and update log.

        Args:
            response: Message to be sent.
            address: IP address and port.
        """
        self.socket.sendto(response, address)
        self.__log(address, response, MSG_TYPE.SENT)

    def _response_monitoring_data(self, data: bytes) -> bytes:
        """Creates a response for monitoring data.

        Args:
            data: Data to be sent.

        Returns:
            MCB frame.
        """
        sent_cmd = self.ACK_CMD
        reg_add = self.id_to_address(0, "MON_DATA")
        limit = min(len(data), MONITORING_BUFFER_SIZE)
        response = MCB.build_mcb_frame(sent_cmd, 0, reg_add, data[:limit])
        data_left = data[limit:]
        self.set_value_by_id(0, "MON_DATA", data_left)
        self._monitoring.available_bytes = len(data_left)
        return response

    def __log(self, ip_port: Tuple[str, int], message: bytes, msg_type: MSG_TYPE) -> None:
        """Updates log.

        Args:
            ip_port: IP address and port.
            message: Received or sent message.
            msg_type: Sent or Received.
        """
        self.__logger.append(
            {
                "timestamp": time.time(),
                "ip_port": ip_port,
                "type": msg_type.value,
                "message": message,
            }
        )

    @property
    def log(self) -> List[Dict[str, Union[float, bytes, str, Tuple[str, int]]]]:
        """Dictionary containing log information."""
        return self.__logger

    def clean_log(self) -> None:
        """Cleans log."""
        self.__logger = []

    def __decode_msg(self, reg_add: int, subnode: int, data: bytes) -> None:
        """Decodes received messages and run specific methods if needed.

        Args:
            reg_add: Register address.
            subnode: Subnode.
            data: Received data.
        """
        register = self.get_register(subnode, reg_add)
        reg_id = register.identifier
        dtype = register.dtype
        value = convert_bytes_to_dtype(data, dtype)
        if reg_id == "MON_DIST_ENABLE" and subnode == 0 and value == 1:
            self._monitoring.enable()
        if reg_id == "MON_DIST_ENABLE" and subnode == 0 and value == 0:
            self._monitoring.disable()
        if reg_id == "MON_CMD_FORCE_TRIGGER" and subnode == 0 and value == 1:
            self._monitoring.trigger()
        if reg_id == "MON_REMOVE_DATA" and subnode == 0 and value == 1:
            self._monitoring.remove_data()
        if reg_id == "MON_REARM" and subnode == 0 and value == 1:
            self._monitoring.rearm()
            self.__emulate_plants()
        if reg_id == "DIST_ENABLE" and subnode == 0 and value == 1:
            self._disturbance.enable()
            self.__emulate_plants()
        if reg_id == "DIST_ENABLE" and subnode == 0 and value == 0:
            self._disturbance.disable()
            self.__clean_plant_signals()
        if reg_id == "DIST_REMOVE_DATA" and subnode == 0 and value == 1:
            self._disturbance.remove_data()
        if reg_id == "DIST_DATA" and subnode == 0:
            self._disturbance.append_data(data)
        if reg_id == "DRV_OP_CMD":
            self.operation_mode = int(value)
            self.__clean_plant_signals()
        if reg_id == "DRV_STATE_CONTROL" and subnode == 1 and (int(value) & IL_MC_CW_EO):
            self.__set_motor_enable()
        if reg_id == "DRV_STATE_CONTROL" and subnode == 1 and (value == constants.IL_MC_PDS_CMD_DV):
            self.__set_motor_disable()
        if reg_id == "DRV_STATE_CONTROL" and subnode == 1 and (value == constants.IL_MC_PDS_CMD_SD):
            self.__set_motor_ready_to_switch_on()
        if reg_id == "COMMU_ANGLE_SENSOR" and subnode == 1:
            self.phasing.clear_phasing_bit()
        if (
            reg_id == PlantOpenLoopJB.REGISTER_SET_POINT
            and subnode == 1
            and self.operation_mode in [OperationMode.CURRENT]
        ):
            self._plant_open_loop_jb.jog(float(value))
        if (
            reg_id == PlantClosedLoopRL.REGISTER_SET_POINT
            and subnode == 1
            and self.operation_mode in [OperationMode.CURRENT, OperationMode.VOLTAGE]
        ):
            self._plant_closed_loop_rl_d.jog(float(value))
        if (
            reg_id == PlantClosedLoopRLQuadrature.REGISTER_SET_POINT
            and subnode == 1
            and self.operation_mode in [OperationMode.CURRENT, OperationMode.VOLTAGE]
        ):
            self._plant_closed_loop_rl_q.jog(float(value))
        if (
            reg_id == PlantClosedLoopJB.REGISTER_SET_POINT
            and subnode == 1
            and self.operation_mode in [OperationMode.VELOCITY, OperationMode.PROFILE_VELOCITY]
        ):
            self._plant_closed_loop_jb.jog(float(value))
        if (
            reg_id == PlantClosedLoopPosition.REGISTER_SET_POINT
            and subnode == 1
            and self.operation_mode
            in [
                OperationMode.POSITION,
                OperationMode.PROFILE_POSITION,
                OperationMode.PROFILE_POSITION_S_CURVE,
            ]
        ):
            self._plant_closed_loop_position.jog(int(value))
        if (
            reg_id == PlantOpenLoopVoltageToVelocity.REGISTER_SET_POINT
            and subnode == 1
            and self.operation_mode in [OperationMode.VOLTAGE]
        ):
            self._plant_open_loop_vol_to_vel.jog(float(value))
        if reg_id == VirtualInternalGenerator.REARM_REGISTER and subnode == 1:
            self.internal_generator.enable()

    def address_to_id(self, subnode: int, address: int) -> str:
        """Converts a register address into its ID.

        Args:
            subnode: Subnode.
            address: Register address.

        Returns:
            Register ID.
        """
        return self.__reg_address_to_id[subnode][address]

    def id_to_address(self, subnode: int, id: str) -> int:
        """Converts a register address into an ID.

        Args:
            subnode: Subnode.
            id: Register ID.

        Returns:
            Register address.
        """
        register = self.__dictionary.registers(subnode)[id]
        return register.address

    def get_value_by_id(self, subnode: int, id: str) -> Union[int, float, str, bytes]:
        """Returns a register value by its ID.

        Args:
            subnode: Subnode.
            id: Register ID.

        Returns:
            Register value.
        """
        register = self.__dictionary.registers(subnode)[id]
        value: Union[int, float, str]
        if len(self.reg_signals[id]) > 0:
            actual_time = time.time()
            if self._disturbance.enabled:
                time_diff = actual_time - self._disturbance.start_time
                actual_time = self._disturbance.start_time + (
                    time_diff % self._disturbance.buffer_time
                )
            sample_index = np.argmin(np.abs(self.reg_time[id] - actual_time))
            value = self.reg_signals[id][sample_index]
            if self.reg_noise_amplitude[id] > 0:
                value = value + self.reg_noise_amplitude[id] * np.random.uniform()

            if register.dtype != REG_DTYPE.FLOAT:
                value = int(value)
            return value
        storage_value = self.__dictionary.registers(subnode)[id]._storage
        if isinstance(storage_value, (int, float, str, bytes)):
            return storage_value
        else:
            return 0

    def set_value_by_id(self, subnode: int, id: str, value: Union[float, int, str, bytes]) -> None:
        """Set a register value by its ID.

        Args:
            subnode: Subnode.
            id: Register ID.
            value: Value to be set.
        """
        register = self.__dictionary.registers(subnode)[id]
        if register.enums_count > 0:
            value_in_enum_keys = False
            for enum in register.enums:
                if enum["value"] == value:
                    value_in_enum_keys = True
                    break
            if not value_in_enum_keys:
                return
        self.__dictionary.registers(subnode)[id].storage = value

    def get_register(
        self, subnode: int, address: Optional[int] = None, id: Optional[str] = None
    ) -> EthernetRegister:
        """Returns a register by its address or ID.

        Args:
            subnode: Subnode.
            address: Register address. Default to None.
            id: Register ID. Default to None.

        Returns:
            Register instance.

        Raises:
            ValueError: If both address and id are None.
        """
        if address is not None:
            id = self.address_to_id(subnode, address)
        else:
            if id is None:
                raise ValueError("Register address or id should be passed")
        return self.__dictionary.registers(subnode)[id]

    def __set_motor_enable(self) -> None:
        """Set the enabled state."""
        new_status_word = (
            self.status_word & ~constants.IL_MC_PDS_STA_OE_MSK | constants.IL_MC_PDS_STA_OE
        )
        self.status_word = new_status_word
        self.phasing.enable()

    def __set_motor_disable(self) -> None:
        """Set the disabled state."""
        new_status_word = (
            self.status_word & ~constants.IL_MC_PDS_STA_OE_MSK | constants.IL_MC_PDS_STA_SOD
        )
        self.status_word = new_status_word
        self.phasing.set_phasing_bit()

    def __set_motor_ready_to_switch_on(self) -> None:
        """Set the ready-to-switch-on state."""
        new_status_word = (
            self.status_word & ~constants.IL_MC_PDS_STA_OE_MSK | constants.IL_MC_PDS_STA_RTSO
        )
        self.status_word = new_status_word

    def __emulate_plants(self) -> None:
        """Emulate plants according the operation mode."""
        if self.operation_mode in [OperationMode.VOLTAGE]:
            self._plant_open_loop_rl_d.emulate_plant()
            self._plant_open_loop_rl_q.emulate_plant()
            self._plant_open_loop_vol_to_curr_a.emulate_plant()
            self._plant_open_loop_vol_to_curr_b.emulate_plant()
            self._plant_open_loop_vol_to_curr_c.emulate_plant()
        if self.operation_mode in [OperationMode.CURRENT]:
            self._plant_open_loop_jb.emulate_plant()
            self._plant_closed_loop_rl_d.emulate_plant()
            self._plant_closed_loop_rl_q.emulate_plant()
        if self.operation_mode in [OperationMode.VELOCITY]:
            self._plant_open_loop_position.emulate_plant()
        if self.operation_mode in [
            OperationMode.VELOCITY,
            OperationMode.PROFILE_VELOCITY,
        ]:
            self._plant_closed_loop_jb.emulate_plant()
        if self.operation_mode in [
            OperationMode.POSITION,
            OperationMode.PROFILE_POSITION,
            OperationMode.PROFILE_POSITION_S_CURVE,
        ]:
            self._plant_closed_loop_position.emulate_plant()

    def __clean_plant_signals(self) -> None:
        """Clean all plant signals."""
        self._plant_open_loop_jb.clean_signals()
        self._plant_closed_loop_jb.clean_signals()
        self._plant_open_loop_position.clean_signals()
        self._plant_closed_loop_position.clean_signals()
        self._plant_open_loop_rl_d.clean_signals()
        self._plant_open_loop_rl_q.clean_signals()
        self._plant_closed_loop_rl_d.clean_signals()
        self._plant_closed_loop_rl_q.clean_signals()
        self._plant_open_loop_vol_to_vel.clean_signals()
        self._plant_open_loop_vol_to_curr_a.clean_signals()
        self._plant_open_loop_vol_to_curr_b.clean_signals()
        self._plant_open_loop_vol_to_curr_c.clean_signals()

    @property
    def operation_mode(self) -> int:
        """Operation Mode."""
        return int(self.get_value_by_id(1, "DRV_OP_VALUE"))

    @operation_mode.setter
    def operation_mode(self, operation_mode: int) -> None:
        """Set Operation Mode."""
        self.set_value_by_id(1, "DRV_OP_VALUE", operation_mode)

    @property
    def current_loop_rate(self) -> int:
        """Current loop rate."""
        return int(self.get_value_by_id(1, "CL_CUR_FREQ"))

    @property
    def enabled(self) -> bool:
        """Return true if the motor is enabled.

        Returns:
            True if the motor is enabled.
        """
        return (self.status_word & constants.IL_MC_PDS_STA_OE_MSK) == constants.IL_MC_PDS_STA_OE

    @property
    def status_word(self) -> int:
        return int(self.get_value_by_id(1, "DRV_STATE_STATUS"))

    @status_word.setter
    def status_word(self, value: int) -> None:
        return self.set_value_by_id(1, "DRV_STATE_STATUS", value)<|MERGE_RESOLUTION|>--- conflicted
+++ resolved
@@ -57,7 +57,6 @@
     CYCLIC_TORQUE = 0x25
 
 
-<<<<<<< HEAD
 class PhasingMode(IntEnum):
     """Phasing modes"""
 
@@ -67,17 +66,6 @@
     """Forced"""
     NO_PHASING = 2
     """No phasing"""
-=======
-class GeneratorMode(IntEnum):
-    """Generator modes"""
-
-    CONSTANT = 0
-    """Constant"""
-    SAW_TOOTH = 1
-    """Saw tooth"""
-    SQUARE = 2
-    """Square"""
->>>>>>> e8183c3a
 
 
 class SensorType(IntEnum):
@@ -97,6 +85,17 @@
     """Absolute encoder 2"""
     QEI2 = 8
     """Digital/Incremental encoder 2"""
+
+
+class GeneratorMode(IntEnum):
+    """Generator modes"""
+
+    CONSTANT = 0
+    """Constant"""
+    SAW_TOOTH = 1
+    """Saw tooth"""
+    SQUARE = 2
+    """Square"""
 
 
 class BasePlant:
@@ -486,7 +485,6 @@
     REGISTER_VALUE = "FBK_CUR_C_VALUE"
 
 
-<<<<<<< HEAD
 class VirtualPhasing:
     """Mock of the phasing calibration.
 
@@ -513,44 +511,10 @@
     INITIAL_ANGLE = 180.0
     INITIAL_ANGLE_HALLS = 240.0
     SAMPLING_RATE = 100
-=======
-class VirtualInternalGenerator:
-    """Emulate the virtual generator with the only purpose of mocking the feedback tests.
-
-    Args:
-        drive: Instance of VirtualDrive.
-    """
-
-    MODE_REGISTER = "FBK_GEN_MODE"
-    FREQUENCY_REGISTER = "FBK_GEN_FREQ"
-    GAIN_REGISTER = "FBK_GEN_GAIN"
-    OFFSET_REGISTER = "FBK_GEN_OFFSET"
-    CYCLE_NUMBER_REGISTER = "FBK_GEN_CYCLES"
-    REARM_REGISTER = "FBK_GEN_REARM"
-
-    ACTUAL_POSITION_REGISTER = "CL_POS_FBK_VALUE"
-    POLE_PAIRS_REGISTER = "MOT_PAIR_POLES"
-    DIG_HALL_POLE_PAIRS_REGISTER = "FBK_DIGHALL_PAIRPOLES"
-    ABS1_ST_BITS_REGISTER = "FBK_BISS1_SSI1_POS_ST_BITS"
-    ABS2_ST_BITS_REGISTER = "FBK_BISS2_POS_ST_BITS"
-    COMMUTATION_FEEDBACK_REGISTER = "COMMU_ANGLE_SENSOR"
-    POSITION_FEEDBACK_REGISTER = "CL_POS_FBK_SENSOR"
-
-    HALL_VALUES = [1, 3, 2, 6, 4, 5]
-
-    ENCODER_REGISTERS = {
-        SensorType.QEI: "FBK_DIGENC1_VALUE",
-        SensorType.QEI2: "FBK_DIGENC2_VALUE",
-        SensorType.HALLS: "FBK_DIGHALL_VALUE",
-        SensorType.ABS1: "FBK_BISS1_SSI1_POS_VALUE",
-        SensorType.BISSC2: "FBK_BISS2_POS_VALUE",
-    }
->>>>>>> e8183c3a
 
     def __init__(self, drive: "VirtualDrive") -> None:
         self.drive = drive
         self.start_time = 0.0
-<<<<<<< HEAD
         self.phased = False
         self.drive.reg_signals[self.REFERENCE_ANGLE_VALUE_REGISTER] = (
             np.ones(1) * self.reference_angle_offset
@@ -701,7 +665,43 @@
             return self.INITIAL_ANGLE_HALLS
         else:
             return self.INITIAL_ANGLE
-=======
+
+
+class VirtualInternalGenerator:
+    """Emulate the virtual generator with the only purpose of mocking the feedback tests.
+
+    Args:
+        drive: Instance of VirtualDrive.
+    """
+
+    MODE_REGISTER = "FBK_GEN_MODE"
+    FREQUENCY_REGISTER = "FBK_GEN_FREQ"
+    GAIN_REGISTER = "FBK_GEN_GAIN"
+    OFFSET_REGISTER = "FBK_GEN_OFFSET"
+    CYCLE_NUMBER_REGISTER = "FBK_GEN_CYCLES"
+    REARM_REGISTER = "FBK_GEN_REARM"
+
+    ACTUAL_POSITION_REGISTER = "CL_POS_FBK_VALUE"
+    POLE_PAIRS_REGISTER = "MOT_PAIR_POLES"
+    DIG_HALL_POLE_PAIRS_REGISTER = "FBK_DIGHALL_PAIRPOLES"
+    ABS1_ST_BITS_REGISTER = "FBK_BISS1_SSI1_POS_ST_BITS"
+    ABS2_ST_BITS_REGISTER = "FBK_BISS2_POS_ST_BITS"
+    COMMUTATION_FEEDBACK_REGISTER = "COMMU_ANGLE_SENSOR"
+    POSITION_FEEDBACK_REGISTER = "CL_POS_FBK_SENSOR"
+
+    HALL_VALUES = [1, 3, 2, 6, 4, 5]
+
+    ENCODER_REGISTERS = {
+        SensorType.QEI: "FBK_DIGENC1_VALUE",
+        SensorType.QEI2: "FBK_DIGENC2_VALUE",
+        SensorType.HALLS: "FBK_DIGHALL_VALUE",
+        SensorType.ABS1: "FBK_BISS1_SSI1_POS_VALUE",
+        SensorType.BISSC2: "FBK_BISS2_POS_VALUE",
+    }
+
+    def __init__(self, drive: "VirtualDrive") -> None:
+        self.drive = drive
+        self.start_time = 0.0
 
     def enable(self) -> None:
         """Enable internal generator and generate the encoder and position signals."""
@@ -838,7 +838,6 @@
     def cycles(self) -> float:
         """Internal generator cycles."""
         return float(self.drive.get_value_by_id(1, self.CYCLE_NUMBER_REGISTER))
->>>>>>> e8183c3a
 
 
 class VirtualMonDistBase:
@@ -1271,11 +1270,8 @@
         self._plant_open_loop_vol_to_curr_b = PlantOpenLoopVoltageToCurrentB(self)
         self._plant_open_loop_vol_to_curr_c = PlantOpenLoopVoltageToCurrentC(self)
 
-<<<<<<< HEAD
         self.phasing = VirtualPhasing(self)
-=======
         self.internal_generator = VirtualInternalGenerator(self)
->>>>>>> e8183c3a
 
         self.socket = socket.socket(socket.AF_INET, socket.SOCK_DGRAM)
 
