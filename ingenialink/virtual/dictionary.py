--- conflicted
+++ resolved
@@ -40,18 +40,12 @@
         try:
             if self.dict_interface == "CAN":
                 reg_address = int(register.attrib["address"][:6], 16)
-<<<<<<< HEAD
-                reg_address = self._monitoring_disturbance_map_can_address(
-                    reg_address, current_read_register.subnode
-                )
-=======
                 if current_read_register.subnode > 0:
-                    reg_address = CanopenServo._monitoring_disturbance_map_can_address(
+                    reg_address = self._monitoring_disturbance_map_can_address(
                         reg_address, current_read_register.subnode
                     )
                 else:
                     reg_address -= 0x5800
->>>>>>> b65b304f
             else:
                 reg_address = int(register.attrib["address"], 16)
 
