import collections

from ._ingenialink import ffi, lib
from ._utils import cstr, pstr, raise_null, raise_err

from .registers import Register, REG_DTYPE
from .dict_labels import LabelsDictionary

import xml.etree.ElementTree as ET


class SubCategories(object):
    """Sub-categories.

    Args:
        dict_ (il_dict_t *): Ingenia dictionary instance.
        cat_id (str): Category ID (parent).
    """

    def __init__(self, dict_, cat_id):
        self._dict = dict_
        self._cat_id = cat_id

        self._load_scat_ids()

    def _load_scat_ids(self):
        """Load sub-category IDs from dictionary."""

        scat_ids = lib.il_dict_scat_ids_get(self._dict, cstr(self._cat_id))

        self._scat_ids = []
        i = 0
        scat_id = scat_ids[0]
        while scat_id != ffi.NULL:
            self._scat_ids.append(pstr(scat_id))
            i += 1
            scat_id = scat_ids[i]

        lib.il_dict_scat_ids_destroy(scat_ids)

    @property
    def scat_ids(self):
        """list: Sub-category IDs."""
        return self._scat_ids

    def labels(self, scat_id):
        """Obtain labels for a certain sub-category ID."""

        labels_p = ffi.new('il_dict_labels_t **')
        r = lib.il_dict_scat_get(self._dict, cstr(self._cat_id), cstr(scat_id),
                                 labels_p)
        raise_err(r)

        return LabelsDictionary._from_labels(labels_p[0])


class Categories(object):
    """Categories.

    Args:
        dict_ (il_dict_t *): Ingenia dictionary instance.
    """

    def __init__(self, dict_):
        self._dict = dict_

        self._load_cat_ids()

    def _load_cat_ids(self):
        """Load category IDs from dictionary."""

        cat_ids = lib.il_dict_cat_ids_get(self._dict)

        self._cat_ids = []
        i = 0
        cat_id = cat_ids[0]
        while cat_id != ffi.NULL:
            self._cat_ids.append(pstr(cat_id))
            i += 1
            cat_id = cat_ids[i]

        lib.il_dict_cat_ids_destroy(cat_ids)

    @property
    def cat_ids(self):
        """list: Category IDs."""
        return self._cat_ids

    def labels(self, cat_id):
        """Obtain labels for a certain category ID."""

        labels_p = ffi.new('il_dict_labels_t **')
        r = lib.il_dict_cat_get(self._dict, cstr(cat_id), labels_p)
        raise_err(r)

        return LabelsDictionary._from_labels(labels_p[0])

    def scats(self, cat_id):
        """SubCategories: Sub-categories."""

        return SubCategories(self._dict, cat_id)


class RegistersDictionary(collections.Mapping):
    """Registers dictionary.

    Args:
        dict_ (il_dict_t *): Ingenia dictionary instance.
    """

    def __init__(self, dict_, subnode):
        self._dict = dict_
        self._subnode = subnode

        self._load_reg_ids()

    def _load_reg_ids(self):
        """Load register IDs from dictionary."""
        self._ids = []
        ids = lib.il_dict_reg_ids_get(self._dict, self._subnode)

        i = 0
        _id = ids[0]
        while _id != ffi.NULL:
            self._ids.append(pstr(_id))
            i += 1
            _id = ids[i]

        lib.il_dict_reg_ids_destroy(ids)

    def __getitem__(self, _id):
        reg_p = ffi.new('il_reg_t **')
        r = lib.il_dict_reg_get(self._dict, cstr(_id), reg_p, self._subnode)
        raise_err(r)

        return Register._from_register(reg_p[0])

    def __len__(self):
        return len(self._ids)

    def __iter__(self):
        return iter(self._ids)


class Dictionary(object):
    """Ingenia Dictionary.

    Args:
        dict_f (str): Dictionary file name.

    Raises:
        ILCreationError: If the dictionary could not be created.
    """

    def __init__(self, dict_f):
        dict_ = lib.il_dict_create(cstr(dict_f))
        raise_null(dict_)

        # Dictionary version
        self._version = lib.il_dict_version_get(dict_)

        self._dict = ffi.gc(dict_, lib.il_dict_destroy)

        # self._rdict = RegistersDictionary(self._dict)
        self._rdict_0 = RegistersDictionary(self._dict, 0)
        self._rdict_1 = RegistersDictionary(self._dict, 1)
        self._rdict_2 = RegistersDictionary(self._dict, 2)
        self._cats = Categories(self._dict)

    @classmethod
    def _from_dict(cls, dict_):
        """Create a new class instance from an existing dictionary."""

        inst = cls.__new__(cls)
        inst._dict = dict_

<<<<<<< HEAD
        # inst._rdict = RegistersDictionary(inst._dict)
        inst._rdict_0 = RegistersDictionary(inst._dict, 0)
        inst._rdict_1 = RegistersDictionary(inst._dict, 1)
        inst._rdict_2 = RegistersDictionary(inst._dict, 2)
=======
        inst._version = lib.il_dict_version_get(inst._dict)
        inst._rdict = RegistersDictionary(inst._dict)
>>>>>>> 47eaa157
        inst._cats = Categories(inst._dict)

        return inst

    def version_get(self, dict_):
        return lib.il_dict_version_get(dict_)

    def save(self, fname):
        """Save dictionary.

        Args:
            fname (str): Output file name/path.
        """

        r = lib.il_dict_save(self._dict, cstr(fname))
        raise_err(r)

    def get_regs(self, subnode):
        if subnode == 0:
            return self._rdict_0
        elif subnode == 1:
            return self._rdict_1
        else:
            return self._rdict_2

    # @property
    # def regs(self):
    #     """RegistersDictionary: Registers dictionary."""
    #     return self._rdict

    def reg_storage_update(self, id_, value):
        """Update register storage.

        Args:
            id_ (str): Register ID.
            value: Value.
        """

        reg = self.regs[id_]
        value_ = ffi.new('il_reg_value_t')

        if reg.dtype == REG_DTYPE.S8:
            value_.storage.s8 = int(value)
        elif reg.dtype == REG_DTYPE.U8:
            value_.storage.u8 = int(value)
        if reg.dtype == REG_DTYPE.S16:
            value_.storage.s16 = int(value)
        elif reg.dtype == REG_DTYPE.U16:
            value_.storage.u16 = int(value)
        if reg.dtype == REG_DTYPE.S32:
            value_.storage.s32 = int(value)
        elif reg.dtype == REG_DTYPE.U32:
            value_.storage.u32 = int(value)
        if reg.dtype == REG_DTYPE.S64:
            value_.storage.s64 = int(value)
        elif reg.dtype == REG_DTYPE.U64:
            value_.storage.u64 = int(value)
        elif reg.dtype == REG_DTYPE.FLOAT:
            value_.storage.flt = float(value)
        else:
            raise ValueError('Unsupported register data type')

        r = lib.il_dict_reg_storage_update(cstr(id_), value_)
        raise_err(r)

    @property
    def cats(self):
        """Categories: Categories."""
        return self._cats

    @property
    def version(self):
        """Version: Version."""
        return pstr(self._version)<|MERGE_RESOLUTION|>--- conflicted
+++ resolved
@@ -157,11 +157,10 @@
         raise_null(dict_)
 
         # Dictionary version
+        self._dict = ffi.gc(dict_, lib.il_dict_destroy)
+
         self._version = lib.il_dict_version_get(dict_)
 
-        self._dict = ffi.gc(dict_, lib.il_dict_destroy)
-
-        # self._rdict = RegistersDictionary(self._dict)
         self._rdict_0 = RegistersDictionary(self._dict, 0)
         self._rdict_1 = RegistersDictionary(self._dict, 1)
         self._rdict_2 = RegistersDictionary(self._dict, 2)
@@ -174,15 +173,11 @@
         inst = cls.__new__(cls)
         inst._dict = dict_
 
-<<<<<<< HEAD
-        # inst._rdict = RegistersDictionary(inst._dict)
+        inst._version = lib.il_dict_version_get(inst._dict)
+
         inst._rdict_0 = RegistersDictionary(inst._dict, 0)
         inst._rdict_1 = RegistersDictionary(inst._dict, 1)
         inst._rdict_2 = RegistersDictionary(inst._dict, 2)
-=======
-        inst._version = lib.il_dict_version_get(inst._dict)
-        inst._rdict = RegistersDictionary(inst._dict)
->>>>>>> 47eaa157
         inst._cats = Categories(inst._dict)
 
         return inst
