--- conflicted
+++ resolved
@@ -11,11 +11,7 @@
 logger = ingenialogger.get_logger(__name__)
 
 
-<<<<<<< HEAD
 class NetProt(Enum):
-=======
-class NET_PROT(Enum):  # noqa: N801
->>>>>>> 6203cc43
     """Network Protocol."""
 
     EUSB = 0
@@ -25,11 +21,7 @@
     CAN = 5
 
 
-<<<<<<< HEAD
 class NetState(Enum):
-=======
-class NET_STATE(Enum):  # noqa: N801
->>>>>>> 6203cc43
     """Network State."""
 
     CONNECTED = 0
@@ -37,34 +29,13 @@
     FAULTY = 2
 
 
-<<<<<<< HEAD
 class NetDevEvt(Enum):
-=======
-class NET_DEV_EVT(Enum):  # noqa: N801
->>>>>>> 6203cc43
     """Device Event."""
 
     ADDED = 0
     REMOVED = 1
 
 
-<<<<<<< HEAD
-class EepromFileFormat(Enum):
-    """EEPROM file format"""
-
-    BINARY = 0
-    INTEL = 1
-
-
-class NetTransProt(Enum):
-    """Transmission protocol."""
-
-    TCP = 1
-    UDP = 2
-
-
-=======
->>>>>>> 6203cc43
 @dataclass
 class SlaveInfo:
     """Class to store slave information."""
@@ -80,11 +51,7 @@
         self.servos: list[Any] = []
         """List of the connected servos in the network."""
 
-<<<<<<< HEAD
-        self._servos_state: Dict[Union[int, str], NetState] = {}
-=======
-        self._servos_state: dict[Union[int, str], NET_STATE] = {}
->>>>>>> 6203cc43
+        self._servos_state: dict[Union[int, str], NetState] = {}
         """Dictionary containing the state of the servos that are a part of the network."""
 
     @abstractmethod
@@ -171,10 +138,7 @@
         raise NotImplementedError
 
     @abstractmethod
-<<<<<<< HEAD
     def get_servo_state(self, servo_id: Union[int, str]) -> NetState:
-=======
-    def get_servo_state(self, servo_id: Union[int, str]) -> NET_STATE:
         """Get the state of a servo that's a part of network.
 
         The state indicates if the servo is connected or disconnected.
@@ -186,7 +150,6 @@
             The servo's state.
 
         """
->>>>>>> 6203cc43
         return self._servos_state[servo_id]
 
     @abstractmethod
@@ -194,10 +157,6 @@
         self._servos_state[servo_id] = state
 
     @property
-<<<<<<< HEAD
     def protocol(self) -> NetProt:
-=======
-    def protocol(self) -> NET_PROT:
         """NET_PROT: Obtain network protocol."""
->>>>>>> 6203cc43
         raise NotImplementedError