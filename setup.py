--- conflicted
+++ resolved
@@ -33,14 +33,6 @@
         "Topic :: Software Development :: Libraries",
     ],
     install_requires=[
-<<<<<<< HEAD
-        'canopen==1.2.1',
-        'python-can==3.3.4',
-        'ingenialogger>=0.2.1',
-        'ping3==4.0.3',
-        'pysoem==1.0.7',
-        'dataclasses==0.6',
-=======
         "canopen==1.2.1",
         "python-can==3.3.4",
         "ingenialogger>=0.2.1",
@@ -48,7 +40,7 @@
         "pysoem==1.0.7",
         "numpy==1.19.5",
         "scipy==1.5.4",
->>>>>>> cab5ddad
+        'dataclasses==0.6',
     ],
     extras_require={
         "dev": [
