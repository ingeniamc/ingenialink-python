#!/usr/bin/env python

import re
import setuptools
from distutils.cmd import Command
import shutil
import os

_version = re.search(r'__version__\s+=\s+\"(.*)\"',
                     open('ingenialink/__init__.py').read()).group(1)


def get_docs_url():
    return "https://distext.ingeniamc.com/doc/ingenialink-python/{}".format(_version)


class BDistAppCommand(Command):
    """Custom command to build the application."""

    description = 'Build the application'
    user_options = []

    def initialize_options(self):
        pass

    def finalize_options(self):
        pass

    def run(self):
        print("Copying dlls...")
        shutil.copy('resources/Packet.dll', 'ingenialink/')
        shutil.copy('resources/wpcap.dll', 'ingenialink/')


class BCleanAppCommand(Command):
    """Custom command to clean the application."""

    description = 'Clean the application'
    user_options = []

    def initialize_options(self):
        pass

    def finalize_options(self):
        pass

    def run(self):
        print("Cleaning files...")
        if os.path.exists("ingenialink/Packet.dll"):
            os.remove("ingenialink/Packet.dll")
        if os.path.exists("ingenialink/wpcap.dll"):
            os.remove("ingenialink/wpcap.dll")


setuptools.setup(
    name='ingenialink',
    version=_version,
    packages=setuptools.find_packages(exclude=["test", "examples"]),
    description='IngeniaLink Communications Library',
    long_description=open('README.rst').read(),
    author='Ingenia Motion Control',
    author_email='support@ingeniamc.com',
    url='https://www.ingeniamc.com',
    project_urls={
      'Documentation': get_docs_url(),
      'Source': 'https://github.com/ingeniamc/ingenialink-python'
    },
    classifiers=[
      'Development Status :: 4 - Beta',
      'Intended Audience :: Developers',
      'Operating System :: POSIX :: Linux',
      'Operating System :: MacOS',
      'Operating System :: Microsoft :: Windows',
      'Programming Language :: C',
      'Programming Language :: Python :: 3.6',
      'Programming Language :: Python :: 3.7',
      'Programming Language :: Python :: 3.8',
      'Programming Language :: Python :: 3.9',
      'Topic :: Communications',
      'Topic :: Software Development :: Libraries'
    ],
    cmdclass={
    'bdist_app': BDistAppCommand,
    'bclean_app': BCleanAppCommand
    },
    setup_requires=['cffi==1.14.6'],
    cffi_modules=['ingenialink/ingenialink_build.py:ffibuilder'],
    install_requires=[
      'cffi==1.14.6',
      'numpy<=1.19.5',
      'canopen==1.2.1',
      'python-can==3.3.4',
      'ingenialogger>=0.2.1',
<<<<<<< HEAD
      'pysoem==1.0.7'
=======
      'ping3==4.0.3'
>>>>>>> 4eca0f37
    ],
    include_package_data=True
)<|MERGE_RESOLUTION|>--- conflicted
+++ resolved
@@ -91,11 +91,8 @@
       'canopen==1.2.1',
       'python-can==3.3.4',
       'ingenialogger>=0.2.1',
-<<<<<<< HEAD
+      'ping3==4.0.3'
       'pysoem==1.0.7'
-=======
-      'ping3==4.0.3'
->>>>>>> 4eca0f37
     ],
     include_package_data=True
 )