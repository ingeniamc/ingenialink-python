#!/usr/bin/env python

import re
from setuptools import setup
from distutils.cmd import Command
import shutil
import os

_version = re.search(r'__version__\s+=\s+\'(.*)\'',
                     open('ingenialink/__init__.py').read()).group(1)


def get_docs_url():
    return "https://distext.ingeniamc.com/doc/ingenialink-python/{}".format(_version)


class BDistAppCommand(Command):
    """Custom command to build the application."""

    description = 'Build the application'
    user_options = []

    def initialize_options(self):
        pass

    def finalize_options(self):
        pass

    def run(self):
        print("Copying dlls...")
        shutil.copy('resources/Packet.dll', 'ingenialink/')
        shutil.copy('resources/wpcap.dll', 'ingenialink/')


class BCleanAppCommand(Command):
    """Custom command to clean the application."""

    description = 'Clean the application'
    user_options = []

    def initialize_options(self):
        pass

    def finalize_options(self):
        pass

    def run(self):
        print("Cleaning files...")
        if os.path.exists("ingenialink/Packet.dll"):
            os.remove("ingenialink/Packet.dll")
        if os.path.exists("ingenialink/wpcap.dll"):
            os.remove("ingenialink/wpcap.dll")


setup(name='ingenialink',
      version=_version,
      packages=['ingenialink', 'ingenialink.canopen', 'ingenialink.ethercat',
                'ingenialink.ethernet', 'ingenialink.serial', 'ingenialink.ipb',
                'ingenialink.utils'],
      description='IngeniaLink Communications Library',
      long_description=open('README.rst').read(),
      author='Ingenia Motion Control',
      author_email='support@ingeniamc.com',
      url='https://www.ingeniamc.com',
      project_urls={
          'Documentation': get_docs_url(),
          'Source': 'https://github.com/ingeniamc/ingenialink-python'
      },
      classifiers=[
          'Development Status :: 4 - Beta',
          'Intended Audience :: Developers',
          'Operating System :: POSIX :: Linux',
          'Operating System :: MacOS',
          'Operating System :: Microsoft :: Windows',
          'Programming Language :: C',
          'Programming Language :: Python :: 3.6',
          'Programming Language :: Python :: 3.7',
          'Programming Language :: Python :: 3.8',
          'Programming Language :: Python :: 3.9',
          'Topic :: Communications',
          'Topic :: Software Development :: Libraries'
      ],
      cmdclass={
        'bdist_app': BDistAppCommand,
        'bclean_app': BCleanAppCommand
      },
      setup_requires=['cffi==1.14.6'],
      cffi_modules=['ingenialink/ingenialink_build.py:ffibuilder'],
      install_requires=[
          'cffi==1.14.6',
          'numpy<=1.19.5',
          'canopen==1.2.1',
<<<<<<< HEAD
          'python-can==3.3.4',
          'ingenialogger>=0.2.1'
      ],
      include_package_data=True
=======
          'ingenialogger>=0.2.1'
      ],
      include_package_data=True

>>>>>>> 4ace9dc4
      )<|MERGE_RESOLUTION|>--- conflicted
+++ resolved
@@ -52,53 +52,47 @@
             os.remove("ingenialink/wpcap.dll")
 
 
-setup(name='ingenialink',
-      version=_version,
-      packages=['ingenialink', 'ingenialink.canopen', 'ingenialink.ethercat',
-                'ingenialink.ethernet', 'ingenialink.serial', 'ingenialink.ipb',
-                'ingenialink.utils'],
-      description='IngeniaLink Communications Library',
-      long_description=open('README.rst').read(),
-      author='Ingenia Motion Control',
-      author_email='support@ingeniamc.com',
-      url='https://www.ingeniamc.com',
-      project_urls={
-          'Documentation': get_docs_url(),
-          'Source': 'https://github.com/ingeniamc/ingenialink-python'
-      },
-      classifiers=[
-          'Development Status :: 4 - Beta',
-          'Intended Audience :: Developers',
-          'Operating System :: POSIX :: Linux',
-          'Operating System :: MacOS',
-          'Operating System :: Microsoft :: Windows',
-          'Programming Language :: C',
-          'Programming Language :: Python :: 3.6',
-          'Programming Language :: Python :: 3.7',
-          'Programming Language :: Python :: 3.8',
-          'Programming Language :: Python :: 3.9',
-          'Topic :: Communications',
-          'Topic :: Software Development :: Libraries'
-      ],
-      cmdclass={
-        'bdist_app': BDistAppCommand,
-        'bclean_app': BCleanAppCommand
-      },
-      setup_requires=['cffi==1.14.6'],
-      cffi_modules=['ingenialink/ingenialink_build.py:ffibuilder'],
-      install_requires=[
-          'cffi==1.14.6',
-          'numpy<=1.19.5',
-          'canopen==1.2.1',
-<<<<<<< HEAD
-          'python-can==3.3.4',
-          'ingenialogger>=0.2.1'
-      ],
-      include_package_data=True
-=======
-          'ingenialogger>=0.2.1'
-      ],
-      include_package_data=True
-
->>>>>>> 4ace9dc4
-      )+setup(
+    name='ingenialink',
+    version=_version,
+    packages=['ingenialink', 'ingenialink.canopen', 'ingenialink.ethercat',
+            'ingenialink.ethernet', 'ingenialink.serial', 'ingenialink.ipb',
+            'ingenialink.utils'],
+    description='IngeniaLink Communications Library',
+    long_description=open('README.rst').read(),
+    author='Ingenia Motion Control',
+    author_email='support@ingeniamc.com',
+    url='https://www.ingeniamc.com',
+    project_urls={
+      'Documentation': get_docs_url(),
+      'Source': 'https://github.com/ingeniamc/ingenialink-python'
+    },
+    classifiers=[
+      'Development Status :: 4 - Beta',
+      'Intended Audience :: Developers',
+      'Operating System :: POSIX :: Linux',
+      'Operating System :: MacOS',
+      'Operating System :: Microsoft :: Windows',
+      'Programming Language :: C',
+      'Programming Language :: Python :: 3.6',
+      'Programming Language :: Python :: 3.7',
+      'Programming Language :: Python :: 3.8',
+      'Programming Language :: Python :: 3.9',
+      'Topic :: Communications',
+      'Topic :: Software Development :: Libraries'
+    ],
+    cmdclass={
+    'bdist_app': BDistAppCommand,
+    'bclean_app': BCleanAppCommand
+    },
+    setup_requires=['cffi==1.14.6'],
+    cffi_modules=['ingenialink/ingenialink_build.py:ffibuilder'],
+    install_requires=[
+      'cffi==1.14.6',
+      'numpy<=1.19.5',
+      'canopen==1.2.1',
+      'python-can==3.3.4',
+      'ingenialogger>=0.2.1'
+    ],
+    include_package_data=True
+)